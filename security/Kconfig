--- conflicted
+++ resolved
@@ -104,15 +104,14 @@
 	  
 	  If you are unsure how to answer this question, answer N.
 
-<<<<<<< HEAD
 config SECURITY_LOWMEM
 	tristate "Low memory watermark support"
 	depends on SECURITY
 	help
-	  Implements low memory watermark support.
+	  Implements low memory watermark support
 
 	  If you are unsure how to answer this question, answer N.
-=======
+
 config SECURITY_DEFAULT_MMAP_MIN_ADDR
         int "Low address space to protect from user allocation"
         depends on SECURITY
@@ -130,7 +129,6 @@
 	  This value can be changed after boot using the
 	  /proc/sys/vm/mmap_min_addr tunable.
 
->>>>>>> cc13e442
 
 source security/selinux/Kconfig
 source security/smack/Kconfig
