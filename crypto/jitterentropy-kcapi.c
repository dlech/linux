/*
 * Non-physical true random number generator based on timing jitter --
 * Linux Kernel Crypto API specific code
 *
 * Copyright Stephan Mueller <smueller@chronox.de>, 2015 - 2023
 *
 * Redistribution and use in source and binary forms, with or without
 * modification, are permitted provided that the following conditions
 * are met:
 * 1. Redistributions of source code must retain the above copyright
 *    notice, and the entire permission notice in its entirety,
 *    including the disclaimer of warranties.
 * 2. Redistributions in binary form must reproduce the above copyright
 *    notice, this list of conditions and the following disclaimer in the
 *    documentation and/or other materials provided with the distribution.
 * 3. The name of the author may not be used to endorse or promote
 *    products derived from this software without specific prior
 *    written permission.
 *
 * ALTERNATIVELY, this product may be distributed under the terms of
 * the GNU General Public License, in which case the provisions of the GPL2 are
 * required INSTEAD OF the above restrictions.  (This clause is
 * necessary due to a potential bad interaction between the GPL and
 * the restrictions contained in a BSD-style copyright.)
 *
 * THIS SOFTWARE IS PROVIDED ``AS IS'' AND ANY EXPRESS OR IMPLIED
 * WARRANTIES, INCLUDING, BUT NOT LIMITED TO, THE IMPLIED WARRANTIES
 * OF MERCHANTABILITY AND FITNESS FOR A PARTICULAR PURPOSE, ALL OF
 * WHICH ARE HEREBY DISCLAIMED.  IN NO EVENT SHALL THE AUTHOR BE
 * LIABLE FOR ANY DIRECT, INDIRECT, INCIDENTAL, SPECIAL, EXEMPLARY, OR
 * CONSEQUENTIAL DAMAGES (INCLUDING, BUT NOT LIMITED TO, PROCUREMENT
 * OF SUBSTITUTE GOODS OR SERVICES; LOSS OF USE, DATA, OR PROFITS; OR
 * BUSINESS INTERRUPTION) HOWEVER CAUSED AND ON ANY THEORY OF
 * LIABILITY, WHETHER IN CONTRACT, STRICT LIABILITY, OR TORT
 * (INCLUDING NEGLIGENCE OR OTHERWISE) ARISING IN ANY WAY OUT OF THE
 * USE OF THIS SOFTWARE, EVEN IF NOT ADVISED OF THE POSSIBILITY OF SUCH
 * DAMAGE.
 */

#include <crypto/hash.h>
#include <crypto/sha3.h>
#include <linux/fips.h>
#include <linux/kernel.h>
#include <linux/module.h>
#include <linux/slab.h>
#include <linux/time.h>
#include <crypto/internal/rng.h>

#include "jitterentropy.h"

#define JENT_CONDITIONING_HASH	"sha3-256-generic"

/***************************************************************************
 * Helper function
 ***************************************************************************/

void *jent_kvzalloc(unsigned int len)
{
	return kvzalloc(len, GFP_KERNEL);
}

void jent_kvzfree(void *ptr, unsigned int len)
{
<<<<<<< HEAD
	memzero_explicit(ptr, len);
	kvfree(ptr);
=======
	kvfree_sensitive(ptr, len);
>>>>>>> 0c383648
}

void *jent_zalloc(unsigned int len)
{
	return kzalloc(len, GFP_KERNEL);
}

void jent_zfree(void *ptr)
{
	kfree_sensitive(ptr);
}

/*
 * Obtain a high-resolution time stamp value. The time stamp is used to measure
 * the execution time of a given code path and its variations. Hence, the time
 * stamp must have a sufficiently high resolution.
 *
 * Note, if the function returns zero because a given architecture does not
 * implement a high-resolution time stamp, the RNG code's runtime test
 * will detect it and will not produce output.
 */
void jent_get_nstime(__u64 *out)
{
	__u64 tmp = 0;

	tmp = random_get_entropy();

	/*
	 * If random_get_entropy does not return a value, i.e. it is not
	 * implemented for a given architecture, use a clock source.
	 * hoping that there are timers we can work with.
	 */
	if (tmp == 0)
		tmp = ktime_get_ns();

	*out = tmp;
	jent_raw_hires_entropy_store(tmp);
}

int jent_hash_time(void *hash_state, __u64 time, u8 *addtl,
		   unsigned int addtl_len, __u64 hash_loop_cnt,
		   unsigned int stuck)
{
	struct shash_desc *hash_state_desc = (struct shash_desc *)hash_state;
	SHASH_DESC_ON_STACK(desc, hash_state_desc->tfm);
	u8 intermediary[SHA3_256_DIGEST_SIZE];
	__u64 j = 0;
	int ret;

	desc->tfm = hash_state_desc->tfm;

	if (sizeof(intermediary) != crypto_shash_digestsize(desc->tfm)) {
		pr_warn_ratelimited("Unexpected digest size\n");
		return -EINVAL;
	}

	/*
	 * This loop fills a buffer which is injected into the entropy pool.
	 * The main reason for this loop is to execute something over which we
	 * can perform a timing measurement. The injection of the resulting
	 * data into the pool is performed to ensure the result is used and
	 * the compiler cannot optimize the loop away in case the result is not
	 * used at all. Yet that data is considered "additional information"
	 * considering the terminology from SP800-90A without any entropy.
	 *
	 * Note, it does not matter which or how much data you inject, we are
	 * interested in one Keccack1600 compression operation performed with
	 * the crypto_shash_final.
	 */
	for (j = 0; j < hash_loop_cnt; j++) {
		ret = crypto_shash_init(desc) ?:
		      crypto_shash_update(desc, intermediary,
					  sizeof(intermediary)) ?:
		      crypto_shash_finup(desc, addtl, addtl_len, intermediary);
		if (ret)
			goto err;
	}

	/*
	 * Inject the data from the previous loop into the pool. This data is
	 * not considered to contain any entropy, but it stirs the pool a bit.
	 */
	ret = crypto_shash_update(desc, intermediary, sizeof(intermediary));
	if (ret)
		goto err;

	/*
	 * Insert the time stamp into the hash context representing the pool.
	 *
	 * If the time stamp is stuck, do not finally insert the value into the
	 * entropy pool. Although this operation should not do any harm even
	 * when the time stamp has no entropy, SP800-90B requires that any
	 * conditioning operation to have an identical amount of input data
	 * according to section 3.1.5.
	 */
	if (!stuck) {
		ret = crypto_shash_update(hash_state_desc, (u8 *)&time,
					  sizeof(__u64));
	}

err:
	shash_desc_zero(desc);
	memzero_explicit(intermediary, sizeof(intermediary));

	return ret;
}

int jent_read_random_block(void *hash_state, char *dst, unsigned int dst_len)
{
	struct shash_desc *hash_state_desc = (struct shash_desc *)hash_state;
	u8 jent_block[SHA3_256_DIGEST_SIZE];
	/* Obtain data from entropy pool and re-initialize it */
	int ret = crypto_shash_final(hash_state_desc, jent_block) ?:
		  crypto_shash_init(hash_state_desc) ?:
		  crypto_shash_update(hash_state_desc, jent_block,
				      sizeof(jent_block));

	if (!ret && dst_len)
		memcpy(dst, jent_block, dst_len);

	memzero_explicit(jent_block, sizeof(jent_block));
	return ret;
}

/***************************************************************************
 * Kernel crypto API interface
 ***************************************************************************/

struct jitterentropy {
	spinlock_t jent_lock;
	struct rand_data *entropy_collector;
	struct crypto_shash *tfm;
	struct shash_desc *sdesc;
};

static void jent_kcapi_cleanup(struct crypto_tfm *tfm)
{
	struct jitterentropy *rng = crypto_tfm_ctx(tfm);

	spin_lock(&rng->jent_lock);

	if (rng->sdesc) {
		shash_desc_zero(rng->sdesc);
		kfree(rng->sdesc);
	}
	rng->sdesc = NULL;

	if (rng->tfm)
		crypto_free_shash(rng->tfm);
	rng->tfm = NULL;

	if (rng->entropy_collector)
		jent_entropy_collector_free(rng->entropy_collector);
	rng->entropy_collector = NULL;
	spin_unlock(&rng->jent_lock);
}

static int jent_kcapi_init(struct crypto_tfm *tfm)
{
	struct jitterentropy *rng = crypto_tfm_ctx(tfm);
	struct crypto_shash *hash;
	struct shash_desc *sdesc;
	int size, ret = 0;

	spin_lock_init(&rng->jent_lock);

	/*
	 * Use SHA3-256 as conditioner. We allocate only the generic
	 * implementation as we are not interested in high-performance. The
	 * execution time of the SHA3 operation is measured and adds to the
	 * Jitter RNG's unpredictable behavior. If we have a slower hash
	 * implementation, the execution timing variations are larger. When
	 * using a fast implementation, we would need to call it more often
	 * as its variations are lower.
	 */
	hash = crypto_alloc_shash(JENT_CONDITIONING_HASH, 0, 0);
	if (IS_ERR(hash)) {
		pr_err("Cannot allocate conditioning digest\n");
		return PTR_ERR(hash);
	}
	rng->tfm = hash;

	size = sizeof(struct shash_desc) + crypto_shash_descsize(hash);
	sdesc = kmalloc(size, GFP_KERNEL);
	if (!sdesc) {
		ret = -ENOMEM;
		goto err;
	}

	sdesc->tfm = hash;
	crypto_shash_init(sdesc);
	rng->sdesc = sdesc;

	rng->entropy_collector =
		jent_entropy_collector_alloc(CONFIG_CRYPTO_JITTERENTROPY_OSR, 0,
					     sdesc);
	if (!rng->entropy_collector) {
		ret = -ENOMEM;
		goto err;
	}

	spin_lock_init(&rng->jent_lock);
	return 0;

err:
	jent_kcapi_cleanup(tfm);
	return ret;
}

static int jent_kcapi_random(struct crypto_rng *tfm,
			     const u8 *src, unsigned int slen,
			     u8 *rdata, unsigned int dlen)
{
	struct jitterentropy *rng = crypto_rng_ctx(tfm);
	int ret = 0;

	spin_lock(&rng->jent_lock);

	ret = jent_read_entropy(rng->entropy_collector, rdata, dlen);

	if (ret == -3) {
		/* Handle permanent health test error */
		/*
		 * If the kernel was booted with fips=1, it implies that
		 * the entire kernel acts as a FIPS 140 module. In this case
		 * an SP800-90B permanent health test error is treated as
		 * a FIPS module error.
		 */
		if (fips_enabled)
			panic("Jitter RNG permanent health test failure\n");

		pr_err("Jitter RNG permanent health test failure\n");
		ret = -EFAULT;
	} else if (ret == -2) {
		/* Handle intermittent health test error */
		pr_warn_ratelimited("Reset Jitter RNG due to intermittent health test failure\n");
		ret = -EAGAIN;
	} else if (ret == -1) {
		/* Handle other errors */
		ret = -EINVAL;
	}

	spin_unlock(&rng->jent_lock);

	return ret;
}

static int jent_kcapi_reset(struct crypto_rng *tfm,
			    const u8 *seed, unsigned int slen)
{
	return 0;
}

static struct rng_alg jent_alg = {
	.generate		= jent_kcapi_random,
	.seed			= jent_kcapi_reset,
	.seedsize		= 0,
	.base			= {
		.cra_name               = "jitterentropy_rng",
		.cra_driver_name        = "jitterentropy_rng",
		.cra_priority           = 100,
		.cra_ctxsize            = sizeof(struct jitterentropy),
		.cra_module             = THIS_MODULE,
		.cra_init               = jent_kcapi_init,
		.cra_exit               = jent_kcapi_cleanup,
	}
};

static int __init jent_mod_init(void)
{
	SHASH_DESC_ON_STACK(desc, tfm);
	struct crypto_shash *tfm;
	int ret = 0;

	jent_testing_init();

	tfm = crypto_alloc_shash(JENT_CONDITIONING_HASH, 0, 0);
	if (IS_ERR(tfm)) {
		jent_testing_exit();
		return PTR_ERR(tfm);
	}

	desc->tfm = tfm;
	crypto_shash_init(desc);
	ret = jent_entropy_init(CONFIG_CRYPTO_JITTERENTROPY_OSR, 0, desc, NULL);
	shash_desc_zero(desc);
	crypto_free_shash(tfm);
	if (ret) {
		/* Handle permanent health test error */
		if (fips_enabled)
			panic("jitterentropy: Initialization failed with host not compliant with requirements: %d\n", ret);

		jent_testing_exit();
		pr_info("jitterentropy: Initialization failed with host not compliant with requirements: %d\n", ret);
		return -EFAULT;
	}
	return crypto_register_rng(&jent_alg);
}

static void __exit jent_mod_exit(void)
{
	jent_testing_exit();
	crypto_unregister_rng(&jent_alg);
}

module_init(jent_mod_init);
module_exit(jent_mod_exit);

MODULE_LICENSE("Dual BSD/GPL");
MODULE_AUTHOR("Stephan Mueller <smueller@chronox.de>");
MODULE_DESCRIPTION("Non-physical True Random Number Generator based on CPU Jitter");
MODULE_ALIAS_CRYPTO("jitterentropy_rng");<|MERGE_RESOLUTION|>--- conflicted
+++ resolved
@@ -61,12 +61,7 @@
 
 void jent_kvzfree(void *ptr, unsigned int len)
 {
-<<<<<<< HEAD
-	memzero_explicit(ptr, len);
-	kvfree(ptr);
-=======
 	kvfree_sensitive(ptr, len);
->>>>>>> 0c383648
 }
 
 void *jent_zalloc(unsigned int len)
