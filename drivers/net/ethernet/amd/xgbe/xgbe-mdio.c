--- conflicted
+++ resolved
@@ -497,20 +497,11 @@
 	reg |= XGBE_KR_TRAINING_START;
 	XMDIO_WRITE(pdata, MDIO_MMD_PMAPMD, MDIO_PMA_10GBR_PMD_CTRL, reg);
 
-<<<<<<< HEAD
-		netif_dbg(pdata, link, pdata->netdev,
-			  "KR training initiated\n");
-
-		if (pdata->phy_if.phy_impl.kr_training_post)
-			pdata->phy_if.phy_impl.kr_training_post(pdata);
-	}
-=======
 	netif_dbg(pdata, link, pdata->netdev,
 		  "KR training initiated\n");
 
 	if (pdata->phy_if.phy_impl.kr_training_post)
 		pdata->phy_if.phy_impl.kr_training_post(pdata);
->>>>>>> 5e220483
 
 	return XGBE_AN_PAGE_RECEIVED;
 }
