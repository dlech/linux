--- conflicted
+++ resolved
@@ -247,17 +247,10 @@
 #define MACB_NCR_TPF_SIZE	1
 #define MACB_TZQ_OFFSET		12 /* Transmit zero quantum pause frame */
 #define MACB_TZQ_SIZE		1
-<<<<<<< HEAD
-#define MACB_SRTSM_OFFSET	15
-#define MACB_PTPUNI_OFFSET			20
-#define MACB_PTPUNI_SIZE			1
-#define MACB_OSSMODE_OFFSET 24 /* Enable One Step Synchro Mode */
-=======
 #define MACB_SRTSM_OFFSET	15 /* Store Receive Timestamp to Memory */
 #define MACB_OSSMODE_OFFSET	24 /* Enable One Step Synchro Mode */
 #define MACB_PTPUNI_OFFSET			20
 #define MACB_PTPUNI_SIZE			1
->>>>>>> d82b0891
 #define MACB_OSSMODE_SIZE	1
 #define MACB_MIIONRGMII_OFFSET	28 /* MII Usage on RGMII Interface */
 #define MACB_MIIONRGMII_SIZE	1
@@ -736,21 +729,14 @@
 #define MACB_CAPS_GEM_HAS_PTP			0x00000040
 #define MACB_CAPS_BD_RD_PREFETCH		0x00000080
 #define MACB_CAPS_NEEDS_RSTONUBR		0x00000100
-<<<<<<< HEAD
-=======
 #define MACB_CAPS_MIIONRGMII			0x00000200
 #define MACB_CAPS_NEED_TSUCLK			0x00000400
 #define MACB_CAPS_PCS				0x01000000
 #define MACB_CAPS_HIGH_SPEED			0x02000000
->>>>>>> d82b0891
 #define MACB_CAPS_PARTIAL_STORE_FORWARD		0x00000800
 #define MACB_CAPS_WOL				0x00000200
 #define MACB_CAPS_CLK_HW_CHG			0x04000000
 #define MACB_CAPS_MACB_IS_EMAC			0x08000000
-<<<<<<< HEAD
-#define MACB_CAPS_NEED_TSUCLK			0x00001000
-=======
->>>>>>> d82b0891
 #define MACB_CAPS_QUEUE_DISABLE			0x00002000
 #define MACB_CAPS_FIFO_MODE			0x10000000
 #define MACB_CAPS_GIGABIT_MODE_AVAILABLE	0x20000000
