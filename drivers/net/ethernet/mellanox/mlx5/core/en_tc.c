--- conflicted
+++ resolved
@@ -1290,61 +1290,6 @@
 					 inner_headers);
 	}
 
-<<<<<<< HEAD
-	if (dissector_uses_key(f->dissector, FLOW_DISSECTOR_KEY_CONTROL)) {
-		struct flow_dissector_key_control *key =
-			skb_flow_dissector_target(f->dissector,
-						  FLOW_DISSECTOR_KEY_CONTROL,
-						  f->key);
-
-		struct flow_dissector_key_control *mask =
-			skb_flow_dissector_target(f->dissector,
-						  FLOW_DISSECTOR_KEY_CONTROL,
-						  f->mask);
-		addr_type = key->addr_type;
-
-		/* the HW doesn't support frag first/later */
-		if (mask->flags & FLOW_DIS_FIRST_FRAG)
-			return -EOPNOTSUPP;
-
-		if (mask->flags & FLOW_DIS_IS_FRAGMENT) {
-			MLX5_SET(fte_match_set_lyr_2_4, headers_c, frag, 1);
-			MLX5_SET(fte_match_set_lyr_2_4, headers_v, frag,
-				 key->flags & FLOW_DIS_IS_FRAGMENT);
-
-			/* the HW doesn't need L3 inline to match on frag=no */
-			if (key->flags & FLOW_DIS_IS_FRAGMENT)
-				*min_inline = MLX5_INLINE_MODE_IP;
-		}
-	}
-
-	if (dissector_uses_key(f->dissector, FLOW_DISSECTOR_KEY_BASIC)) {
-		struct flow_dissector_key_basic *key =
-			skb_flow_dissector_target(f->dissector,
-						  FLOW_DISSECTOR_KEY_BASIC,
-						  f->key);
-		struct flow_dissector_key_basic *mask =
-			skb_flow_dissector_target(f->dissector,
-						  FLOW_DISSECTOR_KEY_BASIC,
-						  f->mask);
-		ip_proto = key->ip_proto;
-
-		MLX5_SET(fte_match_set_lyr_2_4, headers_c, ethertype,
-			 ntohs(mask->n_proto));
-		MLX5_SET(fte_match_set_lyr_2_4, headers_v, ethertype,
-			 ntohs(key->n_proto));
-
-		MLX5_SET(fte_match_set_lyr_2_4, headers_c, ip_protocol,
-			 mask->ip_proto);
-		MLX5_SET(fte_match_set_lyr_2_4, headers_v, ip_protocol,
-			 key->ip_proto);
-
-		if (mask->ip_proto)
-			*min_inline = MLX5_INLINE_MODE_IP;
-	}
-
-=======
->>>>>>> 5e220483
 	if (dissector_uses_key(f->dissector, FLOW_DISSECTOR_KEY_ETH_ADDRS)) {
 		struct flow_dissector_key_eth_addrs *key =
 			skb_flow_dissector_target(f->dissector,
