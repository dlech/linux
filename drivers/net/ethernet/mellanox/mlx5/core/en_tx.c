--- conflicted
+++ resolved
@@ -283,8 +283,6 @@
 dma_unmap_wqe_err:
 	mlx5e_dma_unmap_wqe_err(sq, num_dma);
 	return -ENOMEM;
-<<<<<<< HEAD
-=======
 }
 
 static inline void mlx5e_fill_sq_frag_edge(struct mlx5e_txqsq *sq,
@@ -303,7 +301,6 @@
 		mlx5e_post_nop(wq, sq->sqn, &sq->pc);
 	}
 	sq->stats->nop += nnops;
->>>>>>> 5e220483
 }
 
 static inline void
@@ -430,11 +427,7 @@
 	return NETDEV_TX_OK;
 
 err_drop:
-<<<<<<< HEAD
-	sq->stats.dropped++;
-=======
 	stats->dropped++;
->>>>>>> 5e220483
 	dev_kfree_skb_any(skb);
 
 	return NETDEV_TX_OK;
@@ -709,11 +702,7 @@
 	return NETDEV_TX_OK;
 
 err_drop:
-<<<<<<< HEAD
-	sq->stats.dropped++;
-=======
 	stats->dropped++;
->>>>>>> 5e220483
 	dev_kfree_skb_any(skb);
 
 	return NETDEV_TX_OK;
