// SPDX-License-Identifier: BSD-3-Clause OR GPL-2.0
/* Copyright (c) 2017-2018 Mellanox Technologies. All rights reserved */

#include <net/ip_tunnels.h>
#include <net/ip6_tunnel.h>
#include <net/inet_ecn.h>

#include "spectrum_ipip.h"
#include "reg.h"

struct ip_tunnel_parm
mlxsw_sp_ipip_netdev_parms4(const struct net_device *ol_dev)
{
	struct ip_tunnel *tun = netdev_priv(ol_dev);

	return tun->parms;
}

struct __ip6_tnl_parm
mlxsw_sp_ipip_netdev_parms6(const struct net_device *ol_dev)
{
	struct ip6_tnl *tun = netdev_priv(ol_dev);

	return tun->parms;
}

static bool mlxsw_sp_ipip_parms4_has_ikey(const struct ip_tunnel_parm *parms)
{
	return !!(parms->i_flags & TUNNEL_KEY);
}

static bool mlxsw_sp_ipip_parms6_has_ikey(const struct __ip6_tnl_parm *parms)
{
	return !!(parms->i_flags & TUNNEL_KEY);
}

static bool mlxsw_sp_ipip_parms4_has_okey(const struct ip_tunnel_parm *parms)
{
	return !!(parms->o_flags & TUNNEL_KEY);
}

static bool mlxsw_sp_ipip_parms6_has_okey(const struct __ip6_tnl_parm *parms)
{
	return !!(parms->o_flags & TUNNEL_KEY);
}

static u32 mlxsw_sp_ipip_parms4_ikey(const struct ip_tunnel_parm *parms)
{
	return mlxsw_sp_ipip_parms4_has_ikey(parms) ?
		be32_to_cpu(parms->i_key) : 0;
}

static u32 mlxsw_sp_ipip_parms6_ikey(const struct __ip6_tnl_parm *parms)
{
	return mlxsw_sp_ipip_parms6_has_ikey(parms) ?
		be32_to_cpu(parms->i_key) : 0;
}

static u32 mlxsw_sp_ipip_parms4_okey(const struct ip_tunnel_parm *parms)
{
	return mlxsw_sp_ipip_parms4_has_okey(parms) ?
		be32_to_cpu(parms->o_key) : 0;
}

static u32 mlxsw_sp_ipip_parms6_okey(const struct __ip6_tnl_parm *parms)
{
	return mlxsw_sp_ipip_parms6_has_okey(parms) ?
		be32_to_cpu(parms->o_key) : 0;
}

static union mlxsw_sp_l3addr
mlxsw_sp_ipip_parms4_saddr(const struct ip_tunnel_parm *parms)
{
	return (union mlxsw_sp_l3addr) { .addr4 = parms->iph.saddr };
}

static union mlxsw_sp_l3addr
mlxsw_sp_ipip_parms6_saddr(const struct __ip6_tnl_parm *parms)
{
	return (union mlxsw_sp_l3addr) { .addr6 = parms->laddr };
}

static union mlxsw_sp_l3addr
mlxsw_sp_ipip_parms4_daddr(const struct ip_tunnel_parm *parms)
{
	return (union mlxsw_sp_l3addr) { .addr4 = parms->iph.daddr };
}

static union mlxsw_sp_l3addr
mlxsw_sp_ipip_parms6_daddr(const struct __ip6_tnl_parm *parms)
{
	return (union mlxsw_sp_l3addr) { .addr6 = parms->raddr };
}

union mlxsw_sp_l3addr
mlxsw_sp_ipip_netdev_saddr(enum mlxsw_sp_l3proto proto,
			   const struct net_device *ol_dev)
{
	struct ip_tunnel_parm parms4;
	struct __ip6_tnl_parm parms6;

	switch (proto) {
	case MLXSW_SP_L3_PROTO_IPV4:
		parms4 = mlxsw_sp_ipip_netdev_parms4(ol_dev);
		return mlxsw_sp_ipip_parms4_saddr(&parms4);
	case MLXSW_SP_L3_PROTO_IPV6:
		parms6 = mlxsw_sp_ipip_netdev_parms6(ol_dev);
		return mlxsw_sp_ipip_parms6_saddr(&parms6);
	}

	WARN_ON(1);
	return (union mlxsw_sp_l3addr) {0};
}

static __be32 mlxsw_sp_ipip_netdev_daddr4(const struct net_device *ol_dev)
{

	struct ip_tunnel_parm parms4 = mlxsw_sp_ipip_netdev_parms4(ol_dev);

	return mlxsw_sp_ipip_parms4_daddr(&parms4).addr4;
}

static union mlxsw_sp_l3addr
mlxsw_sp_ipip_netdev_daddr(enum mlxsw_sp_l3proto proto,
			   const struct net_device *ol_dev)
{
	struct ip_tunnel_parm parms4;
	struct __ip6_tnl_parm parms6;

	switch (proto) {
	case MLXSW_SP_L3_PROTO_IPV4:
		parms4 = mlxsw_sp_ipip_netdev_parms4(ol_dev);
		return mlxsw_sp_ipip_parms4_daddr(&parms4);
	case MLXSW_SP_L3_PROTO_IPV6:
		parms6 = mlxsw_sp_ipip_netdev_parms6(ol_dev);
		return mlxsw_sp_ipip_parms6_daddr(&parms6);
	}

	WARN_ON(1);
	return (union mlxsw_sp_l3addr) {0};
}

bool mlxsw_sp_l3addr_is_zero(union mlxsw_sp_l3addr addr)
{
	union mlxsw_sp_l3addr naddr = {0};

	return !memcmp(&addr, &naddr, sizeof(naddr));
}

static struct mlxsw_sp_ipip_parms
mlxsw_sp_ipip_netdev_parms_init_gre4(const struct net_device *ol_dev)
{
	struct ip_tunnel_parm parms = mlxsw_sp_ipip_netdev_parms4(ol_dev);

	return (struct mlxsw_sp_ipip_parms) {
		.proto = MLXSW_SP_L3_PROTO_IPV4,
		.saddr = mlxsw_sp_ipip_parms4_saddr(&parms),
		.daddr = mlxsw_sp_ipip_parms4_daddr(&parms),
		.link = parms.link,
		.ikey = mlxsw_sp_ipip_parms4_ikey(&parms),
		.okey = mlxsw_sp_ipip_parms4_okey(&parms),
	};
}

static int
mlxsw_sp_ipip_nexthop_update_gre4(struct mlxsw_sp *mlxsw_sp, u32 adj_index,
				  struct mlxsw_sp_ipip_entry *ipip_entry,
				  bool force, char *ratr_pl)
{
	u16 rif_index = mlxsw_sp_ipip_lb_rif_index(ipip_entry->ol_lb);
	__be32 daddr4 = mlxsw_sp_ipip_netdev_daddr4(ipip_entry->ol_dev);
	enum mlxsw_reg_ratr_op op;

	op = force ? MLXSW_REG_RATR_OP_WRITE_WRITE_ENTRY :
		     MLXSW_REG_RATR_OP_WRITE_WRITE_ENTRY_ON_ACTIVITY;
	mlxsw_reg_ratr_pack(ratr_pl, op, true, MLXSW_REG_RATR_TYPE_IPIP,
			    adj_index, rif_index);
	mlxsw_reg_ratr_ipip4_entry_pack(ratr_pl, be32_to_cpu(daddr4));

	return mlxsw_reg_write(mlxsw_sp->core, MLXSW_REG(ratr), ratr_pl);
}

static int
mlxsw_sp_ipip_decap_config_gre4(struct mlxsw_sp *mlxsw_sp,
				struct mlxsw_sp_ipip_entry *ipip_entry,
				u32 tunnel_index)
{
	u16 rif_index = mlxsw_sp_ipip_lb_rif_index(ipip_entry->ol_lb);
	u16 ul_rif_id = mlxsw_sp_ipip_lb_ul_rif_id(ipip_entry->ol_lb);
	char rtdp_pl[MLXSW_REG_RTDP_LEN];
	struct ip_tunnel_parm parms;
	unsigned int type_check;
	bool has_ikey;
	u32 daddr4;
	u32 ikey;

	parms = mlxsw_sp_ipip_netdev_parms4(ipip_entry->ol_dev);
	has_ikey = mlxsw_sp_ipip_parms4_has_ikey(&parms);
	ikey = mlxsw_sp_ipip_parms4_ikey(&parms);

	mlxsw_reg_rtdp_pack(rtdp_pl, MLXSW_REG_RTDP_TYPE_IPIP, tunnel_index);
	mlxsw_reg_rtdp_egress_router_interface_set(rtdp_pl, ul_rif_id);

	type_check = has_ikey ?
		MLXSW_REG_RTDP_IPIP_TYPE_CHECK_ALLOW_GRE_KEY :
		MLXSW_REG_RTDP_IPIP_TYPE_CHECK_ALLOW_GRE;

	/* Linux demuxes tunnels based on packet SIP (which must match tunnel
	 * remote IP). Thus configure decap so that it filters out packets that
	 * are not IPv4 or have the wrong SIP. IPIP_DECAP_ERROR trap is
	 * generated for packets that fail this criterion. Linux then handles
	 * such packets in slow path and generates ICMP destination unreachable.
	 */
	daddr4 = be32_to_cpu(mlxsw_sp_ipip_netdev_daddr4(ipip_entry->ol_dev));
	mlxsw_reg_rtdp_ipip4_pack(rtdp_pl, rif_index,
				  MLXSW_REG_RTDP_IPIP_SIP_CHECK_FILTER_IPV4,
				  type_check, has_ikey, daddr4, ikey);

	return mlxsw_reg_write(mlxsw_sp->core, MLXSW_REG(rtdp), rtdp_pl);
}

static bool mlxsw_sp_ipip_tunnel_complete(enum mlxsw_sp_l3proto proto,
					  const struct net_device *ol_dev)
{
	union mlxsw_sp_l3addr saddr = mlxsw_sp_ipip_netdev_saddr(proto, ol_dev);
	union mlxsw_sp_l3addr daddr = mlxsw_sp_ipip_netdev_daddr(proto, ol_dev);

	/* Tunnels with unset local or remote address are valid in Linux and
	 * used for lightweight tunnels (LWT) and Non-Broadcast Multi-Access
	 * (NBMA) tunnels. In principle these can be offloaded, but the driver
	 * currently doesn't support this. So punt.
	 */
	return !mlxsw_sp_l3addr_is_zero(saddr) &&
	       !mlxsw_sp_l3addr_is_zero(daddr);
}

static bool mlxsw_sp_ipip_can_offload_gre4(const struct mlxsw_sp *mlxsw_sp,
					   const struct net_device *ol_dev)
{
	struct ip_tunnel *tunnel = netdev_priv(ol_dev);
	__be16 okflags = TUNNEL_KEY; /* We can't offload any other features. */
	bool inherit_ttl = tunnel->parms.iph.ttl == 0;
	bool inherit_tos = tunnel->parms.iph.tos & 0x1;

	return (tunnel->parms.i_flags & ~okflags) == 0 &&
	       (tunnel->parms.o_flags & ~okflags) == 0 &&
	       inherit_ttl && inherit_tos &&
	       mlxsw_sp_ipip_tunnel_complete(MLXSW_SP_L3_PROTO_IPV4, ol_dev);
}

static struct mlxsw_sp_rif_ipip_lb_config
mlxsw_sp_ipip_ol_loopback_config_gre4(struct mlxsw_sp *mlxsw_sp,
				      const struct net_device *ol_dev)
{
	struct ip_tunnel_parm parms = mlxsw_sp_ipip_netdev_parms4(ol_dev);
	enum mlxsw_reg_ritr_loopback_ipip_type lb_ipipt;

	lb_ipipt = mlxsw_sp_ipip_parms4_has_okey(&parms) ?
		MLXSW_REG_RITR_LOOPBACK_IPIP_TYPE_IP_IN_GRE_KEY_IN_IP :
		MLXSW_REG_RITR_LOOPBACK_IPIP_TYPE_IP_IN_GRE_IN_IP;
	return (struct mlxsw_sp_rif_ipip_lb_config){
		.lb_ipipt = lb_ipipt,
		.okey = mlxsw_sp_ipip_parms4_okey(&parms),
		.ul_protocol = MLXSW_SP_L3_PROTO_IPV4,
		.saddr = mlxsw_sp_ipip_netdev_saddr(MLXSW_SP_L3_PROTO_IPV4,
						    ol_dev),
	};
}

static int
mlxsw_sp_ipip_ol_netdev_change_gre(struct mlxsw_sp *mlxsw_sp,
				   struct mlxsw_sp_ipip_entry *ipip_entry,
				   const struct mlxsw_sp_ipip_parms *new_parms,
				   struct netlink_ext_ack *extack)
{
	const struct mlxsw_sp_ipip_parms *old_parms = &ipip_entry->parms;
	bool update_tunnel = false;
	bool update_decap = false;
	bool update_nhs = false;
	int err = 0;

	if (!mlxsw_sp_l3addr_eq(&new_parms->saddr, &old_parms->saddr)) {
		u16 ul_tb_id = mlxsw_sp_ipip_dev_ul_tb_id(ipip_entry->ol_dev);

		/* Since the local address has changed, if there is another
		 * tunnel with a matching saddr, both need to be demoted.
		 */
		if (mlxsw_sp_ipip_demote_tunnel_by_saddr(mlxsw_sp,
							 new_parms->proto,
							 new_parms->saddr,
							 ul_tb_id,
							 ipip_entry)) {
			mlxsw_sp_ipip_entry_demote_tunnel(mlxsw_sp, ipip_entry);
			return 0;
		}

		update_tunnel = true;
	} else if (old_parms->okey != new_parms->okey ||
		   old_parms->link != new_parms->link) {
		update_tunnel = true;
	} else if (!mlxsw_sp_l3addr_eq(&new_parms->daddr, &old_parms->daddr)) {
		update_nhs = true;
	} else if (old_parms->ikey != new_parms->ikey) {
		update_decap = true;
	}

	if (update_tunnel)
		err = __mlxsw_sp_ipip_entry_update_tunnel(mlxsw_sp, ipip_entry,
							  true, true, true,
							  extack);
	else if (update_nhs)
		err = __mlxsw_sp_ipip_entry_update_tunnel(mlxsw_sp, ipip_entry,
							  false, false, true,
							  extack);
	else if (update_decap)
		err = __mlxsw_sp_ipip_entry_update_tunnel(mlxsw_sp, ipip_entry,
							  false, false, false,
							  extack);
	if (err)
		return err;
<<<<<<< HEAD

	ipip_entry->parms = *new_parms;
	return 0;
}

static int
mlxsw_sp_ipip_ol_netdev_change_gre4(struct mlxsw_sp *mlxsw_sp,
				    struct mlxsw_sp_ipip_entry *ipip_entry,
				    struct netlink_ext_ack *extack)
{
	struct mlxsw_sp_ipip_parms new_parms;

	new_parms = mlxsw_sp_ipip_netdev_parms_init_gre4(ipip_entry->ol_dev);
	return mlxsw_sp_ipip_ol_netdev_change_gre(mlxsw_sp, ipip_entry,
						  &new_parms, extack);
}

static int
mlxsw_sp_ipip_rem_addr_set_gre4(struct mlxsw_sp *mlxsw_sp,
				struct mlxsw_sp_ipip_entry *ipip_entry)
{
	return 0;
}

=======

	ipip_entry->parms = *new_parms;
	return 0;
}

static int
mlxsw_sp_ipip_ol_netdev_change_gre4(struct mlxsw_sp *mlxsw_sp,
				    struct mlxsw_sp_ipip_entry *ipip_entry,
				    struct netlink_ext_ack *extack)
{
	struct mlxsw_sp_ipip_parms new_parms;

	new_parms = mlxsw_sp_ipip_netdev_parms_init_gre4(ipip_entry->ol_dev);
	return mlxsw_sp_ipip_ol_netdev_change_gre(mlxsw_sp, ipip_entry,
						  &new_parms, extack);
}

static int
mlxsw_sp_ipip_rem_addr_set_gre4(struct mlxsw_sp *mlxsw_sp,
				struct mlxsw_sp_ipip_entry *ipip_entry)
{
	return 0;
}

>>>>>>> 754e0b0e
static void
mlxsw_sp_ipip_rem_addr_unset_gre4(struct mlxsw_sp *mlxsw_sp,
				  const struct mlxsw_sp_ipip_entry *ipip_entry)
{
}

static const struct mlxsw_sp_ipip_ops mlxsw_sp_ipip_gre4_ops = {
	.dev_type = ARPHRD_IPGRE,
	.ul_proto = MLXSW_SP_L3_PROTO_IPV4,
	.inc_parsing_depth = false,
	.parms_init = mlxsw_sp_ipip_netdev_parms_init_gre4,
	.nexthop_update = mlxsw_sp_ipip_nexthop_update_gre4,
	.decap_config = mlxsw_sp_ipip_decap_config_gre4,
	.can_offload = mlxsw_sp_ipip_can_offload_gre4,
	.ol_loopback_config = mlxsw_sp_ipip_ol_loopback_config_gre4,
	.ol_netdev_change = mlxsw_sp_ipip_ol_netdev_change_gre4,
	.rem_ip_addr_set = mlxsw_sp_ipip_rem_addr_set_gre4,
	.rem_ip_addr_unset = mlxsw_sp_ipip_rem_addr_unset_gre4,
};

static struct mlxsw_sp_ipip_parms
mlxsw_sp1_ipip_netdev_parms_init_gre6(const struct net_device *ol_dev)
{
	struct mlxsw_sp_ipip_parms parms = {0};

	WARN_ON_ONCE(1);
	return parms;
}

static int
mlxsw_sp1_ipip_nexthop_update_gre6(struct mlxsw_sp *mlxsw_sp, u32 adj_index,
				   struct mlxsw_sp_ipip_entry *ipip_entry,
				   bool force, char *ratr_pl)
{
	WARN_ON_ONCE(1);
	return -EINVAL;
}

static int
mlxsw_sp1_ipip_decap_config_gre6(struct mlxsw_sp *mlxsw_sp,
				 struct mlxsw_sp_ipip_entry *ipip_entry,
				 u32 tunnel_index)
{
	WARN_ON_ONCE(1);
	return -EINVAL;
}

static bool mlxsw_sp1_ipip_can_offload_gre6(const struct mlxsw_sp *mlxsw_sp,
					    const struct net_device *ol_dev)
{
	return false;
}

static struct mlxsw_sp_rif_ipip_lb_config
mlxsw_sp1_ipip_ol_loopback_config_gre6(struct mlxsw_sp *mlxsw_sp,
				       const struct net_device *ol_dev)
{
	struct mlxsw_sp_rif_ipip_lb_config config = {0};

	WARN_ON_ONCE(1);
	return config;
}

static int
mlxsw_sp1_ipip_ol_netdev_change_gre6(struct mlxsw_sp *mlxsw_sp,
				     struct mlxsw_sp_ipip_entry *ipip_entry,
				     struct netlink_ext_ack *extack)
{
	WARN_ON_ONCE(1);
	return -EINVAL;
}

static int
mlxsw_sp1_ipip_rem_addr_set_gre6(struct mlxsw_sp *mlxsw_sp,
				 struct mlxsw_sp_ipip_entry *ipip_entry)
{
	WARN_ON_ONCE(1);
	return -EINVAL;
}

static void
mlxsw_sp1_ipip_rem_addr_unset_gre6(struct mlxsw_sp *mlxsw_sp,
				   const struct mlxsw_sp_ipip_entry *ipip_entry)
{
	WARN_ON_ONCE(1);
}

static const struct mlxsw_sp_ipip_ops mlxsw_sp1_ipip_gre6_ops = {
	.dev_type = ARPHRD_IP6GRE,
	.ul_proto = MLXSW_SP_L3_PROTO_IPV6,
	.inc_parsing_depth = true,
	.parms_init = mlxsw_sp1_ipip_netdev_parms_init_gre6,
	.nexthop_update = mlxsw_sp1_ipip_nexthop_update_gre6,
	.decap_config = mlxsw_sp1_ipip_decap_config_gre6,
	.can_offload = mlxsw_sp1_ipip_can_offload_gre6,
	.ol_loopback_config = mlxsw_sp1_ipip_ol_loopback_config_gre6,
	.ol_netdev_change = mlxsw_sp1_ipip_ol_netdev_change_gre6,
	.rem_ip_addr_set = mlxsw_sp1_ipip_rem_addr_set_gre6,
	.rem_ip_addr_unset = mlxsw_sp1_ipip_rem_addr_unset_gre6,
};

const struct mlxsw_sp_ipip_ops *mlxsw_sp1_ipip_ops_arr[] = {
	[MLXSW_SP_IPIP_TYPE_GRE4] = &mlxsw_sp_ipip_gre4_ops,
	[MLXSW_SP_IPIP_TYPE_GRE6] = &mlxsw_sp1_ipip_gre6_ops,
};

static struct mlxsw_sp_ipip_parms
mlxsw_sp2_ipip_netdev_parms_init_gre6(const struct net_device *ol_dev)
{
	struct __ip6_tnl_parm parms = mlxsw_sp_ipip_netdev_parms6(ol_dev);

	return (struct mlxsw_sp_ipip_parms) {
		.proto = MLXSW_SP_L3_PROTO_IPV6,
		.saddr = mlxsw_sp_ipip_parms6_saddr(&parms),
		.daddr = mlxsw_sp_ipip_parms6_daddr(&parms),
		.link = parms.link,
		.ikey = mlxsw_sp_ipip_parms6_ikey(&parms),
		.okey = mlxsw_sp_ipip_parms6_okey(&parms),
	};
}

static int
mlxsw_sp2_ipip_nexthop_update_gre6(struct mlxsw_sp *mlxsw_sp, u32 adj_index,
				   struct mlxsw_sp_ipip_entry *ipip_entry,
				   bool force, char *ratr_pl)
{
	u16 rif_index = mlxsw_sp_ipip_lb_rif_index(ipip_entry->ol_lb);
	enum mlxsw_reg_ratr_op op;

	op = force ? MLXSW_REG_RATR_OP_WRITE_WRITE_ENTRY :
		     MLXSW_REG_RATR_OP_WRITE_WRITE_ENTRY_ON_ACTIVITY;
	mlxsw_reg_ratr_pack(ratr_pl, op, true, MLXSW_REG_RATR_TYPE_IPIP,
			    adj_index, rif_index);
	mlxsw_reg_ratr_ipip6_entry_pack(ratr_pl,
					ipip_entry->dip_kvdl_index);

	return mlxsw_reg_write(mlxsw_sp->core, MLXSW_REG(ratr), ratr_pl);
}

static int
mlxsw_sp2_ipip_decap_config_gre6(struct mlxsw_sp *mlxsw_sp,
				 struct mlxsw_sp_ipip_entry *ipip_entry,
				 u32 tunnel_index)
{
	u16 rif_index = mlxsw_sp_ipip_lb_rif_index(ipip_entry->ol_lb);
	u16 ul_rif_id = mlxsw_sp_ipip_lb_ul_rif_id(ipip_entry->ol_lb);
	char rtdp_pl[MLXSW_REG_RTDP_LEN];
	struct __ip6_tnl_parm parms;
	unsigned int type_check;
	bool has_ikey;
	u32 ikey;

	parms = mlxsw_sp_ipip_netdev_parms6(ipip_entry->ol_dev);
	has_ikey = mlxsw_sp_ipip_parms6_has_ikey(&parms);
	ikey = mlxsw_sp_ipip_parms6_ikey(&parms);

	mlxsw_reg_rtdp_pack(rtdp_pl, MLXSW_REG_RTDP_TYPE_IPIP, tunnel_index);
	mlxsw_reg_rtdp_egress_router_interface_set(rtdp_pl, ul_rif_id);

	type_check = has_ikey ?
		MLXSW_REG_RTDP_IPIP_TYPE_CHECK_ALLOW_GRE_KEY :
		MLXSW_REG_RTDP_IPIP_TYPE_CHECK_ALLOW_GRE;

	/* Linux demuxes tunnels based on packet SIP (which must match tunnel
	 * remote IP). Thus configure decap so that it filters out packets that
	 * are not IPv6 or have the wrong SIP. IPIP_DECAP_ERROR trap is
	 * generated for packets that fail this criterion. Linux then handles
	 * such packets in slow path and generates ICMP destination unreachable.
	 */
	mlxsw_reg_rtdp_ipip6_pack(rtdp_pl, rif_index,
				  MLXSW_REG_RTDP_IPIP_SIP_CHECK_FILTER_IPV6,
				  type_check, has_ikey,
				  ipip_entry->dip_kvdl_index, ikey);

	return mlxsw_reg_write(mlxsw_sp->core, MLXSW_REG(rtdp), rtdp_pl);
}

static bool mlxsw_sp2_ipip_can_offload_gre6(const struct mlxsw_sp *mlxsw_sp,
					    const struct net_device *ol_dev)
{
	struct __ip6_tnl_parm tparm = mlxsw_sp_ipip_netdev_parms6(ol_dev);
	bool inherit_tos = tparm.flags & IP6_TNL_F_USE_ORIG_TCLASS;
	bool inherit_ttl = tparm.hop_limit == 0;
	__be16 okflags = TUNNEL_KEY; /* We can't offload any other features. */

	return (tparm.i_flags & ~okflags) == 0 &&
	       (tparm.o_flags & ~okflags) == 0 &&
	       inherit_ttl && inherit_tos &&
	       mlxsw_sp_ipip_tunnel_complete(MLXSW_SP_L3_PROTO_IPV6, ol_dev);
}

static struct mlxsw_sp_rif_ipip_lb_config
mlxsw_sp2_ipip_ol_loopback_config_gre6(struct mlxsw_sp *mlxsw_sp,
				       const struct net_device *ol_dev)
{
	struct __ip6_tnl_parm parms = mlxsw_sp_ipip_netdev_parms6(ol_dev);
	enum mlxsw_reg_ritr_loopback_ipip_type lb_ipipt;

	lb_ipipt = mlxsw_sp_ipip_parms6_has_okey(&parms) ?
		MLXSW_REG_RITR_LOOPBACK_IPIP_TYPE_IP_IN_GRE_KEY_IN_IP :
		MLXSW_REG_RITR_LOOPBACK_IPIP_TYPE_IP_IN_GRE_IN_IP;
	return (struct mlxsw_sp_rif_ipip_lb_config){
		.lb_ipipt = lb_ipipt,
		.okey = mlxsw_sp_ipip_parms6_okey(&parms),
		.ul_protocol = MLXSW_SP_L3_PROTO_IPV6,
		.saddr = mlxsw_sp_ipip_netdev_saddr(MLXSW_SP_L3_PROTO_IPV6,
						    ol_dev),
	};
}

static int
mlxsw_sp2_ipip_ol_netdev_change_gre6(struct mlxsw_sp *mlxsw_sp,
				     struct mlxsw_sp_ipip_entry *ipip_entry,
				     struct netlink_ext_ack *extack)
{
	struct mlxsw_sp_ipip_parms new_parms;

	new_parms = mlxsw_sp2_ipip_netdev_parms_init_gre6(ipip_entry->ol_dev);
	return mlxsw_sp_ipip_ol_netdev_change_gre(mlxsw_sp, ipip_entry,
						  &new_parms, extack);
}

static int
mlxsw_sp2_ipip_rem_addr_set_gre6(struct mlxsw_sp *mlxsw_sp,
				 struct mlxsw_sp_ipip_entry *ipip_entry)
{
<<<<<<< HEAD
	char rips_pl[MLXSW_REG_RIPS_LEN];
	struct __ip6_tnl_parm parms6;
	int err;

	err = mlxsw_sp_kvdl_alloc(mlxsw_sp,
				  MLXSW_SP_KVDL_ENTRY_TYPE_IPV6_ADDRESS, 1,
				  &ipip_entry->dip_kvdl_index);
	if (err)
		return err;

	parms6 = mlxsw_sp_ipip_netdev_parms6(ipip_entry->ol_dev);
	mlxsw_reg_rips_pack(rips_pl, ipip_entry->dip_kvdl_index,
			    &parms6.raddr);
	err = mlxsw_reg_write(mlxsw_sp->core, MLXSW_REG(rips), rips_pl);
	if (err)
		goto err_rips_write;

	return 0;

err_rips_write:
	mlxsw_sp_kvdl_free(mlxsw_sp, MLXSW_SP_KVDL_ENTRY_TYPE_IPV6_ADDRESS, 1,
			   ipip_entry->dip_kvdl_index);
	return err;
=======
	struct __ip6_tnl_parm parms6;

	parms6 = mlxsw_sp_ipip_netdev_parms6(ipip_entry->ol_dev);
	return mlxsw_sp_ipv6_addr_kvdl_index_get(mlxsw_sp, &parms6.raddr,
						 &ipip_entry->dip_kvdl_index);
>>>>>>> 754e0b0e
}

static void
mlxsw_sp2_ipip_rem_addr_unset_gre6(struct mlxsw_sp *mlxsw_sp,
				   const struct mlxsw_sp_ipip_entry *ipip_entry)
{
<<<<<<< HEAD
	mlxsw_sp_kvdl_free(mlxsw_sp, MLXSW_SP_KVDL_ENTRY_TYPE_IPV6_ADDRESS, 1,
			   ipip_entry->dip_kvdl_index);
=======
	struct __ip6_tnl_parm parms6;

	parms6 = mlxsw_sp_ipip_netdev_parms6(ipip_entry->ol_dev);
	mlxsw_sp_ipv6_addr_put(mlxsw_sp, &parms6.raddr);
>>>>>>> 754e0b0e
}

static const struct mlxsw_sp_ipip_ops mlxsw_sp2_ipip_gre6_ops = {
	.dev_type = ARPHRD_IP6GRE,
	.ul_proto = MLXSW_SP_L3_PROTO_IPV6,
	.inc_parsing_depth = true,
	.parms_init = mlxsw_sp2_ipip_netdev_parms_init_gre6,
	.nexthop_update = mlxsw_sp2_ipip_nexthop_update_gre6,
	.decap_config = mlxsw_sp2_ipip_decap_config_gre6,
	.can_offload = mlxsw_sp2_ipip_can_offload_gre6,
	.ol_loopback_config = mlxsw_sp2_ipip_ol_loopback_config_gre6,
	.ol_netdev_change = mlxsw_sp2_ipip_ol_netdev_change_gre6,
	.rem_ip_addr_set = mlxsw_sp2_ipip_rem_addr_set_gre6,
	.rem_ip_addr_unset = mlxsw_sp2_ipip_rem_addr_unset_gre6,
};

const struct mlxsw_sp_ipip_ops *mlxsw_sp2_ipip_ops_arr[] = {
	[MLXSW_SP_IPIP_TYPE_GRE4] = &mlxsw_sp_ipip_gre4_ops,
	[MLXSW_SP_IPIP_TYPE_GRE6] = &mlxsw_sp2_ipip_gre6_ops,
};

static int mlxsw_sp_ipip_ecn_encap_init_one(struct mlxsw_sp *mlxsw_sp,
					    u8 inner_ecn, u8 outer_ecn)
{
	char tieem_pl[MLXSW_REG_TIEEM_LEN];

	mlxsw_reg_tieem_pack(tieem_pl, inner_ecn, outer_ecn);
	return mlxsw_reg_write(mlxsw_sp->core, MLXSW_REG(tieem), tieem_pl);
}

int mlxsw_sp_ipip_ecn_encap_init(struct mlxsw_sp *mlxsw_sp)
{
	int i;

	/* Iterate over inner ECN values */
	for (i = INET_ECN_NOT_ECT; i <= INET_ECN_CE; i++) {
		u8 outer_ecn = INET_ECN_encapsulate(0, i);
		int err;

		err = mlxsw_sp_ipip_ecn_encap_init_one(mlxsw_sp, i, outer_ecn);
		if (err)
			return err;
	}

	return 0;
}

static int mlxsw_sp_ipip_ecn_decap_init_one(struct mlxsw_sp *mlxsw_sp,
					    u8 inner_ecn, u8 outer_ecn)
{
	char tidem_pl[MLXSW_REG_TIDEM_LEN];
	u8 new_inner_ecn;
	bool trap_en;

	new_inner_ecn = mlxsw_sp_tunnel_ecn_decap(outer_ecn, inner_ecn,
						  &trap_en);
	mlxsw_reg_tidem_pack(tidem_pl, outer_ecn, inner_ecn, new_inner_ecn,
			     trap_en, trap_en ? MLXSW_TRAP_ID_DECAP_ECN0 : 0);
	return mlxsw_reg_write(mlxsw_sp->core, MLXSW_REG(tidem), tidem_pl);
}

int mlxsw_sp_ipip_ecn_decap_init(struct mlxsw_sp *mlxsw_sp)
{
	int i, j, err;

	/* Iterate over inner ECN values */
	for (i = INET_ECN_NOT_ECT; i <= INET_ECN_CE; i++) {
		/* Iterate over outer ECN values */
		for (j = INET_ECN_NOT_ECT; j <= INET_ECN_CE; j++) {
			err = mlxsw_sp_ipip_ecn_decap_init_one(mlxsw_sp, i, j);
			if (err)
				return err;
		}
	}

	return 0;
}

struct net_device *
mlxsw_sp_ipip_netdev_ul_dev_get(const struct net_device *ol_dev)
{
	struct net *net = dev_net(ol_dev);
	struct ip_tunnel *tun4;
	struct ip6_tnl *tun6;

	switch (ol_dev->type) {
	case ARPHRD_IPGRE:
		tun4 = netdev_priv(ol_dev);
		return dev_get_by_index_rcu(net, tun4->parms.link);
	case ARPHRD_IP6GRE:
		tun6 = netdev_priv(ol_dev);
		return dev_get_by_index_rcu(net, tun6->parms.link);
	default:
		return NULL;
	}
}<|MERGE_RESOLUTION|>--- conflicted
+++ resolved
@@ -318,7 +318,6 @@
 							  extack);
 	if (err)
 		return err;
-<<<<<<< HEAD
 
 	ipip_entry->parms = *new_parms;
 	return 0;
@@ -343,32 +342,6 @@
 	return 0;
 }
 
-=======
-
-	ipip_entry->parms = *new_parms;
-	return 0;
-}
-
-static int
-mlxsw_sp_ipip_ol_netdev_change_gre4(struct mlxsw_sp *mlxsw_sp,
-				    struct mlxsw_sp_ipip_entry *ipip_entry,
-				    struct netlink_ext_ack *extack)
-{
-	struct mlxsw_sp_ipip_parms new_parms;
-
-	new_parms = mlxsw_sp_ipip_netdev_parms_init_gre4(ipip_entry->ol_dev);
-	return mlxsw_sp_ipip_ol_netdev_change_gre(mlxsw_sp, ipip_entry,
-						  &new_parms, extack);
-}
-
-static int
-mlxsw_sp_ipip_rem_addr_set_gre4(struct mlxsw_sp *mlxsw_sp,
-				struct mlxsw_sp_ipip_entry *ipip_entry)
-{
-	return 0;
-}
-
->>>>>>> 754e0b0e
 static void
 mlxsw_sp_ipip_rem_addr_unset_gre4(struct mlxsw_sp *mlxsw_sp,
 				  const struct mlxsw_sp_ipip_entry *ipip_entry)
@@ -595,52 +568,21 @@
 mlxsw_sp2_ipip_rem_addr_set_gre6(struct mlxsw_sp *mlxsw_sp,
 				 struct mlxsw_sp_ipip_entry *ipip_entry)
 {
-<<<<<<< HEAD
-	char rips_pl[MLXSW_REG_RIPS_LEN];
-	struct __ip6_tnl_parm parms6;
-	int err;
-
-	err = mlxsw_sp_kvdl_alloc(mlxsw_sp,
-				  MLXSW_SP_KVDL_ENTRY_TYPE_IPV6_ADDRESS, 1,
-				  &ipip_entry->dip_kvdl_index);
-	if (err)
-		return err;
-
-	parms6 = mlxsw_sp_ipip_netdev_parms6(ipip_entry->ol_dev);
-	mlxsw_reg_rips_pack(rips_pl, ipip_entry->dip_kvdl_index,
-			    &parms6.raddr);
-	err = mlxsw_reg_write(mlxsw_sp->core, MLXSW_REG(rips), rips_pl);
-	if (err)
-		goto err_rips_write;
-
-	return 0;
-
-err_rips_write:
-	mlxsw_sp_kvdl_free(mlxsw_sp, MLXSW_SP_KVDL_ENTRY_TYPE_IPV6_ADDRESS, 1,
-			   ipip_entry->dip_kvdl_index);
-	return err;
-=======
 	struct __ip6_tnl_parm parms6;
 
 	parms6 = mlxsw_sp_ipip_netdev_parms6(ipip_entry->ol_dev);
 	return mlxsw_sp_ipv6_addr_kvdl_index_get(mlxsw_sp, &parms6.raddr,
 						 &ipip_entry->dip_kvdl_index);
->>>>>>> 754e0b0e
 }
 
 static void
 mlxsw_sp2_ipip_rem_addr_unset_gre6(struct mlxsw_sp *mlxsw_sp,
 				   const struct mlxsw_sp_ipip_entry *ipip_entry)
 {
-<<<<<<< HEAD
-	mlxsw_sp_kvdl_free(mlxsw_sp, MLXSW_SP_KVDL_ENTRY_TYPE_IPV6_ADDRESS, 1,
-			   ipip_entry->dip_kvdl_index);
-=======
 	struct __ip6_tnl_parm parms6;
 
 	parms6 = mlxsw_sp_ipip_netdev_parms6(ipip_entry->ol_dev);
 	mlxsw_sp_ipv6_addr_put(mlxsw_sp, &parms6.raddr);
->>>>>>> 754e0b0e
 }
 
 static const struct mlxsw_sp_ipip_ops mlxsw_sp2_ipip_gre6_ops = {
