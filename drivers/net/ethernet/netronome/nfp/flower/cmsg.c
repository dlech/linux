--- conflicted
+++ resolved
@@ -260,15 +260,12 @@
 	case NFP_FLOWER_CMSG_TYPE_ACTIVE_TUNS:
 		nfp_tunnel_keep_alive(app, skb);
 		break;
-<<<<<<< HEAD
-=======
 	case NFP_FLOWER_CMSG_TYPE_LAG_CONFIG:
 		if (app_priv->flower_ext_feats & NFP_FL_FEATS_LAG) {
 			skb_stored = nfp_flower_lag_unprocessed_msg(app, skb);
 			break;
 		}
 		/* fall through */
->>>>>>> 5e220483
 	default:
 		nfp_flower_cmsg_warn(app, "Cannot handle invalid repr control type %u\n",
 				     type);
