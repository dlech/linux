/*
 * Driver for Xilinx TEMAC Ethernet device
 *
 * Copyright (c) 2008 Nissin Systems Co., Ltd.,  Yoshio Kashiwagi
 * Copyright (c) 2005-2008 DLA Systems,  David H. Lynch Jr. <dhlii@dlasys.net>
 * Copyright (c) 2008-2009 Secret Lab Technologies Ltd.
 *
 * This is a driver for the Xilinx ll_temac ipcore which is often used
 * in the Virtex and Spartan series of chips.
 *
 * Notes:
 * - The ll_temac hardware uses indirect access for many of the TEMAC
 *   registers, include the MDIO bus.  However, indirect access to MDIO
 *   registers take considerably more clock cycles than to TEMAC registers.
 *   MDIO accesses are long, so threads doing them should probably sleep
 *   rather than busywait.  However, since only one indirect access can be
 *   in progress at any given time, that means that *all* indirect accesses
 *   could end up sleeping (to wait for an MDIO access to complete).
 *   Fortunately none of the indirect accesses are on the 'hot' path for tx
 *   or rx, so this should be okay.
 *
 * TODO:
 * - Factor out locallink DMA code into separate driver
 * - Fix multicast assignment.
 * - Fix support for hardware checksumming.
 * - Testing.  Lots and lots of testing.
 *
 */

#include <linux/delay.h>
#include <linux/etherdevice.h>
#include <linux/init.h>
#include <linux/mii.h>
#include <linux/module.h>
#include <linux/mutex.h>
#include <linux/netdevice.h>
#include <linux/of.h>
#include <linux/of_device.h>
#include <linux/of_mdio.h>
#include <linux/of_platform.h>
#include <linux/skbuff.h>
#include <linux/spinlock.h>
#include <linux/tcp.h>      /* needed for sizeof(tcphdr) */
#include <linux/udp.h>      /* needed for sizeof(udphdr) */
#include <linux/phy.h>
#include <linux/in.h>
#include <linux/io.h>
#include <linux/ip.h>
#include <linux/slab.h>

#include "ll_temac.h"

#define TX_BD_NUM   64
#define RX_BD_NUM   128

/* ---------------------------------------------------------------------
 * Low level register access functions
 */

u32 temac_ior(struct temac_local *lp, int offset)
{
	return in_be32((u32 *)(lp->regs + offset));
}

void temac_iow(struct temac_local *lp, int offset, u32 value)
{
	out_be32((u32 *) (lp->regs + offset), value);
}

int temac_indirect_busywait(struct temac_local *lp)
{
	long end = jiffies + 2;

	while (!(temac_ior(lp, XTE_RDY0_OFFSET) & XTE_RDY0_HARD_ACS_RDY_MASK)) {
		if (end - jiffies <= 0) {
			WARN_ON(1);
			return -ETIMEDOUT;
		}
		msleep(1);
	}
	return 0;
}

/**
 * temac_indirect_in32
 *
 * lp->indirect_mutex must be held when calling this function
 */
u32 temac_indirect_in32(struct temac_local *lp, int reg)
{
	u32 val;

	if (temac_indirect_busywait(lp))
		return -ETIMEDOUT;
	temac_iow(lp, XTE_CTL0_OFFSET, reg);
	if (temac_indirect_busywait(lp))
		return -ETIMEDOUT;
	val = temac_ior(lp, XTE_LSW0_OFFSET);

	return val;
}

/**
 * temac_indirect_out32
 *
 * lp->indirect_mutex must be held when calling this function
 */
void temac_indirect_out32(struct temac_local *lp, int reg, u32 value)
{
	if (temac_indirect_busywait(lp))
		return;
	temac_iow(lp, XTE_LSW0_OFFSET, value);
	temac_iow(lp, XTE_CTL0_OFFSET, CNTLREG_WRITE_ENABLE_MASK | reg);
}

/**
 * temac_dma_in32 - Memory mapped DMA read, this function expects a
 * register input that is based on DCR word addresses which
 * are then converted to memory mapped byte addresses
 */
static u32 temac_dma_in32(struct temac_local *lp, int reg)
{
	return in_be32((u32 *)(lp->sdma_regs + (reg << 2)));
}

/**
 * temac_dma_out32 - Memory mapped DMA read, this function expects a
 * register input that is based on DCR word addresses which
 * are then converted to memory mapped byte addresses
 */
static void temac_dma_out32(struct temac_local *lp, int reg, u32 value)
{
	out_be32((u32 *)(lp->sdma_regs + (reg << 2)), value);
}

/* DMA register access functions can be DCR based or memory mapped.
 * The PowerPC 440 is DCR based, the PowerPC 405 and MicroBlaze are both
 * memory mapped.
 */
#ifdef CONFIG_PPC_DCR

/**
 * temac_dma_dcr_in32 - DCR based DMA read
 */
static u32 temac_dma_dcr_in(struct temac_local *lp, int reg)
{
	return dcr_read(lp->sdma_dcrs, reg);
}

/**
 * temac_dma_dcr_out32 - DCR based DMA write
 */
static void temac_dma_dcr_out(struct temac_local *lp, int reg, u32 value)
{
	dcr_write(lp->sdma_dcrs, reg, value);
}

/**
 * temac_dcr_setup - If the DMA is DCR based, then setup the address and
 * I/O  functions
 */
static int temac_dcr_setup(struct temac_local *lp, struct of_device *op,
				struct device_node *np)
{
	unsigned int dcrs;

	/* setup the dcr address mapping if it's in the device tree */

	dcrs = dcr_resource_start(np, 0);
	if (dcrs != 0) {
		lp->sdma_dcrs = dcr_map(np, dcrs, dcr_resource_len(np, 0));
		lp->dma_in = temac_dma_dcr_in;
		lp->dma_out = temac_dma_dcr_out;
		dev_dbg(&op->dev, "DCR base: %x\n", dcrs);
		return 0;
	}
	/* no DCR in the device tree, indicate a failure */
	return -1;
}

#else

/*
 * temac_dcr_setup - This is a stub for when DCR is not supported,
 * such as with MicroBlaze
 */
static int temac_dcr_setup(struct temac_local *lp, struct of_device *op,
				struct device_node *np)
{
	return -1;
}

#endif

/**
 * temac_dma_bd_init - Setup buffer descriptor rings
 */
static int temac_dma_bd_init(struct net_device *ndev)
{
	struct temac_local *lp = netdev_priv(ndev);
	struct sk_buff *skb;
	int i;

	lp->rx_skb = kzalloc(sizeof(*lp->rx_skb) * RX_BD_NUM, GFP_KERNEL);
	/* allocate the tx and rx ring buffer descriptors. */
	/* returns a virtual addres and a physical address. */
	lp->tx_bd_v = dma_alloc_coherent(ndev->dev.parent,
					 sizeof(*lp->tx_bd_v) * TX_BD_NUM,
					 &lp->tx_bd_p, GFP_KERNEL);
	lp->rx_bd_v = dma_alloc_coherent(ndev->dev.parent,
					 sizeof(*lp->rx_bd_v) * RX_BD_NUM,
					 &lp->rx_bd_p, GFP_KERNEL);

	memset(lp->tx_bd_v, 0, sizeof(*lp->tx_bd_v) * TX_BD_NUM);
	for (i = 0; i < TX_BD_NUM; i++) {
		lp->tx_bd_v[i].next = lp->tx_bd_p +
				sizeof(*lp->tx_bd_v) * ((i + 1) % TX_BD_NUM);
	}

	memset(lp->rx_bd_v, 0, sizeof(*lp->rx_bd_v) * RX_BD_NUM);
	for (i = 0; i < RX_BD_NUM; i++) {
		lp->rx_bd_v[i].next = lp->rx_bd_p +
				sizeof(*lp->rx_bd_v) * ((i + 1) % RX_BD_NUM);

		skb = netdev_alloc_skb_ip_align(ndev,
						XTE_MAX_JUMBO_FRAME_SIZE);

		if (skb == 0) {
			dev_err(&ndev->dev, "alloc_skb error %d\n", i);
			return -1;
		}
		lp->rx_skb[i] = skb;
		/* returns physical address of skb->data */
		lp->rx_bd_v[i].phys = dma_map_single(ndev->dev.parent,
						     skb->data,
						     XTE_MAX_JUMBO_FRAME_SIZE,
						     DMA_FROM_DEVICE);
		lp->rx_bd_v[i].len = XTE_MAX_JUMBO_FRAME_SIZE;
		lp->rx_bd_v[i].app0 = STS_CTRL_APP0_IRQONEND;
	}

	lp->dma_out(lp, TX_CHNL_CTRL, 0x10220400 |
					  CHNL_CTRL_IRQ_EN |
					  CHNL_CTRL_IRQ_DLY_EN |
					  CHNL_CTRL_IRQ_COAL_EN);
	/* 0x10220483 */
	/* 0x00100483 */
<<<<<<< HEAD
	lp->dma_out(lp, RX_CHNL_CTRL, 0xff010000 |
=======
	lp->dma_out(lp, RX_CHNL_CTRL, 0xff070000 |
>>>>>>> 9fe6206f
					  CHNL_CTRL_IRQ_EN |
					  CHNL_CTRL_IRQ_DLY_EN |
					  CHNL_CTRL_IRQ_COAL_EN |
					  CHNL_CTRL_IRQ_IOE);
	/* 0xff010283 */

	lp->dma_out(lp, RX_CURDESC_PTR,  lp->rx_bd_p);
	lp->dma_out(lp, RX_TAILDESC_PTR,
		       lp->rx_bd_p + (sizeof(*lp->rx_bd_v) * (RX_BD_NUM - 1)));
	lp->dma_out(lp, TX_CURDESC_PTR, lp->tx_bd_p);

	return 0;
}

/* ---------------------------------------------------------------------
 * net_device_ops
 */

static int temac_set_mac_address(struct net_device *ndev, void *address)
{
	struct temac_local *lp = netdev_priv(ndev);

	if (address)
		memcpy(ndev->dev_addr, address, ETH_ALEN);

	if (!is_valid_ether_addr(ndev->dev_addr))
		random_ether_addr(ndev->dev_addr);

	/* set up unicast MAC address filter set its mac address */
	mutex_lock(&lp->indirect_mutex);
	temac_indirect_out32(lp, XTE_UAW0_OFFSET,
			     (ndev->dev_addr[0]) |
			     (ndev->dev_addr[1] << 8) |
			     (ndev->dev_addr[2] << 16) |
			     (ndev->dev_addr[3] << 24));
	/* There are reserved bits in EUAW1
	 * so don't affect them Set MAC bits [47:32] in EUAW1 */
	temac_indirect_out32(lp, XTE_UAW1_OFFSET,
			     (ndev->dev_addr[4] & 0x000000ff) |
			     (ndev->dev_addr[5] << 8));
	mutex_unlock(&lp->indirect_mutex);

	return 0;
}

static int netdev_set_mac_address(struct net_device *ndev, void *p)
{
	struct sockaddr *addr = p;

	return temac_set_mac_address(ndev, addr->sa_data);
}

static void temac_set_multicast_list(struct net_device *ndev)
{
	struct temac_local *lp = netdev_priv(ndev);
	u32 multi_addr_msw, multi_addr_lsw, val;
	int i;

	mutex_lock(&lp->indirect_mutex);
	if (ndev->flags & (IFF_ALLMULTI | IFF_PROMISC) ||
	    netdev_mc_count(ndev) > MULTICAST_CAM_TABLE_NUM) {
		/*
		 *	We must make the kernel realise we had to move
		 *	into promisc mode or we start all out war on
		 *	the cable. If it was a promisc request the
		 *	flag is already set. If not we assert it.
		 */
		ndev->flags |= IFF_PROMISC;
		temac_indirect_out32(lp, XTE_AFM_OFFSET, XTE_AFM_EPPRM_MASK);
		dev_info(&ndev->dev, "Promiscuous mode enabled.\n");
	} else if (!netdev_mc_empty(ndev)) {
		struct netdev_hw_addr *ha;

		i = 0;
		netdev_for_each_mc_addr(ha, ndev) {
			if (i >= MULTICAST_CAM_TABLE_NUM)
				break;
			multi_addr_msw = ((ha->addr[3] << 24) |
					  (ha->addr[2] << 16) |
					  (ha->addr[1] << 8) |
					  (ha->addr[0]));
			temac_indirect_out32(lp, XTE_MAW0_OFFSET,
					     multi_addr_msw);
			multi_addr_lsw = ((ha->addr[5] << 8) |
					  (ha->addr[4]) | (i << 16));
			temac_indirect_out32(lp, XTE_MAW1_OFFSET,
					     multi_addr_lsw);
			i++;
		}
	} else {
		val = temac_indirect_in32(lp, XTE_AFM_OFFSET);
		temac_indirect_out32(lp, XTE_AFM_OFFSET,
				     val & ~XTE_AFM_EPPRM_MASK);
		temac_indirect_out32(lp, XTE_MAW0_OFFSET, 0);
		temac_indirect_out32(lp, XTE_MAW1_OFFSET, 0);
		dev_info(&ndev->dev, "Promiscuous mode disabled.\n");
	}
	mutex_unlock(&lp->indirect_mutex);
}

struct temac_option {
	int flg;
	u32 opt;
	u32 reg;
	u32 m_or;
	u32 m_and;
} temac_options[] = {
	/* Turn on jumbo packet support for both Rx and Tx */
	{
		.opt = XTE_OPTION_JUMBO,
		.reg = XTE_TXC_OFFSET,
		.m_or = XTE_TXC_TXJMBO_MASK,
	},
	{
		.opt = XTE_OPTION_JUMBO,
		.reg = XTE_RXC1_OFFSET,
		.m_or =XTE_RXC1_RXJMBO_MASK,
	},
	/* Turn on VLAN packet support for both Rx and Tx */
	{
		.opt = XTE_OPTION_VLAN,
		.reg = XTE_TXC_OFFSET,
		.m_or =XTE_TXC_TXVLAN_MASK,
	},
	{
		.opt = XTE_OPTION_VLAN,
		.reg = XTE_RXC1_OFFSET,
		.m_or =XTE_RXC1_RXVLAN_MASK,
	},
	/* Turn on FCS stripping on receive packets */
	{
		.opt = XTE_OPTION_FCS_STRIP,
		.reg = XTE_RXC1_OFFSET,
		.m_or =XTE_RXC1_RXFCS_MASK,
	},
	/* Turn on FCS insertion on transmit packets */
	{
		.opt = XTE_OPTION_FCS_INSERT,
		.reg = XTE_TXC_OFFSET,
		.m_or =XTE_TXC_TXFCS_MASK,
	},
	/* Turn on length/type field checking on receive packets */
	{
		.opt = XTE_OPTION_LENTYPE_ERR,
		.reg = XTE_RXC1_OFFSET,
		.m_or =XTE_RXC1_RXLT_MASK,
	},
	/* Turn on flow control */
	{
		.opt = XTE_OPTION_FLOW_CONTROL,
		.reg = XTE_FCC_OFFSET,
		.m_or =XTE_FCC_RXFLO_MASK,
	},
	/* Turn on flow control */
	{
		.opt = XTE_OPTION_FLOW_CONTROL,
		.reg = XTE_FCC_OFFSET,
		.m_or =XTE_FCC_TXFLO_MASK,
	},
	/* Turn on promiscuous frame filtering (all frames are received ) */
	{
		.opt = XTE_OPTION_PROMISC,
		.reg = XTE_AFM_OFFSET,
		.m_or =XTE_AFM_EPPRM_MASK,
	},
	/* Enable transmitter if not already enabled */
	{
		.opt = XTE_OPTION_TXEN,
		.reg = XTE_TXC_OFFSET,
		.m_or =XTE_TXC_TXEN_MASK,
	},
	/* Enable receiver? */
	{
		.opt = XTE_OPTION_RXEN,
		.reg = XTE_RXC1_OFFSET,
		.m_or =XTE_RXC1_RXEN_MASK,
	},
	{}
};

/**
 * temac_setoptions
 */
static u32 temac_setoptions(struct net_device *ndev, u32 options)
{
	struct temac_local *lp = netdev_priv(ndev);
	struct temac_option *tp = &temac_options[0];
	int reg;

	mutex_lock(&lp->indirect_mutex);
	while (tp->opt) {
		reg = temac_indirect_in32(lp, tp->reg) & ~tp->m_or;
		if (options & tp->opt)
			reg |= tp->m_or;
		temac_indirect_out32(lp, tp->reg, reg);
		tp++;
	}
	lp->options |= options;
	mutex_unlock(&lp->indirect_mutex);

	return (0);
}

/* Initilize temac */
static void temac_device_reset(struct net_device *ndev)
{
	struct temac_local *lp = netdev_priv(ndev);
	u32 timeout;
	u32 val;

	/* Perform a software reset */

	/* 0x300 host enable bit ? */
	/* reset PHY through control register ?:1 */

	dev_dbg(&ndev->dev, "%s()\n", __func__);

	mutex_lock(&lp->indirect_mutex);
	/* Reset the receiver and wait for it to finish reset */
	temac_indirect_out32(lp, XTE_RXC1_OFFSET, XTE_RXC1_RXRST_MASK);
	timeout = 1000;
	while (temac_indirect_in32(lp, XTE_RXC1_OFFSET) & XTE_RXC1_RXRST_MASK) {
		udelay(1);
		if (--timeout == 0) {
			dev_err(&ndev->dev,
				"temac_device_reset RX reset timeout!!\n");
			break;
		}
	}

	/* Reset the transmitter and wait for it to finish reset */
	temac_indirect_out32(lp, XTE_TXC_OFFSET, XTE_TXC_TXRST_MASK);
	timeout = 1000;
	while (temac_indirect_in32(lp, XTE_TXC_OFFSET) & XTE_TXC_TXRST_MASK) {
		udelay(1);
		if (--timeout == 0) {
			dev_err(&ndev->dev,
				"temac_device_reset TX reset timeout!!\n");
			break;
		}
	}

	/* Disable the receiver */
	val = temac_indirect_in32(lp, XTE_RXC1_OFFSET);
	temac_indirect_out32(lp, XTE_RXC1_OFFSET, val & ~XTE_RXC1_RXEN_MASK);

	/* Reset Local Link (DMA) */
	lp->dma_out(lp, DMA_CONTROL_REG, DMA_CONTROL_RST);
	timeout = 1000;
	while (lp->dma_in(lp, DMA_CONTROL_REG) & DMA_CONTROL_RST) {
		udelay(1);
		if (--timeout == 0) {
			dev_err(&ndev->dev,
				"temac_device_reset DMA reset timeout!!\n");
			break;
		}
	}
	lp->dma_out(lp, DMA_CONTROL_REG, DMA_TAIL_ENABLE);

	temac_dma_bd_init(ndev);

	temac_indirect_out32(lp, XTE_RXC0_OFFSET, 0);
	temac_indirect_out32(lp, XTE_RXC1_OFFSET, 0);
	temac_indirect_out32(lp, XTE_TXC_OFFSET, 0);
	temac_indirect_out32(lp, XTE_FCC_OFFSET, XTE_FCC_RXFLO_MASK);

	mutex_unlock(&lp->indirect_mutex);

	/* Sync default options with HW
	 * but leave receiver and transmitter disabled.  */
	temac_setoptions(ndev,
			 lp->options & ~(XTE_OPTION_TXEN | XTE_OPTION_RXEN));

	temac_set_mac_address(ndev, NULL);

	/* Set address filter table */
	temac_set_multicast_list(ndev);
	if (temac_setoptions(ndev, lp->options))
		dev_err(&ndev->dev, "Error setting TEMAC options\n");

	/* Init Driver variable */
	ndev->trans_start = jiffies; /* prevent tx timeout */
}

void temac_adjust_link(struct net_device *ndev)
{
	struct temac_local *lp = netdev_priv(ndev);
	struct phy_device *phy = lp->phy_dev;
	u32 mii_speed;
	int link_state;

	/* hash together the state values to decide if something has changed */
	link_state = phy->speed | (phy->duplex << 1) | phy->link;

	mutex_lock(&lp->indirect_mutex);
	if (lp->last_link != link_state) {
		mii_speed = temac_indirect_in32(lp, XTE_EMCFG_OFFSET);
		mii_speed &= ~XTE_EMCFG_LINKSPD_MASK;

		switch (phy->speed) {
		case SPEED_1000: mii_speed |= XTE_EMCFG_LINKSPD_1000; break;
		case SPEED_100: mii_speed |= XTE_EMCFG_LINKSPD_100; break;
		case SPEED_10: mii_speed |= XTE_EMCFG_LINKSPD_10; break;
		}

		/* Write new speed setting out to TEMAC */
		temac_indirect_out32(lp, XTE_EMCFG_OFFSET, mii_speed);
		lp->last_link = link_state;
		phy_print_status(phy);
	}
	mutex_unlock(&lp->indirect_mutex);
}

static void temac_start_xmit_done(struct net_device *ndev)
{
	struct temac_local *lp = netdev_priv(ndev);
	struct cdmac_bd *cur_p;
	unsigned int stat = 0;

	cur_p = &lp->tx_bd_v[lp->tx_bd_ci];
	stat = cur_p->app0;

	while (stat & STS_CTRL_APP0_CMPLT) {
		dma_unmap_single(ndev->dev.parent, cur_p->phys, cur_p->len,
				 DMA_TO_DEVICE);
		if (cur_p->app4)
			dev_kfree_skb_irq((struct sk_buff *)cur_p->app4);
		cur_p->app0 = 0;
		cur_p->app1 = 0;
		cur_p->app2 = 0;
		cur_p->app3 = 0;
		cur_p->app4 = 0;

		ndev->stats.tx_packets++;
		ndev->stats.tx_bytes += cur_p->len;

		lp->tx_bd_ci++;
		if (lp->tx_bd_ci >= TX_BD_NUM)
			lp->tx_bd_ci = 0;

		cur_p = &lp->tx_bd_v[lp->tx_bd_ci];
		stat = cur_p->app0;
	}

	netif_wake_queue(ndev);
}

static inline int temac_check_tx_bd_space(struct temac_local *lp, int num_frag)
{
	struct cdmac_bd *cur_p;
	int tail;

	tail = lp->tx_bd_tail;
	cur_p = &lp->tx_bd_v[tail];

	do {
		if (cur_p->app0)
			return NETDEV_TX_BUSY;

		tail++;
		if (tail >= TX_BD_NUM)
			tail = 0;

		cur_p = &lp->tx_bd_v[tail];
		num_frag--;
	} while (num_frag >= 0);

	return 0;
}

static int temac_start_xmit(struct sk_buff *skb, struct net_device *ndev)
{
	struct temac_local *lp = netdev_priv(ndev);
	struct cdmac_bd *cur_p;
	dma_addr_t start_p, tail_p;
	int ii;
	unsigned long num_frag;
	skb_frag_t *frag;

	num_frag = skb_shinfo(skb)->nr_frags;
	frag = &skb_shinfo(skb)->frags[0];
	start_p = lp->tx_bd_p + sizeof(*lp->tx_bd_v) * lp->tx_bd_tail;
	cur_p = &lp->tx_bd_v[lp->tx_bd_tail];

	if (temac_check_tx_bd_space(lp, num_frag)) {
		if (!netif_queue_stopped(ndev)) {
			netif_stop_queue(ndev);
			return NETDEV_TX_BUSY;
		}
		return NETDEV_TX_BUSY;
	}

	cur_p->app0 = 0;
	if (skb->ip_summed == CHECKSUM_PARTIAL) {
		unsigned int csum_start_off = skb_transport_offset(skb);
		unsigned int csum_index_off = csum_start_off + skb->csum_offset;

		cur_p->app0 |= 1; /* TX Checksum Enabled */
		cur_p->app1 = (csum_start_off << 16) | csum_index_off;
		cur_p->app2 = 0;  /* initial checksum seed */
	}

	cur_p->app0 |= STS_CTRL_APP0_SOP;
	cur_p->len = skb_headlen(skb);
	cur_p->phys = dma_map_single(ndev->dev.parent, skb->data, skb->len,
				     DMA_TO_DEVICE);
	cur_p->app4 = (unsigned long)skb;

	for (ii = 0; ii < num_frag; ii++) {
		lp->tx_bd_tail++;
		if (lp->tx_bd_tail >= TX_BD_NUM)
			lp->tx_bd_tail = 0;

		cur_p = &lp->tx_bd_v[lp->tx_bd_tail];
		cur_p->phys = dma_map_single(ndev->dev.parent,
					     (void *)page_address(frag->page) +
					          frag->page_offset,
					     frag->size, DMA_TO_DEVICE);
		cur_p->len = frag->size;
		cur_p->app0 = 0;
		frag++;
	}
	cur_p->app0 |= STS_CTRL_APP0_EOP;

	tail_p = lp->tx_bd_p + sizeof(*lp->tx_bd_v) * lp->tx_bd_tail;
	lp->tx_bd_tail++;
	if (lp->tx_bd_tail >= TX_BD_NUM)
		lp->tx_bd_tail = 0;

	/* Kick off the transfer */
	lp->dma_out(lp, TX_TAILDESC_PTR, tail_p); /* DMA start */

	return NETDEV_TX_OK;
}


static void ll_temac_recv(struct net_device *ndev)
{
	struct temac_local *lp = netdev_priv(ndev);
	struct sk_buff *skb, *new_skb;
	unsigned int bdstat;
	struct cdmac_bd *cur_p;
	dma_addr_t tail_p;
	int length;
	unsigned long flags;

	spin_lock_irqsave(&lp->rx_lock, flags);

	tail_p = lp->rx_bd_p + sizeof(*lp->rx_bd_v) * lp->rx_bd_ci;
	cur_p = &lp->rx_bd_v[lp->rx_bd_ci];

	bdstat = cur_p->app0;
	while ((bdstat & STS_CTRL_APP0_CMPLT)) {

		skb = lp->rx_skb[lp->rx_bd_ci];
		length = cur_p->app4 & 0x3FFF;

		dma_unmap_single(ndev->dev.parent, cur_p->phys, length,
				 DMA_FROM_DEVICE);

		skb_put(skb, length);
		skb->dev = ndev;
		skb->protocol = eth_type_trans(skb, ndev);
		skb->ip_summed = CHECKSUM_NONE;

		/* if we're doing rx csum offload, set it up */
		if (((lp->temac_features & TEMAC_FEATURE_RX_CSUM) != 0) &&
			(skb->protocol == __constant_htons(ETH_P_IP)) &&
			(skb->len > 64)) {

			skb->csum = cur_p->app3 & 0xFFFF;
			skb->ip_summed = CHECKSUM_COMPLETE;
		}

		netif_rx(skb);

		ndev->stats.rx_packets++;
		ndev->stats.rx_bytes += length;

		new_skb = netdev_alloc_skb_ip_align(ndev,
						XTE_MAX_JUMBO_FRAME_SIZE);

		if (new_skb == 0) {
			dev_err(&ndev->dev, "no memory for new sk_buff\n");
			spin_unlock_irqrestore(&lp->rx_lock, flags);
			return;
		}

		cur_p->app0 = STS_CTRL_APP0_IRQONEND;
		cur_p->phys = dma_map_single(ndev->dev.parent, new_skb->data,
					     XTE_MAX_JUMBO_FRAME_SIZE,
					     DMA_FROM_DEVICE);
		cur_p->len = XTE_MAX_JUMBO_FRAME_SIZE;
		lp->rx_skb[lp->rx_bd_ci] = new_skb;

		lp->rx_bd_ci++;
		if (lp->rx_bd_ci >= RX_BD_NUM)
			lp->rx_bd_ci = 0;

		cur_p = &lp->rx_bd_v[lp->rx_bd_ci];
		bdstat = cur_p->app0;
	}
	lp->dma_out(lp, RX_TAILDESC_PTR, tail_p);

	spin_unlock_irqrestore(&lp->rx_lock, flags);
}

static irqreturn_t ll_temac_tx_irq(int irq, void *_ndev)
{
	struct net_device *ndev = _ndev;
	struct temac_local *lp = netdev_priv(ndev);
	unsigned int status;

	status = lp->dma_in(lp, TX_IRQ_REG);
	lp->dma_out(lp, TX_IRQ_REG, status);

	if (status & (IRQ_COAL | IRQ_DLY))
		temac_start_xmit_done(lp->ndev);
	if (status & 0x080)
		dev_err(&ndev->dev, "DMA error 0x%x\n", status);

	return IRQ_HANDLED;
}

static irqreturn_t ll_temac_rx_irq(int irq, void *_ndev)
{
	struct net_device *ndev = _ndev;
	struct temac_local *lp = netdev_priv(ndev);
	unsigned int status;

	/* Read and clear the status registers */
	status = lp->dma_in(lp, RX_IRQ_REG);
	lp->dma_out(lp, RX_IRQ_REG, status);

	if (status & (IRQ_COAL | IRQ_DLY))
		ll_temac_recv(lp->ndev);

	return IRQ_HANDLED;
}

static int temac_open(struct net_device *ndev)
{
	struct temac_local *lp = netdev_priv(ndev);
	int rc;

	dev_dbg(&ndev->dev, "temac_open()\n");

	if (lp->phy_node) {
		lp->phy_dev = of_phy_connect(lp->ndev, lp->phy_node,
					     temac_adjust_link, 0, 0);
		if (!lp->phy_dev) {
			dev_err(lp->dev, "of_phy_connect() failed\n");
			return -ENODEV;
		}

		phy_start(lp->phy_dev);
	}

	rc = request_irq(lp->tx_irq, ll_temac_tx_irq, 0, ndev->name, ndev);
	if (rc)
		goto err_tx_irq;
	rc = request_irq(lp->rx_irq, ll_temac_rx_irq, 0, ndev->name, ndev);
	if (rc)
		goto err_rx_irq;

	temac_device_reset(ndev);
	return 0;

 err_rx_irq:
	free_irq(lp->tx_irq, ndev);
 err_tx_irq:
	if (lp->phy_dev)
		phy_disconnect(lp->phy_dev);
	lp->phy_dev = NULL;
	dev_err(lp->dev, "request_irq() failed\n");
	return rc;
}

static int temac_stop(struct net_device *ndev)
{
	struct temac_local *lp = netdev_priv(ndev);

	dev_dbg(&ndev->dev, "temac_close()\n");

	free_irq(lp->tx_irq, ndev);
	free_irq(lp->rx_irq, ndev);

	if (lp->phy_dev)
		phy_disconnect(lp->phy_dev);
	lp->phy_dev = NULL;

	return 0;
}

#ifdef CONFIG_NET_POLL_CONTROLLER
static void
temac_poll_controller(struct net_device *ndev)
{
	struct temac_local *lp = netdev_priv(ndev);

	disable_irq(lp->tx_irq);
	disable_irq(lp->rx_irq);

	ll_temac_rx_irq(lp->tx_irq, lp);
	ll_temac_tx_irq(lp->rx_irq, lp);

	enable_irq(lp->tx_irq);
	enable_irq(lp->rx_irq);
}
#endif

static const struct net_device_ops temac_netdev_ops = {
	.ndo_open = temac_open,
	.ndo_stop = temac_stop,
	.ndo_start_xmit = temac_start_xmit,
	.ndo_set_mac_address = netdev_set_mac_address,
	//.ndo_set_multicast_list = temac_set_multicast_list,
#ifdef CONFIG_NET_POLL_CONTROLLER
	.ndo_poll_controller = temac_poll_controller,
#endif
};

/* ---------------------------------------------------------------------
 * SYSFS device attributes
 */
static ssize_t temac_show_llink_regs(struct device *dev,
				     struct device_attribute *attr, char *buf)
{
	struct net_device *ndev = dev_get_drvdata(dev);
	struct temac_local *lp = netdev_priv(ndev);
	int i, len = 0;

	for (i = 0; i < 0x11; i++)
		len += sprintf(buf + len, "%.8x%s", lp->dma_in(lp, i),
			       (i % 8) == 7 ? "\n" : " ");
	len += sprintf(buf + len, "\n");

	return len;
}

static DEVICE_ATTR(llink_regs, 0440, temac_show_llink_regs, NULL);

static struct attribute *temac_device_attrs[] = {
	&dev_attr_llink_regs.attr,
	NULL,
};

static const struct attribute_group temac_attr_group = {
	.attrs = temac_device_attrs,
};

static int __init
temac_of_probe(struct of_device *op, const struct of_device_id *match)
{
	struct device_node *np;
	struct temac_local *lp;
	struct net_device *ndev;
	const void *addr;
	__be32 *p;
	int size, rc = 0;

	/* Init network device structure */
	ndev = alloc_etherdev(sizeof(*lp));
	if (!ndev) {
		dev_err(&op->dev, "could not allocate device.\n");
		return -ENOMEM;
	}
	ether_setup(ndev);
	dev_set_drvdata(&op->dev, ndev);
	SET_NETDEV_DEV(ndev, &op->dev);
	ndev->flags &= ~IFF_MULTICAST;  /* clear multicast */
	ndev->features = NETIF_F_SG | NETIF_F_FRAGLIST;
	ndev->netdev_ops = &temac_netdev_ops;
#if 0
	ndev->features |= NETIF_F_IP_CSUM; /* Can checksum TCP/UDP over IPv4. */
	ndev->features |= NETIF_F_HW_CSUM; /* Can checksum all the packets. */
	ndev->features |= NETIF_F_IPV6_CSUM; /* Can checksum IPV6 TCP/UDP */
	ndev->features |= NETIF_F_HIGHDMA; /* Can DMA to high memory. */
	ndev->features |= NETIF_F_HW_VLAN_TX; /* Transmit VLAN hw accel */
	ndev->features |= NETIF_F_HW_VLAN_RX; /* Receive VLAN hw acceleration */
	ndev->features |= NETIF_F_HW_VLAN_FILTER; /* Receive VLAN filtering */
	ndev->features |= NETIF_F_VLAN_CHALLENGED; /* cannot handle VLAN pkts */
	ndev->features |= NETIF_F_GSO; /* Enable software GSO. */
	ndev->features |= NETIF_F_MULTI_QUEUE; /* Has multiple TX/RX queues */
	ndev->features |= NETIF_F_LRO; /* large receive offload */
#endif

	/* setup temac private info structure */
	lp = netdev_priv(ndev);
	lp->ndev = ndev;
	lp->dev = &op->dev;
	lp->options = XTE_OPTION_DEFAULTS;
	spin_lock_init(&lp->rx_lock);
	mutex_init(&lp->indirect_mutex);

	/* map device registers */
	lp->regs = of_iomap(op->dev.of_node, 0);
	if (!lp->regs) {
		dev_err(&op->dev, "could not map temac regs.\n");
		goto nodev;
	}

	/* Setup checksum offload, but default to off if not specified */
	lp->temac_features = 0;
	p = (__be32 *)of_get_property(op->dev.of_node, "xlnx,txcsum", NULL);
	if (p && be32_to_cpu(*p)) {
		lp->temac_features |= TEMAC_FEATURE_TX_CSUM;
		/* Can checksum TCP/UDP over IPv4. */
		ndev->features |= NETIF_F_IP_CSUM;
	}
	p = (__be32 *)of_get_property(op->dev.of_node, "xlnx,rxcsum", NULL);
	if (p && be32_to_cpu(*p))
		lp->temac_features |= TEMAC_FEATURE_RX_CSUM;

	/* Find the DMA node, map the DMA registers, and decode the DMA IRQs */
	np = of_parse_phandle(op->dev.of_node, "llink-connected", 0);
	if (!np) {
		dev_err(&op->dev, "could not find DMA node\n");
		goto err_iounmap;
	}

	/* Setup the DMA register accesses, could be DCR or memory mapped */
	if (temac_dcr_setup(lp, op, np)) {

		/* no DCR in the device tree, try non-DCR */
		lp->sdma_regs = of_iomap(np, 0);
		if (lp->sdma_regs) {
			lp->dma_in = temac_dma_in32;
			lp->dma_out = temac_dma_out32;
			dev_dbg(&op->dev, "MEM base: %p\n", lp->sdma_regs);
		} else {
			dev_err(&op->dev, "unable to map DMA registers\n");
<<<<<<< HEAD
			goto nodev;
=======
			goto err_iounmap;
>>>>>>> 9fe6206f
		}
	}

	lp->rx_irq = irq_of_parse_and_map(np, 0);
	lp->tx_irq = irq_of_parse_and_map(np, 1);
	if ((lp->rx_irq == NO_IRQ) || (lp->tx_irq == NO_IRQ)) {
		dev_err(&op->dev, "could not determine irqs\n");
		rc = -ENOMEM;
		goto err_iounmap_2;
	}

	of_node_put(np); /* Finished with the DMA node; drop the reference */

	/* Retrieve the MAC address */
	addr = of_get_property(op->dev.of_node, "local-mac-address", &size);
	if ((!addr) || (size != 6)) {
		dev_err(&op->dev, "could not find MAC address\n");
		rc = -ENODEV;
		goto err_iounmap_2;
	}
	temac_set_mac_address(ndev, (void *)addr);

	rc = temac_mdio_setup(lp, op->dev.of_node);
	if (rc)
		dev_warn(&op->dev, "error registering MDIO bus\n");

	lp->phy_node = of_parse_phandle(op->dev.of_node, "phy-handle", 0);
	if (lp->phy_node)
		dev_dbg(lp->dev, "using PHY node %s (%p)\n", np->full_name, np);

	/* Add the device attributes */
	rc = sysfs_create_group(&lp->dev->kobj, &temac_attr_group);
	if (rc) {
		dev_err(lp->dev, "Error creating sysfs files\n");
		goto err_iounmap_2;
	}

	rc = register_netdev(lp->ndev);
	if (rc) {
		dev_err(lp->dev, "register_netdev() error (%i)\n", rc);
		goto err_register_ndev;
	}

	return 0;

 err_register_ndev:
	sysfs_remove_group(&lp->dev->kobj, &temac_attr_group);
 err_iounmap_2:
	if (lp->sdma_regs)
		iounmap(lp->sdma_regs);
 err_iounmap:
	iounmap(lp->regs);
 nodev:
	free_netdev(ndev);
	ndev = NULL;
	return rc;
}

static int __devexit temac_of_remove(struct of_device *op)
{
	struct net_device *ndev = dev_get_drvdata(&op->dev);
	struct temac_local *lp = netdev_priv(ndev);

	temac_mdio_teardown(lp);
	unregister_netdev(ndev);
	sysfs_remove_group(&lp->dev->kobj, &temac_attr_group);
	if (lp->phy_node)
		of_node_put(lp->phy_node);
	lp->phy_node = NULL;
	dev_set_drvdata(&op->dev, NULL);
	iounmap(lp->regs);
	if (lp->sdma_regs)
		iounmap(lp->sdma_regs);
	free_netdev(ndev);
	return 0;
}

static struct of_device_id temac_of_match[] __devinitdata = {
	{ .compatible = "xlnx,xps-ll-temac-1.01.b", },
	{ .compatible = "xlnx,xps-ll-temac-2.00.a", },
	{ .compatible = "xlnx,xps-ll-temac-2.02.a", },
	{ .compatible = "xlnx,xps-ll-temac-2.03.a", },
	{},
};
MODULE_DEVICE_TABLE(of, temac_of_match);

static struct of_platform_driver temac_of_driver = {
	.probe = temac_of_probe,
	.remove = __devexit_p(temac_of_remove),
	.driver = {
		.owner = THIS_MODULE,
		.name = "xilinx_temac",
		.of_match_table = temac_of_match,
	},
};

static int __init temac_init(void)
{
	return of_register_platform_driver(&temac_of_driver);
}
module_init(temac_init);

static void __exit temac_exit(void)
{
	of_unregister_platform_driver(&temac_of_driver);
}
module_exit(temac_exit);

MODULE_DESCRIPTION("Xilinx LL_TEMAC Ethernet driver");
MODULE_AUTHOR("Yoshio Kashiwagi");
MODULE_LICENSE("GPL");<|MERGE_RESOLUTION|>--- conflicted
+++ resolved
@@ -245,11 +245,7 @@
 					  CHNL_CTRL_IRQ_COAL_EN);
 	/* 0x10220483 */
 	/* 0x00100483 */
-<<<<<<< HEAD
-	lp->dma_out(lp, RX_CHNL_CTRL, 0xff010000 |
-=======
 	lp->dma_out(lp, RX_CHNL_CTRL, 0xff070000 |
->>>>>>> 9fe6206f
 					  CHNL_CTRL_IRQ_EN |
 					  CHNL_CTRL_IRQ_DLY_EN |
 					  CHNL_CTRL_IRQ_COAL_EN |
@@ -982,11 +978,7 @@
 			dev_dbg(&op->dev, "MEM base: %p\n", lp->sdma_regs);
 		} else {
 			dev_err(&op->dev, "unable to map DMA registers\n");
-<<<<<<< HEAD
-			goto nodev;
-=======
 			goto err_iounmap;
->>>>>>> 9fe6206f
 		}
 	}
 
