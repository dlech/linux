--- conflicted
+++ resolved
@@ -80,12 +80,9 @@
 #include "iwl-csr.h"
 #include "fw/acpi.h"
 #include "fw/api/nvm-reg.h"
-<<<<<<< HEAD
-=======
 #include "fw/api/commands.h"
 #include "fw/api/cmdhdr.h"
 #include "fw/img.h"
->>>>>>> 5e220483
 
 /* NVM offsets (in words) definitions */
 enum nvm_offsets {
@@ -1028,16 +1025,6 @@
 			continue;
 
 		copy_rd->reg_rules[i].wmm_rule = d_wmm +
-<<<<<<< HEAD
-			(regd->reg_rules[i].wmm_rule - s_wmm) /
-			sizeof(struct ieee80211_wmm_rule);
-	}
-
-out:
-	kfree(regdb_ptrs);
-	kfree(regd);
-	return copy_rd;
-=======
 			(regd->reg_rules[i].wmm_rule - s_wmm);
 	}
 
@@ -1336,6 +1323,5 @@
 out:
 	iwl_free_resp(&hcmd);
 	return ERR_PTR(ret);
->>>>>>> 5e220483
 }
 IWL_EXPORT_SYMBOL(iwl_get_nvm);