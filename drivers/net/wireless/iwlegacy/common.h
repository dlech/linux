--- conflicted
+++ resolved
@@ -1136,12 +1136,9 @@
 
 	struct il_cfg *cfg;
 	const struct il_ops *ops;
-<<<<<<< HEAD
-=======
 #ifdef CONFIG_IWLEGACY_DEBUGFS
 	const struct il_debugfs_ops *debugfs_ops;
 #endif
->>>>>>> c288ec61
 
 	/* temporary frame storage list */
 	struct list_head free_frames;
@@ -1533,27 +1530,6 @@
 #define IL_RX_BUF_SIZE_4K (4 * 1024)
 #define IL_RX_BUF_SIZE_8K (8 * 1024)
 
-<<<<<<< HEAD
-struct il_hcmd_ops {
-	int (*rxon_assoc) (struct il_priv *il);
-	int (*commit_rxon) (struct il_priv *il);
-	void (*set_rxon_chain) (struct il_priv *il);
-};
-
-struct il_hcmd_utils_ops {
-	u16(*get_hcmd_size) (u8 cmd_id, u16 len);
-	u16(*build_addsta_hcmd) (const struct il_addsta_cmd *cmd, u8 *data);
-	int (*request_scan) (struct il_priv *il, struct ieee80211_vif *vif);
-	void (*post_scan) (struct il_priv *il);
-};
-
-struct il_apm_ops {
-	int (*init) (struct il_priv *il);
-	void (*config) (struct il_priv *il);
-};
-
-=======
->>>>>>> c288ec61
 #ifdef CONFIG_IWLEGACY_DEBUGFS
 struct il_debugfs_ops {
 	ssize_t(*rx_stats_read) (struct file *file, char __user *user_buf,
@@ -1566,15 +1542,7 @@
 };
 #endif
 
-<<<<<<< HEAD
-struct il_temp_ops {
-	void (*temperature) (struct il_priv *il);
-};
-
-struct il_lib_ops {
-=======
 struct il_ops {
->>>>>>> c288ec61
 	/* Handling TX */
 	void (*txq_update_byte_cnt_tbl) (struct il_priv *il,
 					 struct il_tx_queue *txq,
@@ -1622,17 +1590,7 @@
 	int (*manage_ibss_station) (struct il_priv *il,
 				    struct ieee80211_vif *vif, bool add);
 
-<<<<<<< HEAD
-struct il_ops {
-	const struct il_lib_ops *lib;
-	const struct il_hcmd_ops *hcmd;
-	const struct il_hcmd_utils_ops *utils;
-	const struct il_led_ops *led;
-	const struct il_nic_ops *nic;
-	const struct il_legacy_ops *legacy;
-=======
 	int (*send_led_cmd) (struct il_priv *il, struct il_led_cmd *led_cmd);
->>>>>>> c288ec61
 };
 
 struct il_mod_params {
@@ -1645,25 +1603,6 @@
 	int restart_fw;		/* def: 1 = restart firmware */
 };
 
-<<<<<<< HEAD
-/*
- * @led_compensation: compensate on the led on/off time per HW according
- *	to the deviation to achieve the desired led frequency.
- *	The detail algorithm is described in common.c
- * @chain_noise_num_beacons: number of beacons used to compute chain noise
- * @wd_timeout: TX queues watchdog timeout
- * @temperature_kelvin: temperature report by uCode in kelvin
- * @ucode_tracing: support ucode continuous tracing
- * @sensitivity_calib_by_driver: driver has the capability to perform
- *	sensitivity calibration operation
- * @chain_noise_calib_by_driver: driver has the capability to perform
- *	chain noise calibration operation
- */
-struct il_base_params {
-};
-
-=======
->>>>>>> c288ec61
 #define IL_LED_SOLID 11
 #define IL_DEF_LED_INTRVL cpu_to_le32(1000)
 
@@ -1752,11 +1691,8 @@
 	const bool ucode_tracing;
 	const bool sensitivity_calib_by_driver;
 	const bool chain_noise_calib_by_driver;
-<<<<<<< HEAD
-=======
 
 	const u32 regulatory_bands[7];
->>>>>>> c288ec61
 };
 
 /***************************
@@ -2019,21 +1955,13 @@
 static inline int
 il_send_rxon_assoc(struct il_priv *il)
 {
-<<<<<<< HEAD
-	return il->ops->hcmd->rxon_assoc(il);
-=======
 	return il->ops->rxon_assoc(il);
->>>>>>> c288ec61
 }
 
 static inline int
 il_commit_rxon(struct il_priv *il)
 {
-<<<<<<< HEAD
-	return il->ops->hcmd->commit_rxon(il);
-=======
 	return il->ops->commit_rxon(il);
->>>>>>> c288ec61
 }
 
 static inline const struct ieee80211_supported_band *
