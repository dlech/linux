/****************************************************************************
 * Driver for Solarflare Solarstorm network controllers and boards
 * Copyright 2005-2006 Fen Systems Ltd.
 * Copyright 2006-2010 Solarflare Communications Inc.
 *
 * This program is free software; you can redistribute it and/or modify it
 * under the terms of the GNU General Public License version 2 as published
 * by the Free Software Foundation, incorporated herein by reference.
 */

#include <linux/bitops.h>
#include <linux/delay.h>
#include <linux/pci.h>
#include <linux/module.h>
#include <linux/slab.h>
#include <linux/random.h>
#include "net_driver.h"
#include "bitfield.h"
#include "efx.h"
#include "nic.h"
#include "mac.h"
#include "spi.h"
#include "regs.h"
#include "io.h"
#include "phy.h"
#include "workarounds.h"
#include "mcdi.h"
#include "mcdi_pcol.h"

/* Hardware control for SFC9000 family including SFL9021 (aka Siena). */

static void siena_init_wol(struct efx_nic *efx);


static void siena_push_irq_moderation(struct efx_channel *channel)
{
	efx_dword_t timer_cmd;

	if (channel->irq_moderation)
		EFX_POPULATE_DWORD_2(timer_cmd,
				     FRF_CZ_TC_TIMER_MODE,
				     FFE_CZ_TIMER_MODE_INT_HLDOFF,
				     FRF_CZ_TC_TIMER_VAL,
				     channel->irq_moderation - 1);
	else
		EFX_POPULATE_DWORD_2(timer_cmd,
				     FRF_CZ_TC_TIMER_MODE,
				     FFE_CZ_TIMER_MODE_DIS,
				     FRF_CZ_TC_TIMER_VAL, 0);
	efx_writed_page_locked(channel->efx, &timer_cmd, FR_BZ_TIMER_COMMAND_P0,
			       channel->channel);
}

static void siena_push_multicast_hash(struct efx_nic *efx)
{
	WARN_ON(!mutex_is_locked(&efx->mac_lock));

	efx_mcdi_rpc(efx, MC_CMD_SET_MCAST_HASH,
		     efx->multicast_hash.byte, sizeof(efx->multicast_hash),
		     NULL, 0, NULL);
}

static int siena_mdio_write(struct net_device *net_dev,
			    int prtad, int devad, u16 addr, u16 value)
{
	struct efx_nic *efx = netdev_priv(net_dev);
	uint32_t status;
	int rc;

	rc = efx_mcdi_mdio_write(efx, efx->mdio_bus, prtad, devad,
				 addr, value, &status);
	if (rc)
		return rc;
	if (status != MC_CMD_MDIO_STATUS_GOOD)
		return -EIO;

	return 0;
}

static int siena_mdio_read(struct net_device *net_dev,
			   int prtad, int devad, u16 addr)
{
	struct efx_nic *efx = netdev_priv(net_dev);
	uint16_t value;
	uint32_t status;
	int rc;

	rc = efx_mcdi_mdio_read(efx, efx->mdio_bus, prtad, devad,
				addr, &value, &status);
	if (rc)
		return rc;
	if (status != MC_CMD_MDIO_STATUS_GOOD)
		return -EIO;

	return (int)value;
}

/* This call is responsible for hooking in the MAC and PHY operations */
static int siena_probe_port(struct efx_nic *efx)
{
	int rc;

	/* Hook in PHY operations table */
	efx->phy_op = &efx_mcdi_phy_ops;

	/* Set up MDIO structure for PHY */
	efx->mdio.mode_support = MDIO_SUPPORTS_C45 | MDIO_EMULATE_C22;
	efx->mdio.mdio_read = siena_mdio_read;
	efx->mdio.mdio_write = siena_mdio_write;

	/* Fill out MDIO structure, loopback modes, and initial link state */
	rc = efx->phy_op->probe(efx);
	if (rc != 0)
		return rc;

	/* Allocate buffer for stats */
	rc = efx_nic_alloc_buffer(efx, &efx->stats_buffer,
				  MC_CMD_MAC_NSTATS * sizeof(u64));
	if (rc)
		return rc;
	netif_dbg(efx, probe, efx->net_dev,
		  "stats buffer at %llx (virt %p phys %llx)\n",
		  (u64)efx->stats_buffer.dma_addr,
		  efx->stats_buffer.addr,
		  (u64)virt_to_phys(efx->stats_buffer.addr));

	efx_mcdi_mac_stats(efx, efx->stats_buffer.dma_addr, 0, 0, 1);

	return 0;
}

static void siena_remove_port(struct efx_nic *efx)
{
	efx->phy_op->remove(efx);
	efx_nic_free_buffer(efx, &efx->stats_buffer);
}

static const struct efx_nic_register_test siena_register_tests[] = {
	{ FR_AZ_ADR_REGION,
	  EFX_OWORD32(0x0003FFFF, 0x0003FFFF, 0x0003FFFF, 0x0003FFFF) },
	{ FR_CZ_USR_EV_CFG,
	  EFX_OWORD32(0x000103FF, 0x00000000, 0x00000000, 0x00000000) },
	{ FR_AZ_RX_CFG,
	  EFX_OWORD32(0xFFFFFFFE, 0xFFFFFFFF, 0x0003FFFF, 0x00000000) },
	{ FR_AZ_TX_CFG,
	  EFX_OWORD32(0x7FFF0037, 0xFFFF8000, 0xFFFFFFFF, 0x03FFFFFF) },
	{ FR_AZ_TX_RESERVED,
	  EFX_OWORD32(0xFFFEFE80, 0x1FFFFFFF, 0x020000FE, 0x007FFFFF) },
	{ FR_AZ_SRM_TX_DC_CFG,
	  EFX_OWORD32(0x001FFFFF, 0x00000000, 0x00000000, 0x00000000) },
	{ FR_AZ_RX_DC_CFG,
	  EFX_OWORD32(0x00000003, 0x00000000, 0x00000000, 0x00000000) },
	{ FR_AZ_RX_DC_PF_WM,
	  EFX_OWORD32(0x000003FF, 0x00000000, 0x00000000, 0x00000000) },
	{ FR_BZ_DP_CTRL,
	  EFX_OWORD32(0x00000FFF, 0x00000000, 0x00000000, 0x00000000) },
	{ FR_BZ_RX_RSS_TKEY,
	  EFX_OWORD32(0xFFFFFFFF, 0xFFFFFFFF, 0xFFFFFFFF, 0xFFFFFFFF) },
	{ FR_CZ_RX_RSS_IPV6_REG1,
	  EFX_OWORD32(0xFFFFFFFF, 0xFFFFFFFF, 0xFFFFFFFF, 0xFFFFFFFF) },
	{ FR_CZ_RX_RSS_IPV6_REG2,
	  EFX_OWORD32(0xFFFFFFFF, 0xFFFFFFFF, 0xFFFFFFFF, 0xFFFFFFFF) },
	{ FR_CZ_RX_RSS_IPV6_REG3,
	  EFX_OWORD32(0xFFFFFFFF, 0xFFFFFFFF, 0x00000007, 0x00000000) },
};

static int siena_test_registers(struct efx_nic *efx)
{
	return efx_nic_test_registers(efx, siena_register_tests,
				      ARRAY_SIZE(siena_register_tests));
}

/**************************************************************************
 *
 * Device reset
 *
 **************************************************************************
 */

static int siena_reset_hw(struct efx_nic *efx, enum reset_type method)
{
	int rc;

	/* Recover from a failed assertion pre-reset */
	rc = efx_mcdi_handle_assertion(efx);
	if (rc)
		return rc;

	if (method == RESET_TYPE_WORLD)
		return efx_mcdi_reset_mc(efx);
	else
		return efx_mcdi_reset_port(efx);
}

static int siena_probe_nvconfig(struct efx_nic *efx)
{
	return efx_mcdi_get_board_cfg(efx, efx->net_dev->perm_addr, NULL);
}

static int siena_probe_nic(struct efx_nic *efx)
{
	struct siena_nic_data *nic_data;
	bool already_attached = 0;
	efx_oword_t reg;
	int rc;

	/* Allocate storage for hardware specific data */
	nic_data = kzalloc(sizeof(struct siena_nic_data), GFP_KERNEL);
	if (!nic_data)
		return -ENOMEM;
	efx->nic_data = nic_data;

	if (efx_nic_fpga_ver(efx) != 0) {
		netif_err(efx, probe, efx->net_dev,
			  "Siena FPGA not supported\n");
		rc = -ENODEV;
		goto fail1;
	}

	efx_reado(efx, &reg, FR_AZ_CS_DEBUG);
	efx->net_dev->dev_id = EFX_OWORD_FIELD(reg, FRF_CZ_CS_PORT_NUM) - 1;

	/* Initialise MCDI */
	nic_data->mcdi_smem = ioremap_nocache(efx->membase_phys +
					      FR_CZ_MC_TREG_SMEM,
					      FR_CZ_MC_TREG_SMEM_STEP *
					      FR_CZ_MC_TREG_SMEM_ROWS);
	if (!nic_data->mcdi_smem) {
		netif_err(efx, probe, efx->net_dev,
			  "could not map MCDI at %llx+%x\n",
			  (unsigned long long)efx->membase_phys +
			  FR_CZ_MC_TREG_SMEM,
			  FR_CZ_MC_TREG_SMEM_STEP * FR_CZ_MC_TREG_SMEM_ROWS);
		rc = -ENOMEM;
		goto fail1;
	}
	efx_mcdi_init(efx);

	/* Recover from a failed assertion before probing */
	rc = efx_mcdi_handle_assertion(efx);
	if (rc)
<<<<<<< HEAD
		goto fail1;
=======
		goto fail2;
>>>>>>> d762f438

	/* Let the BMC know that the driver is now in charge of link and
	 * filter settings. We must do this before we reset the NIC */
	rc = efx_mcdi_drv_attach(efx, true, &already_attached);
	if (rc) {
		netif_err(efx, probe, efx->net_dev,
			  "Unable to register driver with MCPU\n");
		goto fail2;
	}
	if (already_attached)
		/* Not a fatal error */
		netif_err(efx, probe, efx->net_dev,
			  "Host already registered with MCPU\n");

	/* Now we can reset the NIC */
	rc = siena_reset_hw(efx, RESET_TYPE_ALL);
	if (rc) {
		netif_err(efx, probe, efx->net_dev, "failed to reset NIC\n");
		goto fail3;
	}

	siena_init_wol(efx);

	/* Allocate memory for INT_KER */
	rc = efx_nic_alloc_buffer(efx, &efx->irq_status, sizeof(efx_oword_t));
	if (rc)
		goto fail4;
	BUG_ON(efx->irq_status.dma_addr & 0x0f);

	netif_dbg(efx, probe, efx->net_dev,
		  "INT_KER at %llx (virt %p phys %llx)\n",
		  (unsigned long long)efx->irq_status.dma_addr,
		  efx->irq_status.addr,
		  (unsigned long long)virt_to_phys(efx->irq_status.addr));

	/* Read in the non-volatile configuration */
	rc = siena_probe_nvconfig(efx);
	if (rc == -EINVAL) {
		netif_err(efx, probe, efx->net_dev,
			  "NVRAM is invalid therefore using defaults\n");
		efx->phy_type = PHY_TYPE_NONE;
		efx->mdio.prtad = MDIO_PRTAD_NONE;
	} else if (rc) {
		goto fail5;
	}

	return 0;

fail5:
	efx_nic_free_buffer(efx, &efx->irq_status);
fail4:
fail3:
	efx_mcdi_drv_attach(efx, false, NULL);
fail2:
	iounmap(nic_data->mcdi_smem);
fail1:
	kfree(efx->nic_data);
	return rc;
}

/* This call performs hardware-specific global initialisation, such as
 * defining the descriptor cache sizes and number of RSS channels.
 * It does not set up any buffers, descriptor rings or event queues.
 */
static int siena_init_nic(struct efx_nic *efx)
{
	efx_oword_t temp;
	int rc;

	/* Recover from a failed assertion post-reset */
	rc = efx_mcdi_handle_assertion(efx);
	if (rc)
		return rc;

	/* Squash TX of packets of 16 bytes or less */
	efx_reado(efx, &temp, FR_AZ_TX_RESERVED);
	EFX_SET_OWORD_FIELD(temp, FRF_BZ_TX_FLUSH_MIN_LEN_EN, 1);
	efx_writeo(efx, &temp, FR_AZ_TX_RESERVED);

	/* Do not enable TX_NO_EOP_DISC_EN, since it limits packets to 16
	 * descriptors (which is bad).
	 */
	efx_reado(efx, &temp, FR_AZ_TX_CFG);
	EFX_SET_OWORD_FIELD(temp, FRF_AZ_TX_NO_EOP_DISC_EN, 0);
	EFX_SET_OWORD_FIELD(temp, FRF_CZ_TX_FILTER_EN_BIT, 1);
	efx_writeo(efx, &temp, FR_AZ_TX_CFG);

	efx_reado(efx, &temp, FR_AZ_RX_CFG);
	EFX_SET_OWORD_FIELD(temp, FRF_BZ_RX_DESC_PUSH_EN, 0);
	EFX_SET_OWORD_FIELD(temp, FRF_BZ_RX_INGR_EN, 1);
	/* Enable hash insertion. This is broken for the 'Falcon' hash
	 * if IPv6 hashing is also enabled, so also select Toeplitz
	 * TCP/IPv4 and IPv4 hashes. */
	EFX_SET_OWORD_FIELD(temp, FRF_BZ_RX_HASH_INSRT_HDR, 1);
	EFX_SET_OWORD_FIELD(temp, FRF_BZ_RX_HASH_ALG, 1);
	EFX_SET_OWORD_FIELD(temp, FRF_BZ_RX_IP_HASH, 1);
	efx_writeo(efx, &temp, FR_AZ_RX_CFG);

	/* Set hash key for IPv4 */
	memcpy(&temp, efx->rx_hash_key, sizeof(temp));
	efx_writeo(efx, &temp, FR_BZ_RX_RSS_TKEY);

	/* Enable IPv6 RSS */
	BUILD_BUG_ON(sizeof(efx->rx_hash_key) <
		     2 * sizeof(temp) + FRF_CZ_RX_RSS_IPV6_TKEY_HI_WIDTH / 8 ||
		     FRF_CZ_RX_RSS_IPV6_TKEY_HI_LBN != 0);
	memcpy(&temp, efx->rx_hash_key, sizeof(temp));
	efx_writeo(efx, &temp, FR_CZ_RX_RSS_IPV6_REG1);
	memcpy(&temp, efx->rx_hash_key + sizeof(temp), sizeof(temp));
	efx_writeo(efx, &temp, FR_CZ_RX_RSS_IPV6_REG2);
	EFX_POPULATE_OWORD_2(temp, FRF_CZ_RX_RSS_IPV6_THASH_ENABLE, 1,
			     FRF_CZ_RX_RSS_IPV6_IP_THASH_ENABLE, 1);
	memcpy(&temp, efx->rx_hash_key + 2 * sizeof(temp),
	       FRF_CZ_RX_RSS_IPV6_TKEY_HI_WIDTH / 8);
	efx_writeo(efx, &temp, FR_CZ_RX_RSS_IPV6_REG3);

	/* Enable event logging */
	rc = efx_mcdi_log_ctrl(efx, true, false, 0);
	if (rc)
		return rc;

	/* Set destination of both TX and RX Flush events */
	EFX_POPULATE_OWORD_1(temp, FRF_BZ_FLS_EVQ_ID, 0);
	efx_writeo(efx, &temp, FR_BZ_DP_CTRL);

	EFX_POPULATE_OWORD_1(temp, FRF_CZ_USREV_DIS, 1);
	efx_writeo(efx, &temp, FR_CZ_USR_EV_CFG);

	efx_nic_init_common(efx);
	return 0;
}

static void siena_remove_nic(struct efx_nic *efx)
{
	struct siena_nic_data *nic_data = efx->nic_data;

	efx_nic_free_buffer(efx, &efx->irq_status);

	siena_reset_hw(efx, RESET_TYPE_ALL);

	/* Relinquish the device back to the BMC */
	if (efx_nic_has_mc(efx))
		efx_mcdi_drv_attach(efx, false, NULL);

	/* Tear down the private nic state */
	iounmap(nic_data->mcdi_smem);
	kfree(nic_data);
	efx->nic_data = NULL;
}

#define STATS_GENERATION_INVALID ((u64)(-1))

static int siena_try_update_nic_stats(struct efx_nic *efx)
{
	u64 *dma_stats;
	struct efx_mac_stats *mac_stats;
	u64 generation_start;
	u64 generation_end;

	mac_stats = &efx->mac_stats;
	dma_stats = (u64 *)efx->stats_buffer.addr;

	generation_end = dma_stats[MC_CMD_MAC_GENERATION_END];
	if (generation_end == STATS_GENERATION_INVALID)
		return 0;
	rmb();

#define MAC_STAT(M, D) \
	mac_stats->M = dma_stats[MC_CMD_MAC_ ## D]

	MAC_STAT(tx_bytes, TX_BYTES);
	MAC_STAT(tx_bad_bytes, TX_BAD_BYTES);
	mac_stats->tx_good_bytes = (mac_stats->tx_bytes -
				    mac_stats->tx_bad_bytes);
	MAC_STAT(tx_packets, TX_PKTS);
	MAC_STAT(tx_bad, TX_BAD_FCS_PKTS);
	MAC_STAT(tx_pause, TX_PAUSE_PKTS);
	MAC_STAT(tx_control, TX_CONTROL_PKTS);
	MAC_STAT(tx_unicast, TX_UNICAST_PKTS);
	MAC_STAT(tx_multicast, TX_MULTICAST_PKTS);
	MAC_STAT(tx_broadcast, TX_BROADCAST_PKTS);
	MAC_STAT(tx_lt64, TX_LT64_PKTS);
	MAC_STAT(tx_64, TX_64_PKTS);
	MAC_STAT(tx_65_to_127, TX_65_TO_127_PKTS);
	MAC_STAT(tx_128_to_255, TX_128_TO_255_PKTS);
	MAC_STAT(tx_256_to_511, TX_256_TO_511_PKTS);
	MAC_STAT(tx_512_to_1023, TX_512_TO_1023_PKTS);
	MAC_STAT(tx_1024_to_15xx, TX_1024_TO_15XX_PKTS);
	MAC_STAT(tx_15xx_to_jumbo, TX_15XX_TO_JUMBO_PKTS);
	MAC_STAT(tx_gtjumbo, TX_GTJUMBO_PKTS);
	mac_stats->tx_collision = 0;
	MAC_STAT(tx_single_collision, TX_SINGLE_COLLISION_PKTS);
	MAC_STAT(tx_multiple_collision, TX_MULTIPLE_COLLISION_PKTS);
	MAC_STAT(tx_excessive_collision, TX_EXCESSIVE_COLLISION_PKTS);
	MAC_STAT(tx_deferred, TX_DEFERRED_PKTS);
	MAC_STAT(tx_late_collision, TX_LATE_COLLISION_PKTS);
	mac_stats->tx_collision = (mac_stats->tx_single_collision +
				   mac_stats->tx_multiple_collision +
				   mac_stats->tx_excessive_collision +
				   mac_stats->tx_late_collision);
	MAC_STAT(tx_excessive_deferred, TX_EXCESSIVE_DEFERRED_PKTS);
	MAC_STAT(tx_non_tcpudp, TX_NON_TCPUDP_PKTS);
	MAC_STAT(tx_mac_src_error, TX_MAC_SRC_ERR_PKTS);
	MAC_STAT(tx_ip_src_error, TX_IP_SRC_ERR_PKTS);
	MAC_STAT(rx_bytes, RX_BYTES);
	MAC_STAT(rx_bad_bytes, RX_BAD_BYTES);
	mac_stats->rx_good_bytes = (mac_stats->rx_bytes -
				    mac_stats->rx_bad_bytes);
	MAC_STAT(rx_packets, RX_PKTS);
	MAC_STAT(rx_good, RX_GOOD_PKTS);
	MAC_STAT(rx_bad, RX_BAD_FCS_PKTS);
	MAC_STAT(rx_pause, RX_PAUSE_PKTS);
	MAC_STAT(rx_control, RX_CONTROL_PKTS);
	MAC_STAT(rx_unicast, RX_UNICAST_PKTS);
	MAC_STAT(rx_multicast, RX_MULTICAST_PKTS);
	MAC_STAT(rx_broadcast, RX_BROADCAST_PKTS);
	MAC_STAT(rx_lt64, RX_UNDERSIZE_PKTS);
	MAC_STAT(rx_64, RX_64_PKTS);
	MAC_STAT(rx_65_to_127, RX_65_TO_127_PKTS);
	MAC_STAT(rx_128_to_255, RX_128_TO_255_PKTS);
	MAC_STAT(rx_256_to_511, RX_256_TO_511_PKTS);
	MAC_STAT(rx_512_to_1023, RX_512_TO_1023_PKTS);
	MAC_STAT(rx_1024_to_15xx, RX_1024_TO_15XX_PKTS);
	MAC_STAT(rx_15xx_to_jumbo, RX_15XX_TO_JUMBO_PKTS);
	MAC_STAT(rx_gtjumbo, RX_GTJUMBO_PKTS);
	mac_stats->rx_bad_lt64 = 0;
	mac_stats->rx_bad_64_to_15xx = 0;
	mac_stats->rx_bad_15xx_to_jumbo = 0;
	MAC_STAT(rx_bad_gtjumbo, RX_JABBER_PKTS);
	MAC_STAT(rx_overflow, RX_OVERFLOW_PKTS);
	mac_stats->rx_missed = 0;
	MAC_STAT(rx_false_carrier, RX_FALSE_CARRIER_PKTS);
	MAC_STAT(rx_symbol_error, RX_SYMBOL_ERROR_PKTS);
	MAC_STAT(rx_align_error, RX_ALIGN_ERROR_PKTS);
	MAC_STAT(rx_length_error, RX_LENGTH_ERROR_PKTS);
	MAC_STAT(rx_internal_error, RX_INTERNAL_ERROR_PKTS);
	mac_stats->rx_good_lt64 = 0;

	efx->n_rx_nodesc_drop_cnt = dma_stats[MC_CMD_MAC_RX_NODESC_DROPS];

#undef MAC_STAT

	rmb();
	generation_start = dma_stats[MC_CMD_MAC_GENERATION_START];
	if (generation_end != generation_start)
		return -EAGAIN;

	return 0;
}

static void siena_update_nic_stats(struct efx_nic *efx)
{
	int retry;

	/* If we're unlucky enough to read statistics wduring the DMA, wait
	 * up to 10ms for it to finish (typically takes <500us) */
	for (retry = 0; retry < 100; ++retry) {
		if (siena_try_update_nic_stats(efx) == 0)
			return;
		udelay(100);
	}

	/* Use the old values instead */
}

static void siena_start_nic_stats(struct efx_nic *efx)
{
	u64 *dma_stats = (u64 *)efx->stats_buffer.addr;

	dma_stats[MC_CMD_MAC_GENERATION_END] = STATS_GENERATION_INVALID;

	efx_mcdi_mac_stats(efx, efx->stats_buffer.dma_addr,
			   MC_CMD_MAC_NSTATS * sizeof(u64), 1, 0);
}

static void siena_stop_nic_stats(struct efx_nic *efx)
{
	efx_mcdi_mac_stats(efx, efx->stats_buffer.dma_addr, 0, 0, 0);
}

/**************************************************************************
 *
 * Wake on LAN
 *
 **************************************************************************
 */

static void siena_get_wol(struct efx_nic *efx, struct ethtool_wolinfo *wol)
{
	struct siena_nic_data *nic_data = efx->nic_data;

	wol->supported = WAKE_MAGIC;
	if (nic_data->wol_filter_id != -1)
		wol->wolopts = WAKE_MAGIC;
	else
		wol->wolopts = 0;
	memset(&wol->sopass, 0, sizeof(wol->sopass));
}


static int siena_set_wol(struct efx_nic *efx, u32 type)
{
	struct siena_nic_data *nic_data = efx->nic_data;
	int rc;

	if (type & ~WAKE_MAGIC)
		return -EINVAL;

	if (type & WAKE_MAGIC) {
		if (nic_data->wol_filter_id != -1)
			efx_mcdi_wol_filter_remove(efx,
						   nic_data->wol_filter_id);
		rc = efx_mcdi_wol_filter_set_magic(efx, efx->net_dev->dev_addr,
						   &nic_data->wol_filter_id);
		if (rc)
			goto fail;

		pci_wake_from_d3(efx->pci_dev, true);
	} else {
		rc = efx_mcdi_wol_filter_reset(efx);
		nic_data->wol_filter_id = -1;
		pci_wake_from_d3(efx->pci_dev, false);
		if (rc)
			goto fail;
	}

	return 0;
 fail:
	netif_err(efx, hw, efx->net_dev, "%s failed: type=%d rc=%d\n",
		  __func__, type, rc);
	return rc;
}


static void siena_init_wol(struct efx_nic *efx)
{
	struct siena_nic_data *nic_data = efx->nic_data;
	int rc;

	rc = efx_mcdi_wol_filter_get_magic(efx, &nic_data->wol_filter_id);

	if (rc != 0) {
		/* If it failed, attempt to get into a synchronised
		 * state with MC by resetting any set WoL filters */
		efx_mcdi_wol_filter_reset(efx);
		nic_data->wol_filter_id = -1;
	} else if (nic_data->wol_filter_id != -1) {
		pci_wake_from_d3(efx->pci_dev, true);
	}
}


/**************************************************************************
 *
 * Revision-dependent attributes used by efx.c and nic.c
 *
 **************************************************************************
 */

const struct efx_nic_type siena_a0_nic_type = {
	.probe = siena_probe_nic,
	.remove = siena_remove_nic,
	.init = siena_init_nic,
	.fini = efx_port_dummy_op_void,
	.monitor = NULL,
	.reset = siena_reset_hw,
	.probe_port = siena_probe_port,
	.remove_port = siena_remove_port,
	.prepare_flush = efx_port_dummy_op_void,
	.update_stats = siena_update_nic_stats,
	.start_stats = siena_start_nic_stats,
	.stop_stats = siena_stop_nic_stats,
	.set_id_led = efx_mcdi_set_id_led,
	.push_irq_moderation = siena_push_irq_moderation,
	.push_multicast_hash = siena_push_multicast_hash,
	.reconfigure_port = efx_mcdi_phy_reconfigure,
	.get_wol = siena_get_wol,
	.set_wol = siena_set_wol,
	.resume_wol = siena_init_wol,
	.test_registers = siena_test_registers,
	.test_nvram = efx_mcdi_nvram_test_all,
	.default_mac_ops = &efx_mcdi_mac_operations,

	.revision = EFX_REV_SIENA_A0,
	.mem_map_size = FR_CZ_MC_TREG_SMEM, /* MC_TREG_SMEM mapped separately */
	.txd_ptr_tbl_base = FR_BZ_TX_DESC_PTR_TBL,
	.rxd_ptr_tbl_base = FR_BZ_RX_DESC_PTR_TBL,
	.buf_tbl_base = FR_BZ_BUF_FULL_TBL,
	.evq_ptr_tbl_base = FR_BZ_EVQ_PTR_TBL,
	.evq_rptr_tbl_base = FR_BZ_EVQ_RPTR,
	.max_dma_mask = DMA_BIT_MASK(FSF_AZ_TX_KER_BUF_ADDR_WIDTH),
	.rx_buffer_hash_size = 0x10,
	.rx_buffer_padding = 0,
	.max_interrupt_mode = EFX_INT_MODE_MSIX,
	.phys_addr_channels = 32, /* Hardware limit is 64, but the legacy
				   * interrupt handler only supports 32
				   * channels */
	.tx_dc_base = 0x88000,
	.rx_dc_base = 0x68000,
	.offload_features = (NETIF_F_IP_CSUM | NETIF_F_IPV6_CSUM |
			     NETIF_F_RXHASH | NETIF_F_NTUPLE),
	.reset_world_flags = ETH_RESET_MGMT << ETH_RESET_SHARED_SHIFT,
};<|MERGE_RESOLUTION|>--- conflicted
+++ resolved
@@ -239,11 +239,7 @@
 	/* Recover from a failed assertion before probing */
 	rc = efx_mcdi_handle_assertion(efx);
 	if (rc)
-<<<<<<< HEAD
-		goto fail1;
-=======
 		goto fail2;
->>>>>>> d762f438
 
 	/* Let the BMC know that the driver is now in charge of link and
 	 * filter settings. We must do this before we reset the NIC */
