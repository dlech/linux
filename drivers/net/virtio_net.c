--- conflicted
+++ resolved
@@ -2626,11 +2626,7 @@
 	vi->ctrl = kzalloc(sizeof(*vi->ctrl), GFP_KERNEL);
 	if (!vi->ctrl)
 		goto err_ctrl;
-<<<<<<< HEAD
-	vi->sq = kzalloc(sizeof(*vi->sq) * vi->max_queue_pairs, GFP_KERNEL);
-=======
 	vi->sq = kcalloc(vi->max_queue_pairs, sizeof(*vi->sq), GFP_KERNEL);
->>>>>>> 5e220483
 	if (!vi->sq)
 		goto err_sq;
 	vi->rq = kcalloc(vi->max_queue_pairs, sizeof(*vi->rq), GFP_KERNEL);
