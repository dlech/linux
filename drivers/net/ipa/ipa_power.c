// SPDX-License-Identifier: GPL-2.0

/* Copyright (c) 2012-2018, The Linux Foundation. All rights reserved.
 * Copyright (C) 2018-2024 Linaro Ltd.
 */

#include <linux/clk.h>
#include <linux/device.h>
#include <linux/interconnect.h>
#include <linux/pm.h>
#include <linux/pm_runtime.h>

#include "linux/soc/qcom/qcom_aoss.h"

#include "ipa.h"
#include "ipa_data.h"
#include "ipa_endpoint.h"
#include "ipa_interrupt.h"
#include "ipa_modem.h"
#include "ipa_power.h"

/**
 * DOC: IPA Power Management
 *
 * The IPA hardware is enabled when the IPA core clock and all the
 * interconnects (buses) it depends on are enabled.  Runtime power
 * management is used to determine whether the core clock and
 * interconnects are enabled, and if not in use to be suspended
 * automatically.
 *
 * The core clock currently runs at a fixed clock rate when enabled,
 * an all interconnects use a fixed average and peak bandwidth.
 */

#define IPA_AUTOSUSPEND_DELAY	500	/* milliseconds */

/**
 * struct ipa_power - IPA power management information
 * @dev:		IPA device pointer
 * @core:		IPA core clock
 * @qmp:		QMP handle for AOSS communication
 * @interconnect_count:	Number of elements in interconnect[]
 * @interconnect:	Interconnect array
 */
struct ipa_power {
	struct device *dev;
	struct clk *core;
	struct qmp *qmp;
	u32 interconnect_count;
	struct icc_bulk_data interconnect[] __counted_by(interconnect_count);
};

/* Initialize interconnects required for IPA operation */
static int ipa_interconnect_init(struct ipa_power *power,
				 const struct ipa_interconnect_data *data)
{
	struct icc_bulk_data *interconnect;
	int ret;
	u32 i;

	/* Initialize our interconnect data array for bulk operations */
	interconnect = &power->interconnect[0];
	for (i = 0; i < power->interconnect_count; i++) {
		/* interconnect->path is filled in by of_icc_bulk_get() */
		interconnect->name = data->name;
		interconnect->avg_bw = data->average_bandwidth;
		interconnect->peak_bw = data->peak_bandwidth;
		data++;
		interconnect++;
	}

	ret = of_icc_bulk_get(power->dev, power->interconnect_count,
			      power->interconnect);
	if (ret)
		return ret;

	/* All interconnects are initially disabled */
	icc_bulk_disable(power->interconnect_count, power->interconnect);

	/* Set the bandwidth values to be used when enabled */
	ret = icc_bulk_set_bw(power->interconnect_count, power->interconnect);
	if (ret)
		icc_bulk_put(power->interconnect_count, power->interconnect);

	return ret;
}

/* Inverse of ipa_interconnect_init() */
static void ipa_interconnect_exit(struct ipa_power *power)
{
	icc_bulk_put(power->interconnect_count, power->interconnect);
}

/* Enable IPA power, enabling interconnects and the core clock */
static int ipa_power_enable(struct ipa *ipa)
{
	struct ipa_power *power = ipa->power;
	int ret;

	ret = icc_bulk_enable(power->interconnect_count, power->interconnect);
	if (ret)
		return ret;

	ret = clk_prepare_enable(power->core);
	if (ret) {
		dev_err(power->dev, "error %d enabling core clock\n", ret);
		icc_bulk_disable(power->interconnect_count,
				 power->interconnect);
	}

	return ret;
}

/* Inverse of ipa_power_enable() */
static void ipa_power_disable(struct ipa *ipa)
{
	struct ipa_power *power = ipa->power;

	clk_disable_unprepare(power->core);

	icc_bulk_disable(power->interconnect_count, power->interconnect);
}

static int ipa_runtime_suspend(struct device *dev)
{
	struct ipa *ipa = dev_get_drvdata(dev);

	/* Endpoints aren't usable until setup is complete */
	if (ipa->setup_complete) {
		ipa_endpoint_suspend(ipa);
		gsi_suspend(&ipa->gsi);
	}

	ipa_power_disable(ipa);

	return 0;
}

static int ipa_runtime_resume(struct device *dev)
{
	struct ipa *ipa = dev_get_drvdata(dev);
	int ret;

	ret = ipa_power_enable(ipa);
	if (WARN_ON(ret < 0))
		return ret;

	/* Endpoints aren't usable until setup is complete */
	if (ipa->setup_complete) {
		gsi_resume(&ipa->gsi);
		ipa_endpoint_resume(ipa);
	}

	return 0;
}

static int ipa_suspend(struct device *dev)
{
	struct ipa *ipa = dev_get_drvdata(dev);

	/* Increment the disable depth to ensure that the IRQ won't
	 * be re-enabled until the matching _enable call in
	 * ipa_resume(). We do this to ensure that the interrupt
	 * handler won't run whilst PM runtime is disabled.
	 *
	 * Note that disabling the IRQ is NOT the same as disabling
	 * irq wake. If wakeup is enabled for the IPA then the IRQ
	 * will still cause the system to wake up, see irq_set_irq_wake().
	 */
	ipa_interrupt_irq_disable(ipa);

	return pm_runtime_force_suspend(dev);
}

static int ipa_resume(struct device *dev)
{
	struct ipa *ipa = dev_get_drvdata(dev);
	int ret;

	ret = pm_runtime_force_resume(dev);

	/* Now that PM runtime is enabled again it's safe
	 * to turn the IRQ back on and process any data
	 * that was received during suspend.
	 */
	ipa_interrupt_irq_enable(ipa);

	return ret;
}

/* Return the current IPA core clock rate */
u32 ipa_core_clock_rate(struct ipa *ipa)
{
	return ipa->power ? (u32)clk_get_rate(ipa->power->core) : 0;
}

static int ipa_power_retention_init(struct ipa_power *power)
{
	struct qmp *qmp = qmp_get(power->dev);

	if (IS_ERR(qmp)) {
		if (PTR_ERR(qmp) == -EPROBE_DEFER)
			return -EPROBE_DEFER;

		/* We assume any other error means it's not defined/needed */
		qmp = NULL;
	}
	power->qmp = qmp;

	return 0;
}

static void ipa_power_retention_exit(struct ipa_power *power)
{
	qmp_put(power->qmp);
	power->qmp = NULL;
}

/* Control register retention on power collapse */
void ipa_power_retention(struct ipa *ipa, bool enable)
{
	static const char fmt[] = "{ class: bcm, res: ipa_pc, val: %c }";
	struct ipa_power *power = ipa->power;
	int ret;

	if (!power->qmp)
		return;		/* Not needed on this platform */

	ret = qmp_send(power->qmp, fmt, enable ? '1' : '0');
	if (ret)
		dev_err(power->dev, "error %d sending QMP %sable request\n",
			ret, enable ? "en" : "dis");
}

<<<<<<< HEAD
int ipa_power_setup(struct ipa *ipa)
{
	int ret;

	ipa_interrupt_enable(ipa, IPA_IRQ_TX_SUSPEND);

	ret = device_init_wakeup(ipa->dev, true);
	if (ret)
		ipa_interrupt_disable(ipa, IPA_IRQ_TX_SUSPEND);

	return ret;
}

void ipa_power_teardown(struct ipa *ipa)
{
	(void)device_init_wakeup(ipa->dev, false);
	ipa_interrupt_disable(ipa, IPA_IRQ_TX_SUSPEND);
}

=======
>>>>>>> 0c383648
/* Initialize IPA power management */
struct ipa_power *
ipa_power_init(struct device *dev, const struct ipa_power_data *data)
{
	struct ipa_power *power;
	struct clk *clk;
	size_t size;
	int ret;

	clk = clk_get(dev, "core");
	if (IS_ERR(clk)) {
		dev_err_probe(dev, PTR_ERR(clk), "error getting core clock\n");

		return ERR_CAST(clk);
	}

	ret = clk_set_rate(clk, data->core_clock_rate);
	if (ret) {
		dev_err(dev, "error %d setting core clock rate to %u\n",
			ret, data->core_clock_rate);
		goto err_clk_put;
	}

	size = struct_size(power, interconnect, data->interconnect_count);
	power = kzalloc(size, GFP_KERNEL);
	if (!power) {
		ret = -ENOMEM;
		goto err_clk_put;
	}
	power->dev = dev;
	power->core = clk;
	power->interconnect_count = data->interconnect_count;

	ret = ipa_interconnect_init(power, data->interconnect_data);
	if (ret)
		goto err_kfree;

	ret = ipa_power_retention_init(power);
	if (ret)
		goto err_interconnect_exit;

	pm_runtime_set_autosuspend_delay(dev, IPA_AUTOSUSPEND_DELAY);
	pm_runtime_use_autosuspend(dev);
	pm_runtime_enable(dev);

	return power;

err_interconnect_exit:
	ipa_interconnect_exit(power);
err_kfree:
	kfree(power);
err_clk_put:
	clk_put(clk);

	return ERR_PTR(ret);
}

/* Inverse of ipa_power_init() */
void ipa_power_exit(struct ipa_power *power)
{
	struct device *dev = power->dev;
	struct clk *clk = power->core;

	pm_runtime_disable(dev);
	pm_runtime_dont_use_autosuspend(dev);
	ipa_power_retention_exit(power);
	ipa_interconnect_exit(power);
	kfree(power);
	clk_put(clk);
}

const struct dev_pm_ops ipa_pm_ops = {
	.suspend		= ipa_suspend,
	.resume			= ipa_resume,
	.runtime_suspend	= ipa_runtime_suspend,
	.runtime_resume		= ipa_runtime_resume,
};<|MERGE_RESOLUTION|>--- conflicted
+++ resolved
@@ -232,28 +232,6 @@
 			ret, enable ? "en" : "dis");
 }
 
-<<<<<<< HEAD
-int ipa_power_setup(struct ipa *ipa)
-{
-	int ret;
-
-	ipa_interrupt_enable(ipa, IPA_IRQ_TX_SUSPEND);
-
-	ret = device_init_wakeup(ipa->dev, true);
-	if (ret)
-		ipa_interrupt_disable(ipa, IPA_IRQ_TX_SUSPEND);
-
-	return ret;
-}
-
-void ipa_power_teardown(struct ipa *ipa)
-{
-	(void)device_init_wakeup(ipa->dev, false);
-	ipa_interrupt_disable(ipa, IPA_IRQ_TX_SUSPEND);
-}
-
-=======
->>>>>>> 0c383648
 /* Initialize IPA power management */
 struct ipa_power *
 ipa_power_init(struct device *dev, const struct ipa_power_data *data)
