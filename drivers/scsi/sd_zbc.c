--- conflicted
+++ resolved
@@ -442,11 +442,7 @@
 			} else if (this_zone_blocks != zone_blocks &&
 				   (block + this_zone_blocks < sdkp->capacity
 				    || this_zone_blocks > zone_blocks)) {
-<<<<<<< HEAD
-				this_zone_blocks = 0;
-=======
 				zone_blocks = 0;
->>>>>>> 5e220483
 				goto out;
 			}
 			block += this_zone_blocks;
@@ -498,11 +494,7 @@
 static inline unsigned long *
 sd_zbc_alloc_zone_bitmap(u32 nr_zones, int numa_node)
 {
-<<<<<<< HEAD
-	return kzalloc_node(BITS_TO_LONGS(nr_zones) * sizeof(unsigned long),
-=======
 	return kcalloc_node(BITS_TO_LONGS(nr_zones), sizeof(unsigned long),
->>>>>>> 5e220483
 			    GFP_KERNEL, numa_node);
 }
 
