/*
 * Copyright 2009 Pengutronix
 * Uwe Kleine-Koenig <u.kleine-koenig@pengutronix.de>
 *
 * loosely based on an earlier driver that has
 * Copyright 2009 Pengutronix, Sascha Hauer <s.hauer@pengutronix.de>
 *
 * This program is free software; you can redistribute it and/or modify it under
 * the terms of the GNU General Public License version 2 as published by the
 * Free Software Foundation.
 */
#include <linux/module.h>
#include <linux/spi/spi.h>
#include <linux/mfd/core.h>
#include <linux/mfd/mc13783-private.h>

#define MC13783_IRQSTAT0	0
#define MC13783_IRQSTAT0_ADCDONEI	(1 << 0)
#define MC13783_IRQSTAT0_ADCBISDONEI	(1 << 1)
#define MC13783_IRQSTAT0_TSI		(1 << 2)
#define MC13783_IRQSTAT0_WHIGHI		(1 << 3)
#define MC13783_IRQSTAT0_WLOWI		(1 << 4)
#define MC13783_IRQSTAT0_CHGDETI	(1 << 6)
#define MC13783_IRQSTAT0_CHGOVI		(1 << 7)
#define MC13783_IRQSTAT0_CHGREVI	(1 << 8)
#define MC13783_IRQSTAT0_CHGSHORTI	(1 << 9)
#define MC13783_IRQSTAT0_CCCVI		(1 << 10)
#define MC13783_IRQSTAT0_CHGCURRI	(1 << 11)
#define MC13783_IRQSTAT0_BPONI		(1 << 12)
#define MC13783_IRQSTAT0_LOBATLI	(1 << 13)
#define MC13783_IRQSTAT0_LOBATHI	(1 << 14)
#define MC13783_IRQSTAT0_UDPI		(1 << 15)
#define MC13783_IRQSTAT0_USBI		(1 << 16)
#define MC13783_IRQSTAT0_IDI		(1 << 19)
#define MC13783_IRQSTAT0_SE1I		(1 << 21)
#define MC13783_IRQSTAT0_CKDETI		(1 << 22)
#define MC13783_IRQSTAT0_UDMI		(1 << 23)

#define MC13783_IRQMASK0	1
#define MC13783_IRQMASK0_ADCDONEM	MC13783_IRQSTAT0_ADCDONEI
#define MC13783_IRQMASK0_ADCBISDONEM	MC13783_IRQSTAT0_ADCBISDONEI
#define MC13783_IRQMASK0_TSM		MC13783_IRQSTAT0_TSI
#define MC13783_IRQMASK0_WHIGHM		MC13783_IRQSTAT0_WHIGHI
#define MC13783_IRQMASK0_WLOWM		MC13783_IRQSTAT0_WLOWI
#define MC13783_IRQMASK0_CHGDETM	MC13783_IRQSTAT0_CHGDETI
#define MC13783_IRQMASK0_CHGOVM		MC13783_IRQSTAT0_CHGOVI
#define MC13783_IRQMASK0_CHGREVM	MC13783_IRQSTAT0_CHGREVI
#define MC13783_IRQMASK0_CHGSHORTM	MC13783_IRQSTAT0_CHGSHORTI
#define MC13783_IRQMASK0_CCCVM		MC13783_IRQSTAT0_CCCVI
#define MC13783_IRQMASK0_CHGCURRM	MC13783_IRQSTAT0_CHGCURRI
#define MC13783_IRQMASK0_BPONM		MC13783_IRQSTAT0_BPONI
#define MC13783_IRQMASK0_LOBATLM	MC13783_IRQSTAT0_LOBATLI
#define MC13783_IRQMASK0_LOBATHM	MC13783_IRQSTAT0_LOBATHI
#define MC13783_IRQMASK0_UDPM		MC13783_IRQSTAT0_UDPI
#define MC13783_IRQMASK0_USBM		MC13783_IRQSTAT0_USBI
#define MC13783_IRQMASK0_IDM		MC13783_IRQSTAT0_IDI
#define MC13783_IRQMASK0_SE1M		MC13783_IRQSTAT0_SE1I
#define MC13783_IRQMASK0_CKDETM		MC13783_IRQSTAT0_CKDETI
#define MC13783_IRQMASK0_UDMM		MC13783_IRQSTAT0_UDMI

#define MC13783_IRQSTAT1	3
#define MC13783_IRQSTAT1_1HZI		(1 << 0)
#define MC13783_IRQSTAT1_TODAI		(1 << 1)
#define MC13783_IRQSTAT1_ONOFD1I	(1 << 3)
#define MC13783_IRQSTAT1_ONOFD2I	(1 << 4)
#define MC13783_IRQSTAT1_ONOFD3I	(1 << 5)
#define MC13783_IRQSTAT1_SYSRSTI	(1 << 6)
#define MC13783_IRQSTAT1_RTCRSTI	(1 << 7)
#define MC13783_IRQSTAT1_PCI		(1 << 8)
#define MC13783_IRQSTAT1_WARMI		(1 << 9)
#define MC13783_IRQSTAT1_MEMHLDI	(1 << 10)
#define MC13783_IRQSTAT1_PWRRDYI	(1 << 11)
#define MC13783_IRQSTAT1_THWARNLI	(1 << 12)
#define MC13783_IRQSTAT1_THWARNHI	(1 << 13)
#define MC13783_IRQSTAT1_CLKI		(1 << 14)
#define MC13783_IRQSTAT1_SEMAFI		(1 << 15)
#define MC13783_IRQSTAT1_MC2BI		(1 << 17)
#define MC13783_IRQSTAT1_HSDETI		(1 << 18)
#define MC13783_IRQSTAT1_HSLI		(1 << 19)
#define MC13783_IRQSTAT1_ALSPTHI	(1 << 20)
#define MC13783_IRQSTAT1_AHSSHORTI	(1 << 21)

#define MC13783_IRQMASK1	4
#define MC13783_IRQMASK1_1HZM		MC13783_IRQSTAT1_1HZI
#define MC13783_IRQMASK1_TODAM		MC13783_IRQSTAT1_TODAI
#define MC13783_IRQMASK1_ONOFD1M	MC13783_IRQSTAT1_ONOFD1I
#define MC13783_IRQMASK1_ONOFD2M	MC13783_IRQSTAT1_ONOFD2I
#define MC13783_IRQMASK1_ONOFD3M	MC13783_IRQSTAT1_ONOFD3I
#define MC13783_IRQMASK1_SYSRSTM	MC13783_IRQSTAT1_SYSRSTI
#define MC13783_IRQMASK1_RTCRSTM	MC13783_IRQSTAT1_RTCRSTI
#define MC13783_IRQMASK1_PCM		MC13783_IRQSTAT1_PCI
#define MC13783_IRQMASK1_WARMM		MC13783_IRQSTAT1_WARMI
#define MC13783_IRQMASK1_MEMHLDM	MC13783_IRQSTAT1_MEMHLDI
#define MC13783_IRQMASK1_PWRRDYM	MC13783_IRQSTAT1_PWRRDYI
#define MC13783_IRQMASK1_THWARNLM	MC13783_IRQSTAT1_THWARNLI
#define MC13783_IRQMASK1_THWARNHM	MC13783_IRQSTAT1_THWARNHI
#define MC13783_IRQMASK1_CLKM		MC13783_IRQSTAT1_CLKI
#define MC13783_IRQMASK1_SEMAFM		MC13783_IRQSTAT1_SEMAFI
#define MC13783_IRQMASK1_MC2BM		MC13783_IRQSTAT1_MC2BI
#define MC13783_IRQMASK1_HSDETM		MC13783_IRQSTAT1_HSDETI
#define MC13783_IRQMASK1_HSLM		MC13783_IRQSTAT1_HSLI
#define MC13783_IRQMASK1_ALSPTHM	MC13783_IRQSTAT1_ALSPTHI
#define MC13783_IRQMASK1_AHSSHORTM	MC13783_IRQSTAT1_AHSSHORTI

#define MC13783_ADC1		44
#define MC13783_ADC1_ADEN		(1 << 0)
#define MC13783_ADC1_RAND		(1 << 1)
#define MC13783_ADC1_ADSEL		(1 << 3)
#define MC13783_ADC1_ASC		(1 << 20)
#define MC13783_ADC1_ADTRIGIGN		(1 << 21)

#define MC13783_NUMREGS 0x3f

void mc13783_lock(struct mc13783 *mc13783)
{
	if (!mutex_trylock(&mc13783->lock)) {
		dev_dbg(&mc13783->spidev->dev, "wait for %s from %pf\n",
				__func__, __builtin_return_address(0));

		mutex_lock(&mc13783->lock);
	}
	dev_dbg(&mc13783->spidev->dev, "%s from %pf\n",
			__func__, __builtin_return_address(0));
}
EXPORT_SYMBOL(mc13783_lock);

void mc13783_unlock(struct mc13783 *mc13783)
{
	dev_dbg(&mc13783->spidev->dev, "%s from %pf\n",
			__func__, __builtin_return_address(0));
	mutex_unlock(&mc13783->lock);
}
EXPORT_SYMBOL(mc13783_unlock);

#define MC13783_REGOFFSET_SHIFT 25
int mc13783_reg_read(struct mc13783 *mc13783, unsigned int offset, u32 *val)
{
	struct spi_transfer t;
	struct spi_message m;
	int ret;

	BUG_ON(!mutex_is_locked(&mc13783->lock));

	if (offset > MC13783_NUMREGS)
		return -EINVAL;

	*val = offset << MC13783_REGOFFSET_SHIFT;

	memset(&t, 0, sizeof(t));

	t.tx_buf = val;
	t.rx_buf = val;
	t.len = sizeof(u32);

	spi_message_init(&m);
	spi_message_add_tail(&t, &m);

	ret = spi_sync(mc13783->spidev, &m);

	/* error in message.status implies error return from spi_sync */
	BUG_ON(!ret && m.status);

	if (ret)
		return ret;

	*val &= 0xffffff;

	dev_vdbg(&mc13783->spidev->dev, "[0x%02x] -> 0x%06x\n", offset, *val);

	return 0;
}
EXPORT_SYMBOL(mc13783_reg_read);

int mc13783_reg_write(struct mc13783 *mc13783, unsigned int offset, u32 val)
{
	u32 buf;
	struct spi_transfer t;
	struct spi_message m;
	int ret;

	BUG_ON(!mutex_is_locked(&mc13783->lock));

	dev_vdbg(&mc13783->spidev->dev, "[0x%02x] <- 0x%06x\n", offset, val);

	if (offset > MC13783_NUMREGS || val > 0xffffff)
		return -EINVAL;

	buf = 1 << 31 | offset << MC13783_REGOFFSET_SHIFT | val;

	memset(&t, 0, sizeof(t));

	t.tx_buf = &buf;
	t.rx_buf = &buf;
	t.len = sizeof(u32);

	spi_message_init(&m);
	spi_message_add_tail(&t, &m);

	ret = spi_sync(mc13783->spidev, &m);

	BUG_ON(!ret && m.status);

	if (ret)
		return ret;

	return 0;
}
EXPORT_SYMBOL(mc13783_reg_write);

int mc13783_reg_rmw(struct mc13783 *mc13783, unsigned int offset,
		u32 mask, u32 val)
{
	int ret;
	u32 valread;

	BUG_ON(val & ~mask);

	ret = mc13783_reg_read(mc13783, offset, &valread);
	if (ret)
		return ret;

	valread = (valread & ~mask) | val;

	return mc13783_reg_write(mc13783, offset, valread);
}
EXPORT_SYMBOL(mc13783_reg_rmw);

int mc13783_mask(struct mc13783 *mc13783, int irq)
{
	int ret;
	unsigned int offmask = irq < 24 ? MC13783_IRQMASK0 : MC13783_IRQMASK1;
	u32 irqbit = 1 << (irq < 24 ? irq : irq - 24);
	u32 mask;

	if (irq < 0 || irq >= MC13783_NUM_IRQ)
		return -EINVAL;

	ret = mc13783_reg_read(mc13783, offmask, &mask);
	if (ret)
		return ret;

	if (mask & irqbit)
		/* already masked */
		return 0;

	return mc13783_reg_write(mc13783, offmask, mask | irqbit);
}
EXPORT_SYMBOL(mc13783_mask);

int mc13783_unmask(struct mc13783 *mc13783, int irq)
{
	int ret;
	unsigned int offmask = irq < 24 ? MC13783_IRQMASK0 : MC13783_IRQMASK1;
	u32 irqbit = 1 << (irq < 24 ? irq : irq - 24);
	u32 mask;

	if (irq < 0 || irq >= MC13783_NUM_IRQ)
		return -EINVAL;

	ret = mc13783_reg_read(mc13783, offmask, &mask);
	if (ret)
		return ret;

	if (!(mask & irqbit))
		/* already unmasked */
		return 0;

	return mc13783_reg_write(mc13783, offmask, mask & ~irqbit);
}
EXPORT_SYMBOL(mc13783_unmask);

int mc13783_irq_request_nounmask(struct mc13783 *mc13783, int irq,
		irq_handler_t handler, const char *name, void *dev)
{
	BUG_ON(!mutex_is_locked(&mc13783->lock));
	BUG_ON(!handler);

	if (irq < 0 || irq >= MC13783_NUM_IRQ)
		return -EINVAL;

	if (mc13783->irqhandler[irq])
		return -EBUSY;

	mc13783->irqhandler[irq] = handler;
	mc13783->irqdata[irq] = dev;

	return 0;
}
EXPORT_SYMBOL(mc13783_irq_request_nounmask);

int mc13783_irq_request(struct mc13783 *mc13783, int irq,
		irq_handler_t handler, const char *name, void *dev)
{
	int ret;

	ret = mc13783_irq_request_nounmask(mc13783, irq, handler, name, dev);
	if (ret)
		return ret;

	ret = mc13783_unmask(mc13783, irq);
	if (ret) {
		mc13783->irqhandler[irq] = NULL;
		mc13783->irqdata[irq] = NULL;
		return ret;
	}

	return 0;
}
EXPORT_SYMBOL(mc13783_irq_request);

int mc13783_irq_free(struct mc13783 *mc13783, int irq, void *dev)
{
	int ret;
	BUG_ON(!mutex_is_locked(&mc13783->lock));

	if (irq < 0 || irq >= MC13783_NUM_IRQ || !mc13783->irqhandler[irq] ||
			mc13783->irqdata[irq] != dev)
		return -EINVAL;

	ret = mc13783_mask(mc13783, irq);
	if (ret)
		return ret;

	mc13783->irqhandler[irq] = NULL;
	mc13783->irqdata[irq] = NULL;

	return 0;
}
EXPORT_SYMBOL(mc13783_irq_free);

static inline irqreturn_t mc13783_irqhandler(struct mc13783 *mc13783, int irq)
{
	return mc13783->irqhandler[irq](irq, mc13783->irqdata[irq]);
}

int mc13783_ackirq(struct mc13783 *mc13783, int irq)
{
	unsigned int offstat = irq < 24 ? MC13783_IRQSTAT0 : MC13783_IRQSTAT1;
	unsigned int val = 1 << (irq < 24 ? irq : irq - 24);

	BUG_ON(irq < 0 || irq >= MC13783_NUM_IRQ);

	return mc13783_reg_write(mc13783, offstat, val);
<<<<<<< HEAD
}
EXPORT_SYMBOL(mc13783_ackirq);

/*
 * returns: number of handled irqs or negative error
 * locking: holds mc13783->lock
 */
static int mc13783_irq_handle(struct mc13783 *mc13783,
		unsigned int offstat, unsigned int offmask, int baseirq)
{
	u32 stat, mask;
	int ret = mc13783_reg_read(mc13783, offstat, &stat);
	int num_handled = 0;

	if (ret)
		return ret;

	ret = mc13783_reg_read(mc13783, offmask, &mask);
	if (ret)
		return ret;

	while (stat & ~mask) {
		int irq = __ffs(stat & ~mask);

		stat &= ~(1 << irq);

		if (likely(mc13783->irqhandler[baseirq + irq])) {
			irqreturn_t handled;

			handled = mc13783_irqhandler(mc13783, baseirq + irq);
			if (handled == IRQ_HANDLED)
				num_handled++;
		} else {
			dev_err(&mc13783->spidev->dev,
					"BUG: irq %u but no handler\n",
					baseirq + irq);

			mask |= 1 << irq;

			ret = mc13783_reg_write(mc13783, offmask, mask);
		}
	}

	return num_handled;
}

static irqreturn_t mc13783_irq_thread(int irq, void *data)
{
	struct mc13783 *mc13783 = data;
	irqreturn_t ret;
	int handled = 0;

	mc13783_lock(mc13783);

	ret = mc13783_irq_handle(mc13783, MC13783_IRQSTAT0,
			MC13783_IRQMASK0, MC13783_IRQ_ADCDONE);
	if (ret > 0)
		handled = 1;

	ret = mc13783_irq_handle(mc13783, MC13783_IRQSTAT1,
			MC13783_IRQMASK1, MC13783_IRQ_1HZ);
	if (ret > 0)
		handled = 1;

	mc13783_unlock(mc13783);

	return IRQ_RETVAL(handled);
=======
>>>>>>> 6be32571
}
EXPORT_SYMBOL(mc13783_ackirq);

<<<<<<< HEAD
#define MC13783_ADC1_CHAN0_SHIFT	5
#define MC13783_ADC1_CHAN1_SHIFT	8

struct mc13783_adcdone_data {
	struct mc13783 *mc13783;
	struct completion done;
};

static irqreturn_t mc13783_handler_adcdone(int irq, void *data)
{
	struct mc13783_adcdone_data *adcdone_data = data;

	mc13783_ackirq(adcdone_data->mc13783, irq);

	complete_all(&adcdone_data->done);

	return IRQ_HANDLED;
}

=======
/*
 * returns: number of handled irqs or negative error
 * locking: holds mc13783->lock
 */
static int mc13783_irq_handle(struct mc13783 *mc13783,
		unsigned int offstat, unsigned int offmask, int baseirq)
{
	u32 stat, mask;
	int ret = mc13783_reg_read(mc13783, offstat, &stat);
	int num_handled = 0;

	if (ret)
		return ret;

	ret = mc13783_reg_read(mc13783, offmask, &mask);
	if (ret)
		return ret;

	while (stat & ~mask) {
		int irq = __ffs(stat & ~mask);

		stat &= ~(1 << irq);

		if (likely(mc13783->irqhandler[baseirq + irq])) {
			irqreturn_t handled;

			handled = mc13783_irqhandler(mc13783, baseirq + irq);
			if (handled == IRQ_HANDLED)
				num_handled++;
		} else {
			dev_err(&mc13783->spidev->dev,
					"BUG: irq %u but no handler\n",
					baseirq + irq);

			mask |= 1 << irq;

			ret = mc13783_reg_write(mc13783, offmask, mask);
		}
	}

	return num_handled;
}

static irqreturn_t mc13783_irq_thread(int irq, void *data)
{
	struct mc13783 *mc13783 = data;
	irqreturn_t ret;
	int handled = 0;

	mc13783_lock(mc13783);

	ret = mc13783_irq_handle(mc13783, MC13783_IRQSTAT0,
			MC13783_IRQMASK0, MC13783_IRQ_ADCDONE);
	if (ret > 0)
		handled = 1;

	ret = mc13783_irq_handle(mc13783, MC13783_IRQSTAT1,
			MC13783_IRQMASK1, MC13783_IRQ_1HZ);
	if (ret > 0)
		handled = 1;

	mc13783_unlock(mc13783);

	return IRQ_RETVAL(handled);
}

#define MC13783_ADC1_CHAN0_SHIFT	5
#define MC13783_ADC1_CHAN1_SHIFT	8

struct mc13783_adcdone_data {
	struct mc13783 *mc13783;
	struct completion done;
};

static irqreturn_t mc13783_handler_adcdone(int irq, void *data)
{
	struct mc13783_adcdone_data *adcdone_data = data;

	mc13783_ackirq(adcdone_data->mc13783, irq);

	complete_all(&adcdone_data->done);

	return IRQ_HANDLED;
}

>>>>>>> 6be32571
#define MC13783_ADC_WORKING (1 << 16)

int mc13783_adc_do_conversion(struct mc13783 *mc13783, unsigned int mode,
		unsigned int channel, unsigned int *sample)
{
	u32 adc0, adc1, old_adc0;
	int i, ret;
	struct mc13783_adcdone_data adcdone_data = {
		.mc13783 = mc13783,
	};
	init_completion(&adcdone_data.done);
<<<<<<< HEAD

	dev_dbg(&mc13783->spidev->dev, "%s\n", __func__);

	mc13783_lock(mc13783);

	if (mc13783->flags & MC13783_ADC_WORKING) {
		ret = -EBUSY;
		goto out;
	}

	mc13783->flags |= MC13783_ADC_WORKING;

=======

	dev_dbg(&mc13783->spidev->dev, "%s\n", __func__);

	mc13783_lock(mc13783);

	if (mc13783->flags & MC13783_ADC_WORKING) {
		ret = -EBUSY;
		goto out;
	}

	mc13783->flags |= MC13783_ADC_WORKING;

>>>>>>> 6be32571
	mc13783_reg_read(mc13783, MC13783_ADC0, &old_adc0);

	adc0 = MC13783_ADC0_ADINC1 | MC13783_ADC0_ADINC2;
	adc1 = MC13783_ADC1_ADEN | MC13783_ADC1_ADTRIGIGN | MC13783_ADC1_ASC;

	if (channel > 7)
		adc1 |= MC13783_ADC1_ADSEL;

	switch (mode) {
	case MC13783_ADC_MODE_TS:
		adc0 |= MC13783_ADC0_ADREFEN | MC13783_ADC0_TSMOD0 |
			MC13783_ADC0_TSMOD1;
		adc1 |= 4 << MC13783_ADC1_CHAN1_SHIFT;
		break;

	case MC13783_ADC_MODE_SINGLE_CHAN:
		adc0 |= old_adc0 & MC13783_ADC0_TSMOD_MASK;
		adc1 |= (channel & 0x7) << MC13783_ADC1_CHAN0_SHIFT;
		adc1 |= MC13783_ADC1_RAND;
		break;

	case MC13783_ADC_MODE_MULT_CHAN:
		adc0 |= old_adc0 & MC13783_ADC0_TSMOD_MASK;
		adc1 |= 4 << MC13783_ADC1_CHAN1_SHIFT;
		break;

	default:
		mc13783_unlock(mc13783);
		return -EINVAL;
	}

	dev_dbg(&mc13783->spidev->dev, "%s: request irq\n", __func__);
	mc13783_irq_request(mc13783, MC13783_IRQ_ADCDONE,
			mc13783_handler_adcdone, __func__, &adcdone_data);
	mc13783_ackirq(mc13783, MC13783_IRQ_ADCDONE);

	mc13783_reg_write(mc13783, MC13783_REG_ADC_0, adc0);
	mc13783_reg_write(mc13783, MC13783_REG_ADC_1, adc1);

	mc13783_unlock(mc13783);

	ret = wait_for_completion_interruptible_timeout(&adcdone_data.done, HZ);

	if (!ret)
		ret = -ETIMEDOUT;

	mc13783_lock(mc13783);

	mc13783_irq_free(mc13783, MC13783_IRQ_ADCDONE, &adcdone_data);

	if (ret > 0)
		for (i = 0; i < 4; ++i) {
			ret = mc13783_reg_read(mc13783,
					MC13783_REG_ADC_2, &sample[i]);
			if (ret)
				break;
		}

	if (mode == MC13783_ADC_MODE_TS)
		/* restore TSMOD */
		mc13783_reg_write(mc13783, MC13783_REG_ADC_0, old_adc0);

	mc13783->flags &= ~MC13783_ADC_WORKING;
out:
	mc13783_unlock(mc13783);

	return ret;
}
EXPORT_SYMBOL_GPL(mc13783_adc_do_conversion);

static int mc13783_add_subdevice_pdata(struct mc13783 *mc13783,
		const char *name, void *pdata, size_t pdata_size)
{
	struct mfd_cell cell = {
		.name = name,
		.platform_data = pdata,
		.data_size = pdata_size,
	};

	return mfd_add_devices(&mc13783->spidev->dev, -1, &cell, 1, NULL, 0);
}

static int mc13783_add_subdevice(struct mc13783 *mc13783, const char *name)
{
	return mc13783_add_subdevice_pdata(mc13783, name, NULL, 0);
}

static int mc13783_check_revision(struct mc13783 *mc13783)
{
	u32 rev_id, rev1, rev2, finid, icid;

	mc13783_reg_read(mc13783, MC13783_REG_REVISION, &rev_id);

	rev1 = (rev_id & 0x018) >> 3;
	rev2 = (rev_id & 0x007);
	icid = (rev_id & 0x01C0) >> 6;
	finid = (rev_id & 0x01E00) >> 9;

	/* Ver 0.2 is actually 3.2a.  Report as 3.2 */
	if ((rev1 == 0) && (rev2 == 2))
		rev1 = 3;

	if (rev1 == 0 || icid != 2) {
		dev_err(&mc13783->spidev->dev, "No MC13783 detected.\n");
		return -ENODEV;
	}

	dev_info(&mc13783->spidev->dev,
			"MC13783 Rev %d.%d FinVer %x detected\n",
			rev1, rev2, finid);

	return 0;
}

static int mc13783_probe(struct spi_device *spi)
{
	struct mc13783 *mc13783;
	struct mc13783_platform_data *pdata = dev_get_platdata(&spi->dev);
	int ret;

	mc13783 = kzalloc(sizeof(*mc13783), GFP_KERNEL);
	if (!mc13783)
		return -ENOMEM;

	dev_set_drvdata(&spi->dev, mc13783);
	spi->mode = SPI_MODE_0 | SPI_CS_HIGH;
	spi->bits_per_word = 32;
	spi_setup(spi);

	mc13783->spidev = spi;

	mutex_init(&mc13783->lock);
	mc13783_lock(mc13783);
<<<<<<< HEAD

	ret = mc13783_check_revision(mc13783);
	if (ret)
		goto err_revision;

	/* mask all irqs */
	ret = mc13783_reg_write(mc13783, MC13783_IRQMASK0, 0x00ffffff);
	if (ret)
		goto err_mask;

	ret = mc13783_reg_write(mc13783, MC13783_IRQMASK1, 0x00ffffff);
	if (ret)
		goto err_mask;

	ret = request_threaded_irq(spi->irq, NULL, mc13783_irq_thread,
			IRQF_ONESHOT | IRQF_TRIGGER_HIGH, "mc13783", mc13783);

	if (ret) {
err_mask:
err_revision:
		mutex_unlock(&mc13783->lock);
		dev_set_drvdata(&spi->dev, NULL);
		kfree(mc13783);
		return ret;
	}

=======

	ret = mc13783_check_revision(mc13783);
	if (ret)
		goto err_revision;

	/* mask all irqs */
	ret = mc13783_reg_write(mc13783, MC13783_IRQMASK0, 0x00ffffff);
	if (ret)
		goto err_mask;

	ret = mc13783_reg_write(mc13783, MC13783_IRQMASK1, 0x00ffffff);
	if (ret)
		goto err_mask;

	ret = request_threaded_irq(spi->irq, NULL, mc13783_irq_thread,
			IRQF_ONESHOT | IRQF_TRIGGER_HIGH, "mc13783", mc13783);

	if (ret) {
err_mask:
err_revision:
		mutex_unlock(&mc13783->lock);
		dev_set_drvdata(&spi->dev, NULL);
		kfree(mc13783);
		return ret;
	}

>>>>>>> 6be32571
	/* This should go away (BEGIN) */
	if (pdata) {
		mc13783->flags = pdata->flags;
		mc13783->regulators = pdata->regulators;
		mc13783->num_regulators = pdata->num_regulators;
	}
	/* This should go away (END) */
<<<<<<< HEAD

	if (pdata->flags & MC13783_USE_ADC)
		mc13783_add_subdevice(mc13783, "mc13783-adc");

	if (pdata->flags & MC13783_USE_CODEC)
		mc13783_add_subdevice(mc13783, "mc13783-codec");

	if (pdata->flags & MC13783_USE_REGULATOR) {
		struct mc13783_regulator_platform_data regulator_pdata = {
			.num_regulators = pdata->num_regulators,
			.regulators = pdata->regulators,
		};

		mc13783_add_subdevice_pdata(mc13783, "mc13783-regulator",
				&regulator_pdata, sizeof(regulator_pdata));
	}

	if (pdata->flags & MC13783_USE_RTC)
		mc13783_add_subdevice(mc13783, "mc13783-rtc");

	if (pdata->flags & MC13783_USE_TOUCHSCREEN)
		mc13783_add_subdevice(mc13783, "mc13783-ts");

	mc13783_unlock(mc13783);

=======

	mc13783_unlock(mc13783);

	if (pdata->flags & MC13783_USE_ADC)
		mc13783_add_subdevice(mc13783, "mc13783-adc");

	if (pdata->flags & MC13783_USE_CODEC)
		mc13783_add_subdevice(mc13783, "mc13783-codec");

	if (pdata->flags & MC13783_USE_REGULATOR) {
		struct mc13783_regulator_platform_data regulator_pdata = {
			.num_regulators = pdata->num_regulators,
			.regulators = pdata->regulators,
		};

		mc13783_add_subdevice_pdata(mc13783, "mc13783-regulator",
				&regulator_pdata, sizeof(regulator_pdata));
	}

	if (pdata->flags & MC13783_USE_RTC)
		mc13783_add_subdevice(mc13783, "mc13783-rtc");

	if (pdata->flags & MC13783_USE_TOUCHSCREEN)
		mc13783_add_subdevice(mc13783, "mc13783-ts");

>>>>>>> 6be32571
	return 0;
}

static int __devexit mc13783_remove(struct spi_device *spi)
{
	struct mc13783 *mc13783 = dev_get_drvdata(&spi->dev);

	free_irq(mc13783->spidev->irq, mc13783);

	mfd_remove_devices(&spi->dev);

	return 0;
}

static struct spi_driver mc13783_driver = {
	.driver = {
		.name = "mc13783",
		.bus = &spi_bus_type,
		.owner = THIS_MODULE,
	},
	.probe = mc13783_probe,
	.remove = __devexit_p(mc13783_remove),
};

static int __init mc13783_init(void)
{
	return spi_register_driver(&mc13783_driver);
}
subsys_initcall(mc13783_init);

static void __exit mc13783_exit(void)
{
	spi_unregister_driver(&mc13783_driver);
}
module_exit(mc13783_exit);

MODULE_DESCRIPTION("Core driver for Freescale MC13783 PMIC");
MODULE_AUTHOR("Uwe Kleine-Koenig <u.kleine-koenig@pengutronix.de>");
MODULE_LICENSE("GPL v2");<|MERGE_RESOLUTION|>--- conflicted
+++ resolved
@@ -341,7 +341,6 @@
 	BUG_ON(irq < 0 || irq >= MC13783_NUM_IRQ);
 
 	return mc13783_reg_write(mc13783, offstat, val);
-<<<<<<< HEAD
 }
 EXPORT_SYMBOL(mc13783_ackirq);
 
@@ -409,12 +408,8 @@
 	mc13783_unlock(mc13783);
 
 	return IRQ_RETVAL(handled);
-=======
->>>>>>> 6be32571
-}
-EXPORT_SYMBOL(mc13783_ackirq);
-
-<<<<<<< HEAD
+}
+
 #define MC13783_ADC1_CHAN0_SHIFT	5
 #define MC13783_ADC1_CHAN1_SHIFT	8
 
@@ -434,93 +429,6 @@
 	return IRQ_HANDLED;
 }
 
-=======
-/*
- * returns: number of handled irqs or negative error
- * locking: holds mc13783->lock
- */
-static int mc13783_irq_handle(struct mc13783 *mc13783,
-		unsigned int offstat, unsigned int offmask, int baseirq)
-{
-	u32 stat, mask;
-	int ret = mc13783_reg_read(mc13783, offstat, &stat);
-	int num_handled = 0;
-
-	if (ret)
-		return ret;
-
-	ret = mc13783_reg_read(mc13783, offmask, &mask);
-	if (ret)
-		return ret;
-
-	while (stat & ~mask) {
-		int irq = __ffs(stat & ~mask);
-
-		stat &= ~(1 << irq);
-
-		if (likely(mc13783->irqhandler[baseirq + irq])) {
-			irqreturn_t handled;
-
-			handled = mc13783_irqhandler(mc13783, baseirq + irq);
-			if (handled == IRQ_HANDLED)
-				num_handled++;
-		} else {
-			dev_err(&mc13783->spidev->dev,
-					"BUG: irq %u but no handler\n",
-					baseirq + irq);
-
-			mask |= 1 << irq;
-
-			ret = mc13783_reg_write(mc13783, offmask, mask);
-		}
-	}
-
-	return num_handled;
-}
-
-static irqreturn_t mc13783_irq_thread(int irq, void *data)
-{
-	struct mc13783 *mc13783 = data;
-	irqreturn_t ret;
-	int handled = 0;
-
-	mc13783_lock(mc13783);
-
-	ret = mc13783_irq_handle(mc13783, MC13783_IRQSTAT0,
-			MC13783_IRQMASK0, MC13783_IRQ_ADCDONE);
-	if (ret > 0)
-		handled = 1;
-
-	ret = mc13783_irq_handle(mc13783, MC13783_IRQSTAT1,
-			MC13783_IRQMASK1, MC13783_IRQ_1HZ);
-	if (ret > 0)
-		handled = 1;
-
-	mc13783_unlock(mc13783);
-
-	return IRQ_RETVAL(handled);
-}
-
-#define MC13783_ADC1_CHAN0_SHIFT	5
-#define MC13783_ADC1_CHAN1_SHIFT	8
-
-struct mc13783_adcdone_data {
-	struct mc13783 *mc13783;
-	struct completion done;
-};
-
-static irqreturn_t mc13783_handler_adcdone(int irq, void *data)
-{
-	struct mc13783_adcdone_data *adcdone_data = data;
-
-	mc13783_ackirq(adcdone_data->mc13783, irq);
-
-	complete_all(&adcdone_data->done);
-
-	return IRQ_HANDLED;
-}
-
->>>>>>> 6be32571
 #define MC13783_ADC_WORKING (1 << 16)
 
 int mc13783_adc_do_conversion(struct mc13783 *mc13783, unsigned int mode,
@@ -532,7 +440,6 @@
 		.mc13783 = mc13783,
 	};
 	init_completion(&adcdone_data.done);
-<<<<<<< HEAD
 
 	dev_dbg(&mc13783->spidev->dev, "%s\n", __func__);
 
@@ -545,20 +452,6 @@
 
 	mc13783->flags |= MC13783_ADC_WORKING;
 
-=======
-
-	dev_dbg(&mc13783->spidev->dev, "%s\n", __func__);
-
-	mc13783_lock(mc13783);
-
-	if (mc13783->flags & MC13783_ADC_WORKING) {
-		ret = -EBUSY;
-		goto out;
-	}
-
-	mc13783->flags |= MC13783_ADC_WORKING;
-
->>>>>>> 6be32571
 	mc13783_reg_read(mc13783, MC13783_ADC0, &old_adc0);
 
 	adc0 = MC13783_ADC0_ADINC1 | MC13783_ADC0_ADINC2;
@@ -692,7 +585,6 @@
 
 	mutex_init(&mc13783->lock);
 	mc13783_lock(mc13783);
-<<<<<<< HEAD
 
 	ret = mc13783_check_revision(mc13783);
 	if (ret)
@@ -719,34 +611,6 @@
 		return ret;
 	}
 
-=======
-
-	ret = mc13783_check_revision(mc13783);
-	if (ret)
-		goto err_revision;
-
-	/* mask all irqs */
-	ret = mc13783_reg_write(mc13783, MC13783_IRQMASK0, 0x00ffffff);
-	if (ret)
-		goto err_mask;
-
-	ret = mc13783_reg_write(mc13783, MC13783_IRQMASK1, 0x00ffffff);
-	if (ret)
-		goto err_mask;
-
-	ret = request_threaded_irq(spi->irq, NULL, mc13783_irq_thread,
-			IRQF_ONESHOT | IRQF_TRIGGER_HIGH, "mc13783", mc13783);
-
-	if (ret) {
-err_mask:
-err_revision:
-		mutex_unlock(&mc13783->lock);
-		dev_set_drvdata(&spi->dev, NULL);
-		kfree(mc13783);
-		return ret;
-	}
-
->>>>>>> 6be32571
 	/* This should go away (BEGIN) */
 	if (pdata) {
 		mc13783->flags = pdata->flags;
@@ -754,7 +618,8 @@
 		mc13783->num_regulators = pdata->num_regulators;
 	}
 	/* This should go away (END) */
-<<<<<<< HEAD
+
+	mc13783_unlock(mc13783);
 
 	if (pdata->flags & MC13783_USE_ADC)
 		mc13783_add_subdevice(mc13783, "mc13783-adc");
@@ -778,35 +643,6 @@
 	if (pdata->flags & MC13783_USE_TOUCHSCREEN)
 		mc13783_add_subdevice(mc13783, "mc13783-ts");
 
-	mc13783_unlock(mc13783);
-
-=======
-
-	mc13783_unlock(mc13783);
-
-	if (pdata->flags & MC13783_USE_ADC)
-		mc13783_add_subdevice(mc13783, "mc13783-adc");
-
-	if (pdata->flags & MC13783_USE_CODEC)
-		mc13783_add_subdevice(mc13783, "mc13783-codec");
-
-	if (pdata->flags & MC13783_USE_REGULATOR) {
-		struct mc13783_regulator_platform_data regulator_pdata = {
-			.num_regulators = pdata->num_regulators,
-			.regulators = pdata->regulators,
-		};
-
-		mc13783_add_subdevice_pdata(mc13783, "mc13783-regulator",
-				&regulator_pdata, sizeof(regulator_pdata));
-	}
-
-	if (pdata->flags & MC13783_USE_RTC)
-		mc13783_add_subdevice(mc13783, "mc13783-rtc");
-
-	if (pdata->flags & MC13783_USE_TOUCHSCREEN)
-		mc13783_add_subdevice(mc13783, "mc13783-ts");
-
->>>>>>> 6be32571
 	return 0;
 }
 
