/*
 * DMA support for Internal DMAC with SDHI SD/SDIO controller
 *
 * Copyright (C) 2016-17 Renesas Electronics Corporation
 * Copyright (C) 2016-17 Horms Solutions, Simon Horman
 *
 * This program is free software; you can redistribute it and/or modify
 * it under the terms of the GNU General Public License version 2 as
 * published by the Free Software Foundation.
 */

#include <linux/bitops.h>
#include <linux/device.h>
#include <linux/dma-mapping.h>
#include <linux/io-64-nonatomic-hi-lo.h>
#include <linux/mfd/tmio.h>
#include <linux/mmc/host.h>
#include <linux/mod_devicetable.h>
#include <linux/module.h>
#include <linux/pagemap.h>
#include <linux/scatterlist.h>
#include <linux/sys_soc.h>

#include "renesas_sdhi.h"
#include "tmio_mmc.h"

#define DM_CM_DTRAN_MODE	0x820
#define DM_CM_DTRAN_CTRL	0x828
#define DM_CM_RST		0x830
#define DM_CM_INFO1		0x840
#define DM_CM_INFO1_MASK	0x848
#define DM_CM_INFO2		0x850
#define DM_CM_INFO2_MASK	0x858
#define DM_DTRAN_ADDR		0x880

/* DM_CM_DTRAN_MODE */
#define DTRAN_MODE_CH_NUM_CH0	0	/* "downstream" = for write commands */
#define DTRAN_MODE_CH_NUM_CH1	BIT(16)	/* "uptream" = for read commands */
#define DTRAN_MODE_BUS_WID_TH	(BIT(5) | BIT(4))
#define DTRAN_MODE_ADDR_MODE	BIT(0)	/* 1 = Increment address */

/* DM_CM_DTRAN_CTRL */
#define DTRAN_CTRL_DM_START	BIT(0)

/* DM_CM_RST */
#define RST_DTRANRST1		BIT(9)
#define RST_DTRANRST0		BIT(8)
#define RST_RESERVED_BITS	GENMASK_ULL(32, 0)

/* DM_CM_INFO1 and DM_CM_INFO1_MASK */
#define INFO1_CLEAR		0
#define INFO1_DTRANEND1		BIT(17)
#define INFO1_DTRANEND0		BIT(16)

/* DM_CM_INFO2 and DM_CM_INFO2_MASK */
#define INFO2_DTRANERR1		BIT(17)
#define INFO2_DTRANERR0		BIT(16)

/*
 * Specification of this driver:
 * - host->chan_{rx,tx} will be used as a flag of enabling/disabling the dma
 * - Since this SDHI DMAC register set has 16 but 32-bit width, we
 *   need a custom accessor.
 */

static unsigned long global_flags;
/*
 * Workaround for avoiding to use RX DMAC by multiple channels.
 * On R-Car H3 ES1.* and M3-W ES1.0, when multiple SDHI channels use
 * RX DMAC simultaneously, sometimes hundreds of bytes data are not
 * stored into the system memory even if the DMAC interrupt happened.
 * So, this driver then uses one RX DMAC channel only.
 */
#define SDHI_INTERNAL_DMAC_ONE_RX_ONLY	0
#define SDHI_INTERNAL_DMAC_RX_IN_USE	1

/* Definitions for sampling clocks */
static struct renesas_sdhi_scc rcar_gen3_scc_taps[] = {
	{
		.clk_rate = 0,
		.tap = 0x00000300,
	},
};

static const struct renesas_sdhi_of_data of_rcar_gen3_compatible = {
	.tmio_flags	= TMIO_MMC_HAS_IDLE_WAIT | TMIO_MMC_CLK_ACTUAL |
			  TMIO_MMC_HAVE_CBSY | TMIO_MMC_MIN_RCAR2,
	.capabilities	= MMC_CAP_SD_HIGHSPEED | MMC_CAP_SDIO_IRQ |
			  MMC_CAP_CMD23,
	.capabilities2	= MMC_CAP2_NO_WRITE_PROTECT,
	.bus_shift	= 2,
	.scc_offset	= 0x1000,
	.taps		= rcar_gen3_scc_taps,
	.taps_num	= ARRAY_SIZE(rcar_gen3_scc_taps),
	/* DMAC can handle 0xffffffff blk count but only 1 segment */
	.max_blk_count	= 0xffffffff,
	.max_segs	= 1,
};

static const struct of_device_id renesas_sdhi_internal_dmac_of_match[] = {
	{ .compatible = "renesas,sdhi-r8a7795", .data = &of_rcar_gen3_compatible, },
	{ .compatible = "renesas,sdhi-r8a7796", .data = &of_rcar_gen3_compatible, },
	{ .compatible = "renesas,rcar-gen3-sdhi", .data = &of_rcar_gen3_compatible, },
	{},
};
MODULE_DEVICE_TABLE(of, renesas_sdhi_internal_dmac_of_match);

static void
renesas_sdhi_internal_dmac_dm_write(struct tmio_mmc_host *host,
				    int addr, u64 val)
{
	writeq(val, host->ctl + addr);
}

static void
renesas_sdhi_internal_dmac_enable_dma(struct tmio_mmc_host *host, bool enable)
{
	struct renesas_sdhi *priv = host_to_priv(host);

	if (!host->chan_tx || !host->chan_rx)
		return;

	if (!enable)
		renesas_sdhi_internal_dmac_dm_write(host, DM_CM_INFO1,
						    INFO1_CLEAR);

	if (priv->dma_priv.enable)
		priv->dma_priv.enable(host, enable);
}

static void
renesas_sdhi_internal_dmac_abort_dma(struct tmio_mmc_host *host) {
	u64 val = RST_DTRANRST1 | RST_DTRANRST0;

	renesas_sdhi_internal_dmac_enable_dma(host, false);

	renesas_sdhi_internal_dmac_dm_write(host, DM_CM_RST,
					    RST_RESERVED_BITS & ~val);
	renesas_sdhi_internal_dmac_dm_write(host, DM_CM_RST,
					    RST_RESERVED_BITS | val);

	if (host->data && host->data->flags & MMC_DATA_READ)
		clear_bit(SDHI_INTERNAL_DMAC_RX_IN_USE, &global_flags);

	renesas_sdhi_internal_dmac_enable_dma(host, true);
}

static void
renesas_sdhi_internal_dmac_dataend_dma(struct tmio_mmc_host *host) {
	struct renesas_sdhi *priv = host_to_priv(host);

	tasklet_schedule(&priv->dma_priv.dma_complete);
}

static void
renesas_sdhi_internal_dmac_start_dma(struct tmio_mmc_host *host,
				     struct mmc_data *data)
{
	struct scatterlist *sg = host->sg_ptr;
	u32 dtran_mode = DTRAN_MODE_BUS_WID_TH | DTRAN_MODE_ADDR_MODE;

	if (!dma_map_sg(&host->pdev->dev, sg, host->sg_len,
			mmc_get_dma_dir(data)))
		goto force_pio;

	/* This DMAC cannot handle if buffer is not 8-bytes alignment */
	if (!IS_ALIGNED(sg_dma_address(sg), 8)) {
		dma_unmap_sg(&host->pdev->dev, sg, host->sg_len,
			     mmc_get_dma_dir(data));
		goto force_pio;
	}

	if (data->flags & MMC_DATA_READ) {
		dtran_mode |= DTRAN_MODE_CH_NUM_CH1;
<<<<<<< HEAD
		dir = DMA_FROM_DEVICE;
=======
>>>>>>> 5e220483
		if (test_bit(SDHI_INTERNAL_DMAC_ONE_RX_ONLY, &global_flags) &&
		    test_and_set_bit(SDHI_INTERNAL_DMAC_RX_IN_USE, &global_flags))
			goto force_pio;
	} else {
		dtran_mode |= DTRAN_MODE_CH_NUM_CH0;
	}

	renesas_sdhi_internal_dmac_enable_dma(host, true);

	/* set dma parameters */
	renesas_sdhi_internal_dmac_dm_write(host, DM_CM_DTRAN_MODE,
					    dtran_mode);
	renesas_sdhi_internal_dmac_dm_write(host, DM_DTRAN_ADDR,
					    sg_dma_address(sg));

	return;

force_pio:
	host->force_pio = true;
	renesas_sdhi_internal_dmac_enable_dma(host, false);
}

static void renesas_sdhi_internal_dmac_issue_tasklet_fn(unsigned long arg)
{
	struct tmio_mmc_host *host = (struct tmio_mmc_host *)arg;

	tmio_mmc_enable_mmc_irqs(host, TMIO_STAT_DATAEND);

	/* start the DMAC */
	renesas_sdhi_internal_dmac_dm_write(host, DM_CM_DTRAN_CTRL,
					    DTRAN_CTRL_DM_START);
}

static void renesas_sdhi_internal_dmac_complete_tasklet_fn(unsigned long arg)
{
	struct tmio_mmc_host *host = (struct tmio_mmc_host *)arg;
	enum dma_data_direction dir;

	spin_lock_irq(&host->lock);

	if (!host->data)
		goto out;

	if (host->data->flags & MMC_DATA_READ)
		dir = DMA_FROM_DEVICE;
	else
		dir = DMA_TO_DEVICE;

	renesas_sdhi_internal_dmac_enable_dma(host, false);
	dma_unmap_sg(&host->pdev->dev, host->sg_ptr, host->sg_len, dir);

	if (dir == DMA_FROM_DEVICE)
		clear_bit(SDHI_INTERNAL_DMAC_RX_IN_USE, &global_flags);

	tmio_mmc_do_data_irq(host);
out:
	spin_unlock_irq(&host->lock);
}

static void
renesas_sdhi_internal_dmac_request_dma(struct tmio_mmc_host *host,
				       struct tmio_mmc_data *pdata)
{
	struct renesas_sdhi *priv = host_to_priv(host);

	/* Each value is set to non-zero to assume "enabling" each DMA */
	host->chan_rx = host->chan_tx = (void *)0xdeadbeaf;

	tasklet_init(&priv->dma_priv.dma_complete,
		     renesas_sdhi_internal_dmac_complete_tasklet_fn,
		     (unsigned long)host);
	tasklet_init(&host->dma_issue,
		     renesas_sdhi_internal_dmac_issue_tasklet_fn,
		     (unsigned long)host);
}

static void
renesas_sdhi_internal_dmac_release_dma(struct tmio_mmc_host *host)
{
	/* Each value is set to zero to assume "disabling" each DMA */
	host->chan_rx = host->chan_tx = NULL;
}

static const struct tmio_mmc_dma_ops renesas_sdhi_internal_dmac_dma_ops = {
	.start = renesas_sdhi_internal_dmac_start_dma,
	.enable = renesas_sdhi_internal_dmac_enable_dma,
	.request = renesas_sdhi_internal_dmac_request_dma,
	.release = renesas_sdhi_internal_dmac_release_dma,
	.abort = renesas_sdhi_internal_dmac_abort_dma,
	.dataend = renesas_sdhi_internal_dmac_dataend_dma,
};

/*
 * Whitelist of specific R-Car Gen3 SoC ES versions to use this DMAC
 * implementation as others may use a different implementation.
 */
static const struct soc_device_attribute gen3_soc_whitelist[] = {
<<<<<<< HEAD
	{ .soc_id = "r8a7795", .revision = "ES1.*",
	  .data = (void *)BIT(SDHI_INTERNAL_DMAC_ONE_RX_ONLY) },
	{ .soc_id = "r8a7795", .revision = "ES2.0" },
	{ .soc_id = "r8a7796", .revision = "ES1.0",
	  .data = (void *)BIT(SDHI_INTERNAL_DMAC_ONE_RX_ONLY) },
	{ .soc_id = "r8a77995", .revision = "ES1.0" },
=======
	/* specific ones */
	{ .soc_id = "r8a7795", .revision = "ES1.*",
	  .data = (void *)BIT(SDHI_INTERNAL_DMAC_ONE_RX_ONLY) },
	{ .soc_id = "r8a7796", .revision = "ES1.0",
	  .data = (void *)BIT(SDHI_INTERNAL_DMAC_ONE_RX_ONLY) },
	/* generic ones */
	{ .soc_id = "r8a7795" },
	{ .soc_id = "r8a7796" },
	{ .soc_id = "r8a77965" },
	{ .soc_id = "r8a77980" },
	{ .soc_id = "r8a77995" },
>>>>>>> 5e220483
	{ /* sentinel */ }
};

static int renesas_sdhi_internal_dmac_probe(struct platform_device *pdev)
{
	const struct soc_device_attribute *soc = soc_device_match(gen3_soc_whitelist);

	if (!soc)
		return -ENODEV;

	global_flags |= (unsigned long)soc->data;

	return renesas_sdhi_probe(pdev, &renesas_sdhi_internal_dmac_dma_ops);
}

static const struct dev_pm_ops renesas_sdhi_internal_dmac_dev_pm_ops = {
	SET_SYSTEM_SLEEP_PM_OPS(pm_runtime_force_suspend,
				pm_runtime_force_resume)
	SET_RUNTIME_PM_OPS(tmio_mmc_host_runtime_suspend,
			   tmio_mmc_host_runtime_resume,
			   NULL)
};

static struct platform_driver renesas_internal_dmac_sdhi_driver = {
	.driver		= {
		.name	= "renesas_sdhi_internal_dmac",
		.pm	= &renesas_sdhi_internal_dmac_dev_pm_ops,
		.of_match_table = renesas_sdhi_internal_dmac_of_match,
	},
	.probe		= renesas_sdhi_internal_dmac_probe,
	.remove		= renesas_sdhi_remove,
};

module_platform_driver(renesas_internal_dmac_sdhi_driver);

MODULE_DESCRIPTION("Renesas SDHI driver for internal DMAC");
MODULE_AUTHOR("Yoshihiro Shimoda");
MODULE_LICENSE("GPL v2");<|MERGE_RESOLUTION|>--- conflicted
+++ resolved
@@ -172,10 +172,6 @@
 
 	if (data->flags & MMC_DATA_READ) {
 		dtran_mode |= DTRAN_MODE_CH_NUM_CH1;
-<<<<<<< HEAD
-		dir = DMA_FROM_DEVICE;
-=======
->>>>>>> 5e220483
 		if (test_bit(SDHI_INTERNAL_DMAC_ONE_RX_ONLY, &global_flags) &&
 		    test_and_set_bit(SDHI_INTERNAL_DMAC_RX_IN_USE, &global_flags))
 			goto force_pio;
@@ -273,14 +269,6 @@
  * implementation as others may use a different implementation.
  */
 static const struct soc_device_attribute gen3_soc_whitelist[] = {
-<<<<<<< HEAD
-	{ .soc_id = "r8a7795", .revision = "ES1.*",
-	  .data = (void *)BIT(SDHI_INTERNAL_DMAC_ONE_RX_ONLY) },
-	{ .soc_id = "r8a7795", .revision = "ES2.0" },
-	{ .soc_id = "r8a7796", .revision = "ES1.0",
-	  .data = (void *)BIT(SDHI_INTERNAL_DMAC_ONE_RX_ONLY) },
-	{ .soc_id = "r8a77995", .revision = "ES1.0" },
-=======
 	/* specific ones */
 	{ .soc_id = "r8a7795", .revision = "ES1.*",
 	  .data = (void *)BIT(SDHI_INTERNAL_DMAC_ONE_RX_ONLY) },
@@ -292,7 +280,6 @@
 	{ .soc_id = "r8a77965" },
 	{ .soc_id = "r8a77980" },
 	{ .soc_id = "r8a77995" },
->>>>>>> 5e220483
 	{ /* sentinel */ }
 };
 
