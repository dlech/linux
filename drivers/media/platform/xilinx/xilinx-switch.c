/*
 * Xilinx Video Switch
 *
 * Copyright (C) 2013-2015 Ideas on Board
 * Copyright (C) 2013-2015 Xilinx, Inc.
 *
 * Contacts: Hyun Kwon <hyun.kwon@xilinx.com>
 *           Laurent Pinchart <laurent.pinchart@ideasonboard.com>
 *
 * This program is free software; you can redistribute it and/or modify
 * it under the terms of the GNU General Public License version 2 as
 * published by the Free Software Foundation.
 */

#include <linux/device.h>
#include <linux/module.h>
#include <linux/of.h>
#include <linux/platform_device.h>

#include <media/media-device.h>
#include <media/v4l2-async.h>
#include <media/v4l2-subdev.h>

#include "xilinx-vip.h"

#define XSW_CORE_CH_CTRL			0x0100
#define XSW_CORE_CH_CTRL_FORCE			(1 << 3)

#define XSW_SWITCH_STATUS			0x0104

/**
 * struct xswitch_device - Xilinx Video Switch device structure
 * @xvip: Xilinx Video IP device
 * @pads: media pads
 * @nsinks: number of sink pads (2 to 8)
 * @nsources: number of source pads (1 to 8)
 * @routing: sink pad connected to each source pad (-1 if none)
 * @formats: active V4L2 media bus formats on sink pads
 */
struct xswitch_device {
	struct xvip_device xvip;

	struct media_pad *pads;
	unsigned int nsinks;
	unsigned int nsources;

	int routing[8];

	struct v4l2_mbus_framefmt *formats;
};

static inline struct xswitch_device *to_xsw(struct v4l2_subdev *subdev)
{
	return container_of(subdev, struct xswitch_device, xvip.subdev);
}

/* -----------------------------------------------------------------------------
 * V4L2 Subdevice Video Operations
 */

static int xsw_s_stream(struct v4l2_subdev *subdev, int enable)
{
	struct xswitch_device *xsw = to_xsw(subdev);
	unsigned int unused_input;
	unsigned int i;
	u32 routing;

	if (!enable) {
		xvip_stop(&xsw->xvip);
		return 0;
	}

	/*
	 * All outputs must be routed to an input. When less than 8 inputs are
	 * synthesized we can use input 7 for that purpose. Otherwise find an
	 * unused input to connect to unused outputs.
	 */
	if (xsw->nsinks == 8) {
		u32 mask;

		for (i = 0, mask = 0xff; i < xsw->nsources; ++i) {
			if (xsw->routing[i] != -1)
				mask &= ~BIT(xsw->routing[i]);
		}

		/*
		 * If all inputs are used all outputs are also used. We don't
		 * need an unused input in that case, use a zero value.
		 */
		unused_input = mask ? ffs(mask) - 1 : 0;
	} else {
		unused_input = 7;
	}

	/* Configure routing. */
	for (i = 0, routing = 0; i < xsw->nsources; ++i) {
		unsigned int route;

		route = xsw->routing[i] == -1 ?  unused_input : xsw->routing[i];
		routing |= (XSW_CORE_CH_CTRL_FORCE | route)
			<< (i * 4);
	}

	xvip_write(&xsw->xvip, XSW_CORE_CH_CTRL, routing);

	xvip_write(&xsw->xvip, XVIP_CTRL_CONTROL,
		   (((1 << xsw->nsources) - 1) << 4) |
		   XVIP_CTRL_CONTROL_SW_ENABLE);

	return 0;
}

/* -----------------------------------------------------------------------------
 * V4L2 Subdevice Pad Operations
 */

static struct v4l2_mbus_framefmt *
<<<<<<< HEAD
xsw_get_pad_format(struct xswitch_device *xsw, struct v4l2_subdev_pad_config *cfg,
=======
xsw_get_pad_format(struct xswitch_device *xsw,
		   struct v4l2_subdev_pad_config *cfg,
>>>>>>> 5c4698ac
		   unsigned int pad, u32 which)
{
	switch (which) {
	case V4L2_SUBDEV_FORMAT_TRY:
		return v4l2_subdev_get_try_format(&xsw->xvip.subdev, cfg, pad);
	case V4L2_SUBDEV_FORMAT_ACTIVE:
		return &xsw->formats[pad];
	default:
		return NULL;
	}
}

static int xsw_get_format(struct v4l2_subdev *subdev,
<<<<<<< HEAD
			 struct v4l2_subdev_pad_config *cfg,
=======
			  struct v4l2_subdev_pad_config *cfg,
>>>>>>> 5c4698ac
			  struct v4l2_subdev_format *fmt)
{
	struct xswitch_device *xsw = to_xsw(subdev);
	int pad = fmt->pad;

	if (pad >= xsw->nsinks) {
		pad = xsw->routing[pad - xsw->nsinks];
		if (pad < 0) {
			memset(&fmt->format, 0, sizeof(fmt->format));
			return 0;
		}
	}

	fmt->format = *xsw_get_pad_format(xsw, cfg, pad, fmt->which);

	return 0;
}

static int xsw_set_format(struct v4l2_subdev *subdev,
			  struct v4l2_subdev_pad_config *cfg,
			  struct v4l2_subdev_format *fmt)
{
	struct xswitch_device *xsw = to_xsw(subdev);
	struct v4l2_mbus_framefmt *format;

	/* The source pad format is always identical to the sink pad format and
	 * can't be modified.
	 */
	if (fmt->pad >= xsw->nsinks)
		return xsw_get_format(subdev, cfg, fmt);

<<<<<<< HEAD
	__format = xsw_get_pad_format(xsw, cfg, fmt->pad, fmt->which);
=======
	format = xsw_get_pad_format(xsw, cfg, fmt->pad, fmt->which);
>>>>>>> 5c4698ac

	format->code = fmt->format.code;
	format->width = clamp_t(unsigned int, fmt->format.width,
				XVIP_MIN_WIDTH, XVIP_MAX_WIDTH);
	format->height = clamp_t(unsigned int, fmt->format.height,
				 XVIP_MIN_HEIGHT, XVIP_MAX_HEIGHT);
	format->field = V4L2_FIELD_NONE;
	format->colorspace = V4L2_COLORSPACE_SRGB;

	fmt->format = *format;

	return 0;
}

static int xsw_get_routing(struct v4l2_subdev *subdev,
			   struct v4l2_subdev_routing *route)
{
	struct xswitch_device *xsw = to_xsw(subdev);
	unsigned int i;

	mutex_lock(&subdev->entity.parent->graph_mutex);

	for (i = 0; i < min(xsw->nsources, route->num_routes); ++i) {
		route->routes[i].sink = xsw->routing[i];
		route->routes[i].source = i;
	}

	route->num_routes = xsw->nsources;

	mutex_unlock(&subdev->entity.parent->graph_mutex);

	return 0;
}

static int xsw_set_routing(struct v4l2_subdev *subdev,
			   struct v4l2_subdev_routing *route)
{
	struct xswitch_device *xsw = to_xsw(subdev);
	unsigned int i;
	int ret = 0;

	mutex_lock(&subdev->entity.parent->graph_mutex);

	if (subdev->entity.stream_count) {
		ret = -EBUSY;
		goto done;
	}

	for (i = 0; i < xsw->nsources; ++i)
		xsw->routing[i] = -1;

	for (i = 0; i < route->num_routes; ++i)
		xsw->routing[route->routes[i].source - xsw->nsinks] =
			route->routes[i].sink;

done:
	mutex_unlock(&subdev->entity.parent->graph_mutex);
	return ret;
}

/* -----------------------------------------------------------------------------
 * V4L2 Subdevice Operations
 */

/**
 * xsw_init_formats - Initialize formats on all pads
 * @subdev: tpgper V4L2 subdevice
 * @cfg: V4L2 subdev pad configuration
 *
 * Initialize all pad formats with default values. If fh is not NULL, try
 * formats are initialized on the file handle. Otherwise active formats are
 * initialized on the device.
 *
 * The function sets the format on pad 0 only. In two pads mode, this is the
 * sink pad and the set format handler will propagate the format to the source
 * pad. In one pad mode this is the source pad.
 */
static void xsw_init_formats(struct v4l2_subdev *subdev,
			      struct v4l2_subdev_pad_config *cfg)
{
	struct xswitch_device *xsw = to_xsw(subdev);
	struct v4l2_subdev_format format;
	unsigned int i;

	for (i = 0; i < xsw->nsinks; ++i) {
		memset(&format, 0, sizeof(format));

		format.pad = 0;
		format.which = cfg ? V4L2_SUBDEV_FORMAT_TRY
			     : V4L2_SUBDEV_FORMAT_ACTIVE;
		format.format.width = 1920;
		format.format.height = 1080;

<<<<<<< HEAD
		xsw_set_format(subdev, cfg, &format);
=======
		xsw_set_format(subdev, fh ? fh->pad : NULL, &format);
>>>>>>> 5c4698ac
	}
}

static int xsw_open(struct v4l2_subdev *subdev, struct v4l2_subdev_fh *fh)
{
	xsw_init_formats(subdev, fh->pad);

	return 0;
}

static int xsw_close(struct v4l2_subdev *subdev, struct v4l2_subdev_fh *fh)
{
	return 0;
}

static struct v4l2_subdev_video_ops xsw_video_ops = {
	.s_stream = xsw_s_stream,
};

static struct v4l2_subdev_pad_ops xsw_pad_ops = {
	.enum_mbus_code = xvip_enum_mbus_code,
	.enum_frame_size = xvip_enum_frame_size,
	.get_fmt = xsw_get_format,
	.set_fmt = xsw_set_format,
	.get_routing = xsw_get_routing,
	.set_routing = xsw_set_routing,
};

static struct v4l2_subdev_ops xsw_ops = {
	.video = &xsw_video_ops,
	.pad = &xsw_pad_ops,
};

static const struct v4l2_subdev_internal_ops xsw_internal_ops = {
	.open = xsw_open,
	.close = xsw_close,
};

/* -----------------------------------------------------------------------------
 * Media Operations
 */

static bool xsw_has_route(struct media_entity *entity, unsigned int pad0,
			  unsigned int pad1)
{
	struct xswitch_device *xsw = container_of(entity, struct xswitch_device,
						  xvip.subdev.entity);
	unsigned int sink0, sink1;

	/* Two sinks are never connected together. */
	if (pad0 < xsw->nsinks && pad1 < xsw->nsinks)
		return false;

	sink0 = pad0 < xsw->nsinks ? pad0 : xsw->routing[pad0 - xsw->nsinks];
	sink1 = pad1 < xsw->nsinks ? pad1 : xsw->routing[pad1 - xsw->nsinks];

	return sink0 == sink1;
}

static const struct media_entity_operations xsw_media_ops = {
	.link_validate = v4l2_subdev_link_validate,
	.has_route = xsw_has_route,
};

/* -----------------------------------------------------------------------------
 * Platform Device Driver
 */

static int xsw_parse_of(struct xswitch_device *xsw)
{
	struct device_node *node = xsw->xvip.dev->of_node;
	int ret;

	ret = of_property_read_u32(node, "#xlnx,inputs", &xsw->nsinks);
	if (ret < 0) {
		dev_err(xsw->xvip.dev, "missing or invalid #xlnx,%s property\n",
			"inputs");
		return ret;
	}

	ret = of_property_read_u32(node, "#xlnx,outputs", &xsw->nsources);
	if (ret < 0) {
		dev_err(xsw->xvip.dev, "missing or invalid #xlnx,%s property\n",
			"outputs");
		return ret;
	}

	return 0;
}

static int xsw_probe(struct platform_device *pdev)
{
	struct v4l2_subdev *subdev;
	struct xswitch_device *xsw;
	unsigned int npads;
	unsigned int i;
	int ret;

	xsw = devm_kzalloc(&pdev->dev, sizeof(*xsw), GFP_KERNEL);
	if (!xsw)
		return -ENOMEM;

	xsw->xvip.dev = &pdev->dev;

	ret = xsw_parse_of(xsw);
	if (ret < 0)
		return ret;

	ret = xvip_init_resources(&xsw->xvip);
	if (ret < 0)
		return ret;

	/* Initialize V4L2 subdevice and media entity. Pad numbers depend on the
	 * number of pads.
	 */
	npads = xsw->nsinks + xsw->nsources;
	xsw->pads = devm_kzalloc(&pdev->dev, npads * sizeof(*xsw->pads),
				 GFP_KERNEL);
	if (!xsw->pads)
		goto error;

	for (i = 0; i < xsw->nsinks; ++i)
		xsw->pads[i].flags = MEDIA_PAD_FL_SINK;
	for (; i < npads; ++i)
		xsw->pads[i].flags = MEDIA_PAD_FL_SOURCE;

	xsw->formats = devm_kzalloc(&pdev->dev,
				    xsw->nsinks * sizeof(*xsw->formats),
				    GFP_KERNEL);
	if (!xsw->formats)
		goto error;

	for (i = 0; i < xsw->nsources; ++i)
		xsw->routing[i] = i < xsw->nsinks ? i : -1;

	subdev = &xsw->xvip.subdev;
	v4l2_subdev_init(subdev, &xsw_ops);
	subdev->dev = &pdev->dev;
	subdev->internal_ops = &xsw_internal_ops;
	strlcpy(subdev->name, dev_name(&pdev->dev), sizeof(subdev->name));
	v4l2_set_subdevdata(subdev, xsw);
	subdev->flags |= V4L2_SUBDEV_FL_HAS_DEVNODE;
	subdev->entity.ops = &xsw_media_ops;

	xsw_init_formats(subdev, NULL);

	ret = media_entity_init(&subdev->entity, npads, xsw->pads, 0);
	if (ret < 0)
		goto error;

	platform_set_drvdata(pdev, xsw);

	xvip_print_version(&xsw->xvip);

	ret = v4l2_async_register_subdev(subdev);
	if (ret < 0) {
		dev_err(&pdev->dev, "failed to register subdev\n");
		goto error;
	}

	return 0;

error:
	media_entity_cleanup(&subdev->entity);
	xvip_cleanup_resources(&xsw->xvip);
	return ret;
}

static int xsw_remove(struct platform_device *pdev)
{
	struct xswitch_device *xsw = platform_get_drvdata(pdev);
	struct v4l2_subdev *subdev = &xsw->xvip.subdev;

	v4l2_async_unregister_subdev(subdev);
	media_entity_cleanup(&subdev->entity);

	xvip_cleanup_resources(&xsw->xvip);

	return 0;
}

static const struct of_device_id xsw_of_id_table[] = {
	{ .compatible = "xlnx,v-switch-1.0" },
	{ }
};
MODULE_DEVICE_TABLE(of, xsw_of_id_table);

static struct platform_driver xsw_driver = {
	.driver = {
		.name		= "xilinx-switch",
		.of_match_table	= xsw_of_id_table,
	},
	.probe			= xsw_probe,
	.remove			= xsw_remove,
};

module_platform_driver(xsw_driver);

MODULE_AUTHOR("Laurent Pinchart <laurent.pinchart@ideasonboard.com>");
MODULE_DESCRIPTION("Xilinx Video Switch Driver");
MODULE_LICENSE("GPL v2");<|MERGE_RESOLUTION|>--- conflicted
+++ resolved
@@ -115,12 +115,8 @@
  */
 
 static struct v4l2_mbus_framefmt *
-<<<<<<< HEAD
-xsw_get_pad_format(struct xswitch_device *xsw, struct v4l2_subdev_pad_config *cfg,
-=======
 xsw_get_pad_format(struct xswitch_device *xsw,
 		   struct v4l2_subdev_pad_config *cfg,
->>>>>>> 5c4698ac
 		   unsigned int pad, u32 which)
 {
 	switch (which) {
@@ -134,11 +130,7 @@
 }
 
 static int xsw_get_format(struct v4l2_subdev *subdev,
-<<<<<<< HEAD
-			 struct v4l2_subdev_pad_config *cfg,
-=======
 			  struct v4l2_subdev_pad_config *cfg,
->>>>>>> 5c4698ac
 			  struct v4l2_subdev_format *fmt)
 {
 	struct xswitch_device *xsw = to_xsw(subdev);
@@ -170,11 +162,7 @@
 	if (fmt->pad >= xsw->nsinks)
 		return xsw_get_format(subdev, cfg, fmt);
 
-<<<<<<< HEAD
-	__format = xsw_get_pad_format(xsw, cfg, fmt->pad, fmt->which);
-=======
 	format = xsw_get_pad_format(xsw, cfg, fmt->pad, fmt->which);
->>>>>>> 5c4698ac
 
 	format->code = fmt->format.code;
 	format->width = clamp_t(unsigned int, fmt->format.width,
@@ -242,7 +230,7 @@
 /**
  * xsw_init_formats - Initialize formats on all pads
  * @subdev: tpgper V4L2 subdevice
- * @cfg: V4L2 subdev pad configuration
+ * @fh: V4L2 subdev file handle
  *
  * Initialize all pad formats with default values. If fh is not NULL, try
  * formats are initialized on the file handle. Otherwise active formats are
@@ -253,7 +241,7 @@
  * pad. In one pad mode this is the source pad.
  */
 static void xsw_init_formats(struct v4l2_subdev *subdev,
-			      struct v4l2_subdev_pad_config *cfg)
+			      struct v4l2_subdev_fh *fh)
 {
 	struct xswitch_device *xsw = to_xsw(subdev);
 	struct v4l2_subdev_format format;
@@ -263,22 +251,18 @@
 		memset(&format, 0, sizeof(format));
 
 		format.pad = 0;
-		format.which = cfg ? V4L2_SUBDEV_FORMAT_TRY
+		format.which = fh ? V4L2_SUBDEV_FORMAT_TRY
 			     : V4L2_SUBDEV_FORMAT_ACTIVE;
 		format.format.width = 1920;
 		format.format.height = 1080;
 
-<<<<<<< HEAD
-		xsw_set_format(subdev, cfg, &format);
-=======
 		xsw_set_format(subdev, fh ? fh->pad : NULL, &format);
->>>>>>> 5c4698ac
 	}
 }
 
 static int xsw_open(struct v4l2_subdev *subdev, struct v4l2_subdev_fh *fh)
 {
-	xsw_init_formats(subdev, fh->pad);
+	xsw_init_formats(subdev, fh);
 
 	return 0;
 }
