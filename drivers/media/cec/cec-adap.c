--- conflicted
+++ resolved
@@ -78,8 +78,6 @@
 }
 EXPORT_SYMBOL_GPL(cec_get_edid_phys_addr);
 
-<<<<<<< HEAD
-=======
 void cec_fill_conn_info_from_drm(struct cec_connector_info *conn_info,
 				 const struct drm_connector *connector)
 {
@@ -90,7 +88,6 @@
 }
 EXPORT_SYMBOL_GPL(cec_fill_conn_info_from_drm);
 
->>>>>>> 043f8a22
 /*
  * Queue a new event for this filehandle. If ts == 0, then set it
  * to the current time.
