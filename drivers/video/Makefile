# Makefile for the Linux video drivers.
# 5 Aug 1999, James Simmons, <mailto:jsimmons@users.sf.net>
# Rewritten to use lists instead of if-statements.

# Each configuration option enables a list of files.

obj-$(CONFIG_VGASTATE)            += vgastate.o
obj-y                             += fb_notify.o
obj-$(CONFIG_FB)                  += fb.o
fb-y                              := fbmem.o fbmon.o fbcmap.o fbsysfs.o \
                                     modedb.o fbcvt.o
fb-objs                           := $(fb-y)

obj-$(CONFIG_VT)		  += console/
obj-$(CONFIG_LOGO)		  += logo/
obj-y				  += backlight/ display/

obj-$(CONFIG_FB_CFB_FILLRECT)  += cfbfillrect.o
obj-$(CONFIG_FB_CFB_COPYAREA)  += cfbcopyarea.o
obj-$(CONFIG_FB_CFB_IMAGEBLIT) += cfbimgblt.o
obj-$(CONFIG_FB_SYS_FILLRECT)  += sysfillrect.o
obj-$(CONFIG_FB_SYS_COPYAREA)  += syscopyarea.o
obj-$(CONFIG_FB_SYS_IMAGEBLIT) += sysimgblt.o
obj-$(CONFIG_FB_SYS_FOPS)      += fb_sys_fops.o
obj-$(CONFIG_FB_SVGALIB)       += svgalib.o
obj-$(CONFIG_FB_MACMODES)      += macmodes.o
obj-$(CONFIG_FB_DDC)           += fb_ddc.o
obj-$(CONFIG_FB_DEFERRED_IO)   += fb_defio.o

# Hardware specific drivers go first
obj-$(CONFIG_FB_AMIGA)            += amifb.o c2p_planar.o
obj-$(CONFIG_FB_ARC)              += arcfb.o
obj-$(CONFIG_FB_CLPS711X)         += clps711xfb.o
obj-$(CONFIG_FB_CYBER2000)        += cyber2000fb.o
obj-$(CONFIG_FB_PM2)              += pm2fb.o
obj-$(CONFIG_FB_PM3)		  += pm3fb.o

obj-$(CONFIG_FB_MATROX)		  += matrox/
obj-$(CONFIG_FB_RIVA)		  += riva/
obj-$(CONFIG_FB_NVIDIA)		  += nvidia/
obj-$(CONFIG_FB_ATY)		  += aty/ macmodes.o
obj-$(CONFIG_FB_ATY128)		  += aty/ macmodes.o
obj-$(CONFIG_FB_RADEON)		  += aty/
obj-$(CONFIG_FB_SIS)		  += sis/
obj-$(CONFIG_FB_VIA)		  += via/
obj-$(CONFIG_FB_KYRO)             += kyro/
obj-$(CONFIG_FB_SAVAGE)		  += savage/
obj-$(CONFIG_FB_GEODE)		  += geode/
obj-$(CONFIG_FB_MBX)		  += mbx/
obj-$(CONFIG_FB_NEOMAGIC)         += neofb.o
obj-$(CONFIG_FB_3DFX)             += tdfxfb.o
obj-$(CONFIG_FB_CONTROL)          += controlfb.o
obj-$(CONFIG_FB_PLATINUM)         += platinumfb.o
obj-$(CONFIG_FB_VALKYRIE)         += valkyriefb.o
obj-$(CONFIG_FB_CT65550)          += chipsfb.o
obj-$(CONFIG_FB_IMSTT)            += imsttfb.o
obj-$(CONFIG_FB_FM2)              += fm2fb.o
obj-$(CONFIG_FB_VT8623)           += vt8623fb.o
obj-$(CONFIG_FB_CYBLA)            += cyblafb.o
obj-$(CONFIG_FB_TRIDENT)          += tridentfb.o
obj-$(CONFIG_FB_LE80578)          += vermilion/
obj-$(CONFIG_FB_S3)               += s3fb.o
obj-$(CONFIG_FB_ARK)              += arkfb.o
obj-$(CONFIG_FB_STI)              += stifb.o
obj-$(CONFIG_FB_FFB)              += ffb.o sbuslib.o
obj-$(CONFIG_FB_CG6)              += cg6.o sbuslib.o
obj-$(CONFIG_FB_CG3)              += cg3.o sbuslib.o
obj-$(CONFIG_FB_BW2)              += bw2.o sbuslib.o
obj-$(CONFIG_FB_CG14)             += cg14.o sbuslib.o
obj-$(CONFIG_FB_P9100)            += p9100.o sbuslib.o
obj-$(CONFIG_FB_TCX)              += tcx.o sbuslib.o
obj-$(CONFIG_FB_LEO)              += leo.o sbuslib.o
obj-$(CONFIG_FB_SGIVW)            += sgivwfb.o
obj-$(CONFIG_FB_ACORN)            += acornfb.o
obj-$(CONFIG_FB_ATARI)            += atafb.o c2p_iplan2.o atafb_mfb.o \
                                     atafb_iplan2p2.o atafb_iplan2p4.o atafb_iplan2p8.o
obj-$(CONFIG_FB_MAC)              += macfb.o
obj-$(CONFIG_FB_HECUBA)           += hecubafb.o
obj-$(CONFIG_FB_HGA)              += hgafb.o
obj-$(CONFIG_FB_XVR500)           += sunxvr500.o
obj-$(CONFIG_FB_XVR2500)          += sunxvr2500.o
obj-$(CONFIG_FB_IGA)              += igafb.o
obj-$(CONFIG_FB_APOLLO)           += dnfb.o
obj-$(CONFIG_FB_Q40)              += q40fb.o
obj-$(CONFIG_FB_TGA)              += tgafb.o
obj-$(CONFIG_FB_HP300)            += hpfb.o
obj-$(CONFIG_FB_G364)             += g364fb.o
obj-$(CONFIG_FB_SA1100)           += sa1100fb.o
obj-$(CONFIG_FB_HIT)              += hitfb.o
obj-$(CONFIG_FB_EPSON1355)	  += epson1355fb.o
obj-$(CONFIG_FB_ATMEL)		  += atmel_lcdfb.o
obj-$(CONFIG_FB_PVR2)             += pvr2fb.o
obj-$(CONFIG_FB_VOODOO1)          += sstfb.o
obj-$(CONFIG_FB_ARMCLCD)	  += amba-clcd.o
obj-$(CONFIG_FB_68328)            += 68328fb.o
obj-$(CONFIG_FB_GBE)              += gbefb.o
obj-$(CONFIG_FB_CIRRUS)		  += cirrusfb.o
obj-$(CONFIG_FB_ASILIANT)	  += asiliantfb.o
obj-$(CONFIG_FB_PXA)		  += pxafb.o
obj-$(CONFIG_FB_W100)		  += w100fb.o
obj-$(CONFIG_FB_TMIO)		  += tmiofb.o
obj-$(CONFIG_FB_AU1100)		  += au1100fb.o
obj-$(CONFIG_FB_AU1200)		  += au1200fb.o
obj-$(CONFIG_FB_PMAG_AA)	  += pmag-aa-fb.o
obj-$(CONFIG_FB_PMAG_BA)	  += pmag-ba-fb.o
obj-$(CONFIG_FB_PMAGB_B)	  += pmagb-b-fb.o
obj-$(CONFIG_FB_MAXINE)		  += maxinefb.o
obj-$(CONFIG_FB_METRONOME)        += metronomefb.o
obj-$(CONFIG_FB_S1D13XXX)	  += s1d13xxxfb.o
obj-$(CONFIG_FB_SH7760)		  += sh7760fb.o
obj-$(CONFIG_FB_IMX)              += imxfb.o
obj-$(CONFIG_FB_S3C2410)	  += s3c2410fb.o
obj-$(CONFIG_FB_FSL_DIU)	  += fsl-diu-fb.o
obj-$(CONFIG_FB_COBALT)           += cobalt_lcdfb.o
obj-$(CONFIG_FB_PNX4008_DUM)	  += pnx4008/
obj-$(CONFIG_FB_PNX4008_DUM_RGB)  += pnx4008/
obj-$(CONFIG_FB_IBM_GXT4500)	  += gxt4500.o
obj-$(CONFIG_FB_PS3)		  += ps3fb.o
obj-$(CONFIG_FB_SM501)            += sm501fb.o
obj-$(CONFIG_FB_XILINX)           += xilinxfb.o
obj-$(CONFIG_FB_SH_MOBILE_LCDC)	  += sh_mobile_lcdcfb.o
obj-$(CONFIG_FB_OMAP)             += omap/
obj-$(CONFIG_XEN_FBDEV_FRONTEND)  += xen-fbfront.o
obj-$(CONFIG_FB_CARMINE)          += carminefb.o
obj-$(CONFIG_FB_MB862XX)	  += mb862xx/

# Platform or fallback drivers go here
obj-$(CONFIG_FB_UVESA)            += uvesafb.o
obj-$(CONFIG_FB_VESA)             += vesafb.o
obj-$(CONFIG_FB_EFI)              += efifb.o
obj-$(CONFIG_FB_VGA16)            += vga16fb.o
obj-$(CONFIG_FB_OF)               += offb.o
obj-$(CONFIG_FB_BF54X_LQ043)	  += bf54x-lq043fb.o
obj-$(CONFIG_FB_BFIN_T350MCQB)	  += bfin-t350mcqb-fb.o
<<<<<<< HEAD
obj-$(CONFIG_FB_DAVINCI)	  += davincifb.o
=======
obj-$(CONFIG_FB_MX3)              += mx3fb.o
>>>>>>> 8e492151

# the test framebuffer is last
obj-$(CONFIG_FB_VIRTUAL)          += vfb.o

#video output switch sysfs driver
obj-$(CONFIG_VIDEO_OUTPUT_CONTROL) += output.o<|MERGE_RESOLUTION|>--- conflicted
+++ resolved
@@ -132,11 +132,8 @@
 obj-$(CONFIG_FB_OF)               += offb.o
 obj-$(CONFIG_FB_BF54X_LQ043)	  += bf54x-lq043fb.o
 obj-$(CONFIG_FB_BFIN_T350MCQB)	  += bfin-t350mcqb-fb.o
-<<<<<<< HEAD
+obj-$(CONFIG_FB_MX3)              += mx3fb.o
 obj-$(CONFIG_FB_DAVINCI)	  += davincifb.o
-=======
-obj-$(CONFIG_FB_MX3)              += mx3fb.o
->>>>>>> 8e492151
 
 # the test framebuffer is last
 obj-$(CONFIG_FB_VIRTUAL)          += vfb.o
