--- conflicted
+++ resolved
@@ -5,12 +5,7 @@
 
 obj-$(CONFIG_IBM_ASM)		+= ibmasm/
 obj-$(CONFIG_HDPU_FEATURES)	+= hdpuftrs/
-<<<<<<< HEAD
 obj-$(CONFIG_OMAP_STI)		+= sti/
-obj-$(CONFIG_MSI_LAPTOP)     += msi-laptop.o
-obj-$(CONFIG_ACER_WMI)     += acer-wmi.o
-=======
->>>>>>> 0967d61e
 obj-$(CONFIG_ASUS_LAPTOP)	+= asus-laptop.o
 obj-$(CONFIG_EEEPC_LAPTOP)	+= eeepc-laptop.o
 obj-$(CONFIG_MSI_LAPTOP)	+= msi-laptop.o
