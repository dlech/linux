--- conflicted
+++ resolved
@@ -177,9 +177,8 @@
 			continue;
 
 		/* try next carveout if da is too large */
-		/* FIXME this is breaking offset in carveout - microblaze */
-		/* if (offset + len > carveout->len)
-			continue; */
+		if (offset + len > carveout->len)
+			continue;
 
 		ptr = carveout->va + offset;
 
@@ -689,19 +688,18 @@
  * A lookup table for resource handlers. The indices are defined in
  * enum fw_resource_type.
  */
-<<<<<<< HEAD
-static rproc_handle_resource_t rproc_handle_rsc[] = {
-	[RSC_CARVEOUT] = NULL,
-=======
 static rproc_handle_resource_t rproc_loading_handlers[RSC_LAST] = {
-	[RSC_CARVEOUT] = (rproc_handle_resource_t)rproc_handle_carveout,
->>>>>>> 8bb495e3
+	[RSC_CARVEOUT] = NULL, /* Register carveouts separately */
 	[RSC_DEVMEM] = (rproc_handle_resource_t)rproc_handle_devmem,
 	[RSC_TRACE] = (rproc_handle_resource_t)rproc_handle_trace,
 	[RSC_VDEV] = NULL, /* VDEVs were handled upon registrarion */
 	[RSC_MMU] = NULL, /* For firmware purpose */
 };
 
+static rproc_handle_resource_t rproc_carveout_handlers[RSC_LAST] = {
+	[RSC_CARVEOUT] = (rproc_handle_resource_t)rproc_handle_carveout,
+};
+
 static rproc_handle_resource_t rproc_vdev_handler[RSC_LAST] = {
 	[RSC_VDEV] = (rproc_handle_resource_t)rproc_handle_vdev,
 };
@@ -741,79 +739,7 @@
 		if (!handler)
 			continue;
 
-<<<<<<< HEAD
-		ret = handler(rproc, rsc, avail);
-		if (ret)
-			break;
-	}
-
-	return ret;
-}
-
-/* handle carveout firmware resource entries while registering the remote processor */
-static int
-rproc_handle_carveout_rsc(struct rproc *rproc, struct resource_table *table, int len)
-{
-	struct device *dev = &rproc->dev;
-	int ret = 0, i;
-
-	for (i = 0; i < table->num; i++) {
-		int offset = table->offset[i];
-		struct fw_rsc_hdr *hdr = (void *)table + offset;
-		int avail = len - offset - sizeof(*hdr);
-		struct fw_rsc_carveout *crsc;
-
-		/* make sure table isn't truncated */
-		if (avail < 0) {
-			dev_err(dev, "rsc table is truncated\n");
-			return -EINVAL;
-		}
-
-		dev_dbg(dev, "%s: rsc type %d\n", __func__, hdr->type);
-
-		if (hdr->type != RSC_CARVEOUT)
-			continue;
-
-		crsc = (struct fw_rsc_carveout *)hdr->data;
-
-		ret = rproc_handle_carveout(rproc, crsc, avail);
-		if (ret)
-			break;
-	}
-
-	return ret;
-}
-
-/* handle firmware resource entries while registering the remote processor */
-static int
-rproc_handle_virtio_rsc(struct rproc *rproc, struct resource_table *table, int len)
-{
-	struct device *dev = &rproc->dev;
-	int ret = 0, i;
-
-	for (i = 0; i < table->num; i++) {
-		int offset = table->offset[i];
-		struct fw_rsc_hdr *hdr = (void *)table + offset;
-		int avail = len - offset - sizeof(*hdr);
-		struct fw_rsc_vdev *vrsc;
-
-		/* make sure table isn't truncated */
-		if (avail < 0) {
-			dev_err(dev, "rsc table is truncated\n");
-			return -EINVAL;
-		}
-
-		dev_dbg(dev, "%s: rsc type %d\n", __func__, hdr->type);
-
-		if (hdr->type != RSC_VDEV)
-			continue;
-
-		vrsc = (struct fw_rsc_vdev *)hdr->data;
-
-		ret = rproc_handle_vdev(rproc, vrsc, avail);
-=======
 		ret = handler(rproc, rsc, offset + sizeof(*hdr), avail);
->>>>>>> 8bb495e3
 		if (ret)
 			break;
 	}
@@ -984,15 +910,6 @@
 	if (!table)
 		goto out;
 
-<<<<<<< HEAD
-	/* look for carveout areas and register them first */
-	ret = rproc_handle_carveout_rsc(rproc, table, tablesz);
-	if (ret)
-		goto out;
-
-	/* look for virtio devices and register them */
-	ret = rproc_handle_virtio_rsc(rproc, table, tablesz);
-=======
 	rproc->table_csum = crc32(0, table, tablesz);
 
 	/*
@@ -1010,8 +927,13 @@
 
 	/* count the number of notify-ids */
 	rproc->max_notifyid = -1;
+
+	/* look for carveout areas and register them first */
+	ret = rproc_handle_resources(rproc, tablesz, rproc_carveout_handlers);
+	if (ret)
+		goto out;
+
 	ret = rproc_handle_resources(rproc, tablesz, rproc_count_vrings_handler);
->>>>>>> 8bb495e3
 	if (ret)
 		goto out;
 
