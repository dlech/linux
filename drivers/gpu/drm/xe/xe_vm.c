// SPDX-License-Identifier: MIT
/*
 * Copyright © 2021 Intel Corporation
 */

#include "xe_vm.h"

#include <linux/dma-fence-array.h>
#include <linux/nospec.h>

#include <drm/drm_exec.h>
#include <drm/drm_print.h>
#include <drm/ttm/ttm_execbuf_util.h>
#include <drm/ttm/ttm_tt.h>
#include <drm/xe_drm.h>
#include <linux/ascii85.h>
#include <linux/delay.h>
#include <linux/kthread.h>
#include <linux/mm.h>
#include <linux/swap.h>

#include <generated/xe_wa_oob.h>

#include "regs/xe_gtt_defs.h"
#include "xe_assert.h"
#include "xe_bo.h"
#include "xe_device.h"
#include "xe_drm_client.h"
#include "xe_exec_queue.h"
#include "xe_gt_pagefault.h"
#include "xe_gt_tlb_invalidation.h"
#include "xe_migrate.h"
#include "xe_pat.h"
#include "xe_pm.h"
#include "xe_preempt_fence.h"
#include "xe_pt.h"
#include "xe_res_cursor.h"
#include "xe_sync.h"
#include "xe_trace_bo.h"
#include "xe_wa.h"
#include "xe_hmm.h"

static struct drm_gem_object *xe_vm_obj(struct xe_vm *vm)
{
	return vm->gpuvm.r_obj;
}

/**
 * xe_vma_userptr_check_repin() - Advisory check for repin needed
 * @uvma: The userptr vma
 *
 * Check if the userptr vma has been invalidated since last successful
 * repin. The check is advisory only and can the function can be called
 * without the vm->userptr.notifier_lock held. There is no guarantee that the
 * vma userptr will remain valid after a lockless check, so typically
 * the call needs to be followed by a proper check under the notifier_lock.
 *
 * Return: 0 if userptr vma is valid, -EAGAIN otherwise; repin recommended.
 */
int xe_vma_userptr_check_repin(struct xe_userptr_vma *uvma)
{
	return mmu_interval_check_retry(&uvma->userptr.notifier,
					uvma->userptr.notifier_seq) ?
		-EAGAIN : 0;
}

int xe_vma_userptr_pin_pages(struct xe_userptr_vma *uvma)
{
	struct xe_vma *vma = &uvma->vma;
	struct xe_vm *vm = xe_vma_vm(vma);
	struct xe_device *xe = vm->xe;

	lockdep_assert_held(&vm->lock);
	xe_assert(xe, xe_vma_is_userptr(vma));

	return xe_hmm_userptr_populate_range(uvma, false);
}

static bool preempt_fences_waiting(struct xe_vm *vm)
{
	struct xe_exec_queue *q;

	lockdep_assert_held(&vm->lock);
	xe_vm_assert_held(vm);

	list_for_each_entry(q, &vm->preempt.exec_queues, lr.link) {
		if (!q->lr.pfence ||
		    test_bit(DMA_FENCE_FLAG_ENABLE_SIGNAL_BIT,
			     &q->lr.pfence->flags)) {
			return true;
		}
	}

	return false;
}

static void free_preempt_fences(struct list_head *list)
{
	struct list_head *link, *next;

	list_for_each_safe(link, next, list)
		xe_preempt_fence_free(to_preempt_fence_from_link(link));
}

static int alloc_preempt_fences(struct xe_vm *vm, struct list_head *list,
				unsigned int *count)
{
	lockdep_assert_held(&vm->lock);
	xe_vm_assert_held(vm);

	if (*count >= vm->preempt.num_exec_queues)
		return 0;

	for (; *count < vm->preempt.num_exec_queues; ++(*count)) {
		struct xe_preempt_fence *pfence = xe_preempt_fence_alloc();

		if (IS_ERR(pfence))
			return PTR_ERR(pfence);

		list_move_tail(xe_preempt_fence_link(pfence), list);
	}

	return 0;
}

static int wait_for_existing_preempt_fences(struct xe_vm *vm)
{
	struct xe_exec_queue *q;

	xe_vm_assert_held(vm);

	list_for_each_entry(q, &vm->preempt.exec_queues, lr.link) {
		if (q->lr.pfence) {
			long timeout = dma_fence_wait(q->lr.pfence, false);

			if (timeout < 0)
				return -ETIME;
			dma_fence_put(q->lr.pfence);
			q->lr.pfence = NULL;
		}
	}

	return 0;
}

static bool xe_vm_is_idle(struct xe_vm *vm)
{
	struct xe_exec_queue *q;

	xe_vm_assert_held(vm);
	list_for_each_entry(q, &vm->preempt.exec_queues, lr.link) {
		if (!xe_exec_queue_is_idle(q))
			return false;
	}

	return true;
}

static void arm_preempt_fences(struct xe_vm *vm, struct list_head *list)
{
	struct list_head *link;
	struct xe_exec_queue *q;

	list_for_each_entry(q, &vm->preempt.exec_queues, lr.link) {
		struct dma_fence *fence;

		link = list->next;
		xe_assert(vm->xe, link != list);

		fence = xe_preempt_fence_arm(to_preempt_fence_from_link(link),
					     q, q->lr.context,
					     ++q->lr.seqno);
		dma_fence_put(q->lr.pfence);
		q->lr.pfence = fence;
	}
}

static int add_preempt_fences(struct xe_vm *vm, struct xe_bo *bo)
{
	struct xe_exec_queue *q;
	int err;

	xe_bo_assert_held(bo);

	if (!vm->preempt.num_exec_queues)
		return 0;

	err = dma_resv_reserve_fences(bo->ttm.base.resv, vm->preempt.num_exec_queues);
	if (err)
		return err;

	list_for_each_entry(q, &vm->preempt.exec_queues, lr.link)
		if (q->lr.pfence) {
			dma_resv_add_fence(bo->ttm.base.resv,
					   q->lr.pfence,
					   DMA_RESV_USAGE_BOOKKEEP);
		}

	return 0;
}

static void resume_and_reinstall_preempt_fences(struct xe_vm *vm,
						struct drm_exec *exec)
{
	struct xe_exec_queue *q;

	lockdep_assert_held(&vm->lock);
	xe_vm_assert_held(vm);

	list_for_each_entry(q, &vm->preempt.exec_queues, lr.link) {
		q->ops->resume(q);

		drm_gpuvm_resv_add_fence(&vm->gpuvm, exec, q->lr.pfence,
					 DMA_RESV_USAGE_BOOKKEEP, DMA_RESV_USAGE_BOOKKEEP);
	}
}

int xe_vm_add_compute_exec_queue(struct xe_vm *vm, struct xe_exec_queue *q)
{
	struct drm_gpuvm_exec vm_exec = {
		.vm = &vm->gpuvm,
		.flags = DRM_EXEC_INTERRUPTIBLE_WAIT,
		.num_fences = 1,
	};
	struct drm_exec *exec = &vm_exec.exec;
	struct dma_fence *pfence;
	int err;
	bool wait;

	xe_assert(vm->xe, xe_vm_in_preempt_fence_mode(vm));

	down_write(&vm->lock);
	err = drm_gpuvm_exec_lock(&vm_exec);
	if (err)
		goto out_up_write;

	pfence = xe_preempt_fence_create(q, q->lr.context,
					 ++q->lr.seqno);
	if (!pfence) {
		err = -ENOMEM;
		goto out_fini;
	}

	list_add(&q->lr.link, &vm->preempt.exec_queues);
	++vm->preempt.num_exec_queues;
	q->lr.pfence = pfence;

	down_read(&vm->userptr.notifier_lock);

	drm_gpuvm_resv_add_fence(&vm->gpuvm, exec, pfence,
				 DMA_RESV_USAGE_BOOKKEEP, DMA_RESV_USAGE_BOOKKEEP);

	/*
	 * Check to see if a preemption on VM is in flight or userptr
	 * invalidation, if so trigger this preempt fence to sync state with
	 * other preempt fences on the VM.
	 */
	wait = __xe_vm_userptr_needs_repin(vm) || preempt_fences_waiting(vm);
	if (wait)
		dma_fence_enable_sw_signaling(pfence);

	up_read(&vm->userptr.notifier_lock);

out_fini:
	drm_exec_fini(exec);
out_up_write:
	up_write(&vm->lock);

	return err;
}

/**
 * xe_vm_remove_compute_exec_queue() - Remove compute exec queue from VM
 * @vm: The VM.
 * @q: The exec_queue
 */
void xe_vm_remove_compute_exec_queue(struct xe_vm *vm, struct xe_exec_queue *q)
{
	if (!xe_vm_in_preempt_fence_mode(vm))
		return;

	down_write(&vm->lock);
	list_del(&q->lr.link);
	--vm->preempt.num_exec_queues;
	if (q->lr.pfence) {
		dma_fence_enable_sw_signaling(q->lr.pfence);
		dma_fence_put(q->lr.pfence);
		q->lr.pfence = NULL;
	}
	up_write(&vm->lock);
}

/**
 * __xe_vm_userptr_needs_repin() - Check whether the VM does have userptrs
 * that need repinning.
 * @vm: The VM.
 *
 * This function checks for whether the VM has userptrs that need repinning,
 * and provides a release-type barrier on the userptr.notifier_lock after
 * checking.
 *
 * Return: 0 if there are no userptrs needing repinning, -EAGAIN if there are.
 */
int __xe_vm_userptr_needs_repin(struct xe_vm *vm)
{
	lockdep_assert_held_read(&vm->userptr.notifier_lock);

	return (list_empty(&vm->userptr.repin_list) &&
		list_empty(&vm->userptr.invalidated)) ? 0 : -EAGAIN;
}

#define XE_VM_REBIND_RETRY_TIMEOUT_MS 1000

static void xe_vm_kill(struct xe_vm *vm, bool unlocked)
{
	struct xe_exec_queue *q;

	lockdep_assert_held(&vm->lock);

	if (unlocked)
		xe_vm_lock(vm, false);

	vm->flags |= XE_VM_FLAG_BANNED;
	trace_xe_vm_kill(vm);

	list_for_each_entry(q, &vm->preempt.exec_queues, lr.link)
		q->ops->kill(q);

	if (unlocked)
		xe_vm_unlock(vm);

	/* TODO: Inform user the VM is banned */
}

/**
 * xe_vm_validate_should_retry() - Whether to retry after a validate error.
 * @exec: The drm_exec object used for locking before validation.
 * @err: The error returned from ttm_bo_validate().
 * @end: A ktime_t cookie that should be set to 0 before first use and
 * that should be reused on subsequent calls.
 *
 * With multiple active VMs, under memory pressure, it is possible that
 * ttm_bo_validate() run into -EDEADLK and in such case returns -ENOMEM.
 * Until ttm properly handles locking in such scenarios, best thing the
 * driver can do is retry with a timeout. Check if that is necessary, and
 * if so unlock the drm_exec's objects while keeping the ticket to prepare
 * for a rerun.
 *
 * Return: true if a retry after drm_exec_init() is recommended;
 * false otherwise.
 */
bool xe_vm_validate_should_retry(struct drm_exec *exec, int err, ktime_t *end)
{
	ktime_t cur;

	if (err != -ENOMEM)
		return false;

	cur = ktime_get();
	*end = *end ? : ktime_add_ms(cur, XE_VM_REBIND_RETRY_TIMEOUT_MS);
	if (!ktime_before(cur, *end))
		return false;

	msleep(20);
	return true;
}

static int xe_gpuvm_validate(struct drm_gpuvm_bo *vm_bo, struct drm_exec *exec)
{
	struct xe_vm *vm = gpuvm_to_vm(vm_bo->vm);
	struct drm_gpuva *gpuva;
	int ret;

	lockdep_assert_held(&vm->lock);
	drm_gpuvm_bo_for_each_va(gpuva, vm_bo)
		list_move_tail(&gpuva_to_vma(gpuva)->combined_links.rebind,
			       &vm->rebind_list);

	ret = xe_bo_validate(gem_to_xe_bo(vm_bo->obj), vm, false);
	if (ret)
		return ret;

	vm_bo->evicted = false;
	return 0;
}

/**
 * xe_vm_validate_rebind() - Validate buffer objects and rebind vmas
 * @vm: The vm for which we are rebinding.
 * @exec: The struct drm_exec with the locked GEM objects.
 * @num_fences: The number of fences to reserve for the operation, not
 * including rebinds and validations.
 *
 * Validates all evicted gem objects and rebinds their vmas. Note that
 * rebindings may cause evictions and hence the validation-rebind
 * sequence is rerun until there are no more objects to validate.
 *
 * Return: 0 on success, negative error code on error. In particular,
 * may return -EINTR or -ERESTARTSYS if interrupted, and -EDEADLK if
 * the drm_exec transaction needs to be restarted.
 */
int xe_vm_validate_rebind(struct xe_vm *vm, struct drm_exec *exec,
			  unsigned int num_fences)
{
	struct drm_gem_object *obj;
	unsigned long index;
	int ret;

	do {
		ret = drm_gpuvm_validate(&vm->gpuvm, exec);
		if (ret)
			return ret;

		ret = xe_vm_rebind(vm, false);
		if (ret)
			return ret;
	} while (!list_empty(&vm->gpuvm.evict.list));

	drm_exec_for_each_locked_object(exec, index, obj) {
		ret = dma_resv_reserve_fences(obj->resv, num_fences);
		if (ret)
			return ret;
	}

	return 0;
}

static int xe_preempt_work_begin(struct drm_exec *exec, struct xe_vm *vm,
				 bool *done)
{
	int err;

	err = drm_gpuvm_prepare_vm(&vm->gpuvm, exec, 0);
	if (err)
		return err;

	if (xe_vm_is_idle(vm)) {
		vm->preempt.rebind_deactivated = true;
		*done = true;
		return 0;
	}

	if (!preempt_fences_waiting(vm)) {
		*done = true;
		return 0;
	}

	err = drm_gpuvm_prepare_objects(&vm->gpuvm, exec, 0);
	if (err)
		return err;

	err = wait_for_existing_preempt_fences(vm);
	if (err)
		return err;

	/*
	 * Add validation and rebinding to the locking loop since both can
	 * cause evictions which may require blocing dma_resv locks.
	 * The fence reservation here is intended for the new preempt fences
	 * we attach at the end of the rebind work.
	 */
	return xe_vm_validate_rebind(vm, exec, vm->preempt.num_exec_queues);
}

static void preempt_rebind_work_func(struct work_struct *w)
{
	struct xe_vm *vm = container_of(w, struct xe_vm, preempt.rebind_work);
	struct drm_exec exec;
	unsigned int fence_count = 0;
	LIST_HEAD(preempt_fences);
	ktime_t end = 0;
	int err = 0;
	long wait;
	int __maybe_unused tries = 0;

	xe_assert(vm->xe, xe_vm_in_preempt_fence_mode(vm));
	trace_xe_vm_rebind_worker_enter(vm);

	down_write(&vm->lock);

	if (xe_vm_is_closed_or_banned(vm)) {
		up_write(&vm->lock);
		trace_xe_vm_rebind_worker_exit(vm);
		return;
	}

retry:
	if (xe_vm_userptr_check_repin(vm)) {
		err = xe_vm_userptr_pin(vm);
		if (err)
			goto out_unlock_outer;
	}

	drm_exec_init(&exec, DRM_EXEC_INTERRUPTIBLE_WAIT, 0);

	drm_exec_until_all_locked(&exec) {
		bool done = false;

		err = xe_preempt_work_begin(&exec, vm, &done);
		drm_exec_retry_on_contention(&exec);
		if (err || done) {
			drm_exec_fini(&exec);
			if (err && xe_vm_validate_should_retry(&exec, err, &end))
				err = -EAGAIN;

			goto out_unlock_outer;
		}
	}

	err = alloc_preempt_fences(vm, &preempt_fences, &fence_count);
	if (err)
		goto out_unlock;

	err = xe_vm_rebind(vm, true);
	if (err)
		goto out_unlock;

	/* Wait on rebinds and munmap style VM unbinds */
	wait = dma_resv_wait_timeout(xe_vm_resv(vm),
				     DMA_RESV_USAGE_KERNEL,
				     false, MAX_SCHEDULE_TIMEOUT);
	if (wait <= 0) {
		err = -ETIME;
		goto out_unlock;
	}

#define retry_required(__tries, __vm) \
	(IS_ENABLED(CONFIG_DRM_XE_USERPTR_INVAL_INJECT) ? \
	(!(__tries)++ || __xe_vm_userptr_needs_repin(__vm)) : \
	__xe_vm_userptr_needs_repin(__vm))

	down_read(&vm->userptr.notifier_lock);
	if (retry_required(tries, vm)) {
		up_read(&vm->userptr.notifier_lock);
		err = -EAGAIN;
		goto out_unlock;
	}

#undef retry_required

	spin_lock(&vm->xe->ttm.lru_lock);
	ttm_lru_bulk_move_tail(&vm->lru_bulk_move);
	spin_unlock(&vm->xe->ttm.lru_lock);

	/* Point of no return. */
	arm_preempt_fences(vm, &preempt_fences);
	resume_and_reinstall_preempt_fences(vm, &exec);
	up_read(&vm->userptr.notifier_lock);

out_unlock:
	drm_exec_fini(&exec);
out_unlock_outer:
	if (err == -EAGAIN) {
		trace_xe_vm_rebind_worker_retry(vm);
		goto retry;
	}

	if (err) {
		drm_warn(&vm->xe->drm, "VM worker error: %d\n", err);
		xe_vm_kill(vm, true);
	}
	up_write(&vm->lock);

	free_preempt_fences(&preempt_fences);

	trace_xe_vm_rebind_worker_exit(vm);
}

static bool vma_userptr_invalidate(struct mmu_interval_notifier *mni,
				   const struct mmu_notifier_range *range,
				   unsigned long cur_seq)
{
	struct xe_userptr *userptr = container_of(mni, typeof(*userptr), notifier);
	struct xe_userptr_vma *uvma = container_of(userptr, typeof(*uvma), userptr);
	struct xe_vma *vma = &uvma->vma;
	struct xe_vm *vm = xe_vma_vm(vma);
	struct dma_resv_iter cursor;
	struct dma_fence *fence;
	long err;

	xe_assert(vm->xe, xe_vma_is_userptr(vma));
	trace_xe_vma_userptr_invalidate(vma);

	if (!mmu_notifier_range_blockable(range))
		return false;

	vm_dbg(&xe_vma_vm(vma)->xe->drm,
	       "NOTIFIER: addr=0x%016llx, range=0x%016llx",
		xe_vma_start(vma), xe_vma_size(vma));

	down_write(&vm->userptr.notifier_lock);
	mmu_interval_set_seq(mni, cur_seq);

	/* No need to stop gpu access if the userptr is not yet bound. */
	if (!userptr->initial_bind) {
		up_write(&vm->userptr.notifier_lock);
		return true;
	}

	/*
	 * Tell exec and rebind worker they need to repin and rebind this
	 * userptr.
	 */
	if (!xe_vm_in_fault_mode(vm) &&
	    !(vma->gpuva.flags & XE_VMA_DESTROYED) && vma->tile_present) {
		spin_lock(&vm->userptr.invalidated_lock);
		list_move_tail(&userptr->invalidate_link,
			       &vm->userptr.invalidated);
		spin_unlock(&vm->userptr.invalidated_lock);
	}

	up_write(&vm->userptr.notifier_lock);

	/*
	 * Preempt fences turn into schedule disables, pipeline these.
	 * Note that even in fault mode, we need to wait for binds and
	 * unbinds to complete, and those are attached as BOOKMARK fences
	 * to the vm.
	 */
	dma_resv_iter_begin(&cursor, xe_vm_resv(vm),
			    DMA_RESV_USAGE_BOOKKEEP);
	dma_resv_for_each_fence_unlocked(&cursor, fence)
		dma_fence_enable_sw_signaling(fence);
	dma_resv_iter_end(&cursor);

	err = dma_resv_wait_timeout(xe_vm_resv(vm),
				    DMA_RESV_USAGE_BOOKKEEP,
				    false, MAX_SCHEDULE_TIMEOUT);
	XE_WARN_ON(err <= 0);

	if (xe_vm_in_fault_mode(vm)) {
		err = xe_vm_invalidate_vma(vma);
		XE_WARN_ON(err);
	}

	trace_xe_vma_userptr_invalidate_complete(vma);

	return true;
}

static const struct mmu_interval_notifier_ops vma_userptr_notifier_ops = {
	.invalidate = vma_userptr_invalidate,
};

int xe_vm_userptr_pin(struct xe_vm *vm)
{
	struct xe_userptr_vma *uvma, *next;
	int err = 0;
	LIST_HEAD(tmp_evict);

	xe_assert(vm->xe, !xe_vm_in_fault_mode(vm));
	lockdep_assert_held_write(&vm->lock);

	/* Collect invalidated userptrs */
	spin_lock(&vm->userptr.invalidated_lock);
	list_for_each_entry_safe(uvma, next, &vm->userptr.invalidated,
				 userptr.invalidate_link) {
		list_del_init(&uvma->userptr.invalidate_link);
		list_move_tail(&uvma->userptr.repin_link,
			       &vm->userptr.repin_list);
	}
	spin_unlock(&vm->userptr.invalidated_lock);

	/* Pin and move to temporary list */
	list_for_each_entry_safe(uvma, next, &vm->userptr.repin_list,
				 userptr.repin_link) {
		err = xe_vma_userptr_pin_pages(uvma);
		if (err == -EFAULT) {
			list_del_init(&uvma->userptr.repin_link);

			/* Wait for pending binds */
			xe_vm_lock(vm, false);
			dma_resv_wait_timeout(xe_vm_resv(vm),
					      DMA_RESV_USAGE_BOOKKEEP,
					      false, MAX_SCHEDULE_TIMEOUT);

			err = xe_vm_invalidate_vma(&uvma->vma);
			xe_vm_unlock(vm);
			if (err)
				return err;
		} else {
			if (err < 0)
				return err;

			list_del_init(&uvma->userptr.repin_link);
			list_move_tail(&uvma->vma.combined_links.rebind,
				       &vm->rebind_list);
		}
	}

	return 0;
}

/**
 * xe_vm_userptr_check_repin() - Check whether the VM might have userptrs
 * that need repinning.
 * @vm: The VM.
 *
 * This function does an advisory check for whether the VM has userptrs that
 * need repinning.
 *
 * Return: 0 if there are no indications of userptrs needing repinning,
 * -EAGAIN if there are.
 */
int xe_vm_userptr_check_repin(struct xe_vm *vm)
{
	return (list_empty_careful(&vm->userptr.repin_list) &&
		list_empty_careful(&vm->userptr.invalidated)) ? 0 : -EAGAIN;
}

static void xe_vm_populate_rebind(struct xe_vma_op *op, struct xe_vma *vma,
				  u8 tile_mask)
{
	INIT_LIST_HEAD(&op->link);
	op->tile_mask = tile_mask;
	op->base.op = DRM_GPUVA_OP_MAP;
	op->base.map.va.addr = vma->gpuva.va.addr;
	op->base.map.va.range = vma->gpuva.va.range;
	op->base.map.gem.obj = vma->gpuva.gem.obj;
	op->base.map.gem.offset = vma->gpuva.gem.offset;
	op->map.vma = vma;
	op->map.immediate = true;
	op->map.dumpable = vma->gpuva.flags & XE_VMA_DUMPABLE;
	op->map.is_null = xe_vma_is_null(vma);
}

static int xe_vm_ops_add_rebind(struct xe_vma_ops *vops, struct xe_vma *vma,
				u8 tile_mask)
{
	struct xe_vma_op *op;

	op = kzalloc(sizeof(*op), GFP_KERNEL);
	if (!op)
		return -ENOMEM;

	xe_vm_populate_rebind(op, vma, tile_mask);
	list_add_tail(&op->link, &vops->list);

	return 0;
}

static struct dma_fence *ops_execute(struct xe_vm *vm,
				     struct xe_vma_ops *vops);
static void xe_vma_ops_init(struct xe_vma_ops *vops, struct xe_vm *vm,
			    struct xe_exec_queue *q,
			    struct xe_sync_entry *syncs, u32 num_syncs);

int xe_vm_rebind(struct xe_vm *vm, bool rebind_worker)
{
	struct dma_fence *fence;
	struct xe_vma *vma, *next;
	struct xe_vma_ops vops;
	struct xe_vma_op *op, *next_op;
	int err;

	lockdep_assert_held(&vm->lock);
	if ((xe_vm_in_lr_mode(vm) && !rebind_worker) ||
	    list_empty(&vm->rebind_list))
		return 0;

	xe_vma_ops_init(&vops, vm, NULL, NULL, 0);

	xe_vm_assert_held(vm);
	list_for_each_entry(vma, &vm->rebind_list, combined_links.rebind) {
		xe_assert(vm->xe, vma->tile_present);

		if (rebind_worker)
			trace_xe_vma_rebind_worker(vma);
		else
			trace_xe_vma_rebind_exec(vma);

		err = xe_vm_ops_add_rebind(&vops, vma,
					   vma->tile_present);
		if (err)
			goto free_ops;
	}

	fence = ops_execute(vm, &vops);
	if (IS_ERR(fence)) {
		err = PTR_ERR(fence);
	} else {
		dma_fence_put(fence);
		list_for_each_entry_safe(vma, next, &vm->rebind_list,
					 combined_links.rebind)
			list_del_init(&vma->combined_links.rebind);
	}
free_ops:
	list_for_each_entry_safe(op, next_op, &vops.list, link) {
		list_del(&op->link);
		kfree(op);
	}

	return err;
}

struct dma_fence *xe_vma_rebind(struct xe_vm *vm, struct xe_vma *vma, u8 tile_mask)
{
	struct dma_fence *fence = NULL;
	struct xe_vma_ops vops;
	struct xe_vma_op *op, *next_op;
	int err;

	lockdep_assert_held(&vm->lock);
	xe_vm_assert_held(vm);
	xe_assert(vm->xe, xe_vm_in_fault_mode(vm));

	xe_vma_ops_init(&vops, vm, NULL, NULL, 0);

	err = xe_vm_ops_add_rebind(&vops, vma, tile_mask);
	if (err)
		return ERR_PTR(err);

	fence = ops_execute(vm, &vops);

	list_for_each_entry_safe(op, next_op, &vops.list, link) {
		list_del(&op->link);
		kfree(op);
	}

	return fence;
}

static void xe_vma_free(struct xe_vma *vma)
{
	if (xe_vma_is_userptr(vma))
		kfree(to_userptr_vma(vma));
	else
		kfree(vma);
}

#define VMA_CREATE_FLAG_READ_ONLY	BIT(0)
#define VMA_CREATE_FLAG_IS_NULL		BIT(1)
#define VMA_CREATE_FLAG_DUMPABLE	BIT(2)

static struct xe_vma *xe_vma_create(struct xe_vm *vm,
				    struct xe_bo *bo,
				    u64 bo_offset_or_userptr,
				    u64 start, u64 end,
				    u16 pat_index, unsigned int flags)
{
	struct xe_vma *vma;
	struct xe_tile *tile;
	u8 id;
	bool read_only = (flags & VMA_CREATE_FLAG_READ_ONLY);
	bool is_null = (flags & VMA_CREATE_FLAG_IS_NULL);
	bool dumpable = (flags & VMA_CREATE_FLAG_DUMPABLE);

	xe_assert(vm->xe, start < end);
	xe_assert(vm->xe, end < vm->size);

	/*
	 * Allocate and ensure that the xe_vma_is_userptr() return
	 * matches what was allocated.
	 */
	if (!bo && !is_null) {
		struct xe_userptr_vma *uvma = kzalloc(sizeof(*uvma), GFP_KERNEL);

		if (!uvma)
			return ERR_PTR(-ENOMEM);

		vma = &uvma->vma;
	} else {
		vma = kzalloc(sizeof(*vma), GFP_KERNEL);
		if (!vma)
			return ERR_PTR(-ENOMEM);

		if (is_null)
			vma->gpuva.flags |= DRM_GPUVA_SPARSE;
		if (bo)
			vma->gpuva.gem.obj = &bo->ttm.base;
	}

	INIT_LIST_HEAD(&vma->combined_links.rebind);

	INIT_LIST_HEAD(&vma->gpuva.gem.entry);
	vma->gpuva.vm = &vm->gpuvm;
	vma->gpuva.va.addr = start;
	vma->gpuva.va.range = end - start + 1;
	if (read_only)
		vma->gpuva.flags |= XE_VMA_READ_ONLY;
	if (dumpable)
		vma->gpuva.flags |= XE_VMA_DUMPABLE;

	for_each_tile(tile, vm->xe, id)
		vma->tile_mask |= 0x1 << id;

	if (vm->xe->info.has_atomic_enable_pte_bit)
		vma->gpuva.flags |= XE_VMA_ATOMIC_PTE_BIT;

	vma->pat_index = pat_index;

	if (bo) {
		struct drm_gpuvm_bo *vm_bo;

		xe_bo_assert_held(bo);

		vm_bo = drm_gpuvm_bo_obtain(vma->gpuva.vm, &bo->ttm.base);
		if (IS_ERR(vm_bo)) {
			xe_vma_free(vma);
			return ERR_CAST(vm_bo);
		}

		drm_gpuvm_bo_extobj_add(vm_bo);
		drm_gem_object_get(&bo->ttm.base);
		vma->gpuva.gem.offset = bo_offset_or_userptr;
		drm_gpuva_link(&vma->gpuva, vm_bo);
		drm_gpuvm_bo_put(vm_bo);
	} else /* userptr or null */ {
		if (!is_null) {
			struct xe_userptr *userptr = &to_userptr_vma(vma)->userptr;
			u64 size = end - start + 1;
			int err;

			INIT_LIST_HEAD(&userptr->invalidate_link);
			INIT_LIST_HEAD(&userptr->repin_link);
			vma->gpuva.gem.offset = bo_offset_or_userptr;

			err = mmu_interval_notifier_insert(&userptr->notifier,
							   current->mm,
							   xe_vma_userptr(vma), size,
							   &vma_userptr_notifier_ops);
			if (err) {
				xe_vma_free(vma);
				return ERR_PTR(err);
			}

			userptr->notifier_seq = LONG_MAX;
		}

		xe_vm_get(vm);
	}

	return vma;
}

static void xe_vma_destroy_late(struct xe_vma *vma)
{
	struct xe_vm *vm = xe_vma_vm(vma);

	if (vma->ufence) {
		xe_sync_ufence_put(vma->ufence);
		vma->ufence = NULL;
	}

	if (xe_vma_is_userptr(vma)) {
		struct xe_userptr_vma *uvma = to_userptr_vma(vma);
		struct xe_userptr *userptr = &uvma->userptr;

		if (userptr->sg)
			xe_hmm_userptr_free_sg(uvma);

		/*
		 * Since userptr pages are not pinned, we can't remove
		 * the notifer until we're sure the GPU is not accessing
		 * them anymore
		 */
		mmu_interval_notifier_remove(&userptr->notifier);
		xe_vm_put(vm);
	} else if (xe_vma_is_null(vma)) {
		xe_vm_put(vm);
	} else {
		xe_bo_put(xe_vma_bo(vma));
	}

	xe_vma_free(vma);
}

static void vma_destroy_work_func(struct work_struct *w)
{
	struct xe_vma *vma =
		container_of(w, struct xe_vma, destroy_work);

	xe_vma_destroy_late(vma);
}

static void vma_destroy_cb(struct dma_fence *fence,
			   struct dma_fence_cb *cb)
{
	struct xe_vma *vma = container_of(cb, struct xe_vma, destroy_cb);

	INIT_WORK(&vma->destroy_work, vma_destroy_work_func);
	queue_work(system_unbound_wq, &vma->destroy_work);
}

static void xe_vma_destroy(struct xe_vma *vma, struct dma_fence *fence)
{
	struct xe_vm *vm = xe_vma_vm(vma);

	lockdep_assert_held_write(&vm->lock);
	xe_assert(vm->xe, list_empty(&vma->combined_links.destroy));

	if (xe_vma_is_userptr(vma)) {
		xe_assert(vm->xe, vma->gpuva.flags & XE_VMA_DESTROYED);

		spin_lock(&vm->userptr.invalidated_lock);
		list_del(&to_userptr_vma(vma)->userptr.invalidate_link);
		spin_unlock(&vm->userptr.invalidated_lock);
	} else if (!xe_vma_is_null(vma)) {
		xe_bo_assert_held(xe_vma_bo(vma));

		drm_gpuva_unlink(&vma->gpuva);
	}

	xe_vm_assert_held(vm);
	if (fence) {
		int ret = dma_fence_add_callback(fence, &vma->destroy_cb,
						 vma_destroy_cb);

		if (ret) {
			XE_WARN_ON(ret != -ENOENT);
			xe_vma_destroy_late(vma);
		}
	} else {
		xe_vma_destroy_late(vma);
	}
}

/**
 * xe_vm_lock_vma() - drm_exec utility to lock a vma
 * @exec: The drm_exec object we're currently locking for.
 * @vma: The vma for witch we want to lock the vm resv and any attached
 * object's resv.
 *
 * Return: 0 on success, negative error code on error. In particular
 * may return -EDEADLK on WW transaction contention and -EINTR if
 * an interruptible wait is terminated by a signal.
 */
int xe_vm_lock_vma(struct drm_exec *exec, struct xe_vma *vma)
{
	struct xe_vm *vm = xe_vma_vm(vma);
	struct xe_bo *bo = xe_vma_bo(vma);
	int err;

	XE_WARN_ON(!vm);

	err = drm_exec_lock_obj(exec, xe_vm_obj(vm));
	if (!err && bo && !bo->vm)
		err = drm_exec_lock_obj(exec, &bo->ttm.base);

	return err;
}

static void xe_vma_destroy_unlocked(struct xe_vma *vma)
{
	struct drm_exec exec;
	int err;

	drm_exec_init(&exec, 0, 0);
	drm_exec_until_all_locked(&exec) {
		err = xe_vm_lock_vma(&exec, vma);
		drm_exec_retry_on_contention(&exec);
		if (XE_WARN_ON(err))
			break;
	}

	xe_vma_destroy(vma, NULL);

	drm_exec_fini(&exec);
}

struct xe_vma *
xe_vm_find_overlapping_vma(struct xe_vm *vm, u64 start, u64 range)
{
	struct drm_gpuva *gpuva;

	lockdep_assert_held(&vm->lock);

	if (xe_vm_is_closed_or_banned(vm))
		return NULL;

	xe_assert(vm->xe, start + range <= vm->size);

	gpuva = drm_gpuva_find_first(&vm->gpuvm, start, range);

	return gpuva ? gpuva_to_vma(gpuva) : NULL;
}

static int xe_vm_insert_vma(struct xe_vm *vm, struct xe_vma *vma)
{
	int err;

	xe_assert(vm->xe, xe_vma_vm(vma) == vm);
	lockdep_assert_held(&vm->lock);

	mutex_lock(&vm->snap_mutex);
	err = drm_gpuva_insert(&vm->gpuvm, &vma->gpuva);
	mutex_unlock(&vm->snap_mutex);
	XE_WARN_ON(err);	/* Shouldn't be possible */

	return err;
}

static void xe_vm_remove_vma(struct xe_vm *vm, struct xe_vma *vma)
{
	xe_assert(vm->xe, xe_vma_vm(vma) == vm);
	lockdep_assert_held(&vm->lock);

	mutex_lock(&vm->snap_mutex);
	drm_gpuva_remove(&vma->gpuva);
	mutex_unlock(&vm->snap_mutex);
	if (vm->usm.last_fault_vma == vma)
		vm->usm.last_fault_vma = NULL;
}

static struct drm_gpuva_op *xe_vm_op_alloc(void)
{
	struct xe_vma_op *op;

	op = kzalloc(sizeof(*op), GFP_KERNEL);

	if (unlikely(!op))
		return NULL;

	return &op->base;
}

static void xe_vm_free(struct drm_gpuvm *gpuvm);

static const struct drm_gpuvm_ops gpuvm_ops = {
	.op_alloc = xe_vm_op_alloc,
	.vm_bo_validate = xe_gpuvm_validate,
	.vm_free = xe_vm_free,
};

static u64 pde_encode_pat_index(struct xe_device *xe, u16 pat_index)
{
	u64 pte = 0;

	if (pat_index & BIT(0))
		pte |= XE_PPGTT_PTE_PAT0;

	if (pat_index & BIT(1))
		pte |= XE_PPGTT_PTE_PAT1;

	return pte;
}

static u64 pte_encode_pat_index(struct xe_device *xe, u16 pat_index,
				u32 pt_level)
{
	u64 pte = 0;

	if (pat_index & BIT(0))
		pte |= XE_PPGTT_PTE_PAT0;

	if (pat_index & BIT(1))
		pte |= XE_PPGTT_PTE_PAT1;

	if (pat_index & BIT(2)) {
		if (pt_level)
			pte |= XE_PPGTT_PDE_PDPE_PAT2;
		else
			pte |= XE_PPGTT_PTE_PAT2;
	}

	if (pat_index & BIT(3))
		pte |= XELPG_PPGTT_PTE_PAT3;

	if (pat_index & (BIT(4)))
		pte |= XE2_PPGTT_PTE_PAT4;

	return pte;
}

static u64 pte_encode_ps(u32 pt_level)
{
	XE_WARN_ON(pt_level > MAX_HUGEPTE_LEVEL);

	if (pt_level == 1)
		return XE_PDE_PS_2M;
	else if (pt_level == 2)
		return XE_PDPE_PS_1G;

	return 0;
}

static u64 xelp_pde_encode_bo(struct xe_bo *bo, u64 bo_offset,
			      const u16 pat_index)
{
	struct xe_device *xe = xe_bo_device(bo);
	u64 pde;

	pde = xe_bo_addr(bo, bo_offset, XE_PAGE_SIZE);
	pde |= XE_PAGE_PRESENT | XE_PAGE_RW;
	pde |= pde_encode_pat_index(xe, pat_index);

	return pde;
}

static u64 xelp_pte_encode_bo(struct xe_bo *bo, u64 bo_offset,
			      u16 pat_index, u32 pt_level)
{
	struct xe_device *xe = xe_bo_device(bo);
	u64 pte;

	pte = xe_bo_addr(bo, bo_offset, XE_PAGE_SIZE);
	pte |= XE_PAGE_PRESENT | XE_PAGE_RW;
	pte |= pte_encode_pat_index(xe, pat_index, pt_level);
	pte |= pte_encode_ps(pt_level);

	if (xe_bo_is_vram(bo) || xe_bo_is_stolen_devmem(bo))
		pte |= XE_PPGTT_PTE_DM;

	return pte;
}

static u64 xelp_pte_encode_vma(u64 pte, struct xe_vma *vma,
			       u16 pat_index, u32 pt_level)
{
	struct xe_device *xe = xe_vma_vm(vma)->xe;

	pte |= XE_PAGE_PRESENT;

	if (likely(!xe_vma_read_only(vma)))
		pte |= XE_PAGE_RW;

	pte |= pte_encode_pat_index(xe, pat_index, pt_level);
	pte |= pte_encode_ps(pt_level);

	if (unlikely(xe_vma_is_null(vma)))
		pte |= XE_PTE_NULL;

	return pte;
}

static u64 xelp_pte_encode_addr(struct xe_device *xe, u64 addr,
				u16 pat_index,
				u32 pt_level, bool devmem, u64 flags)
{
	u64 pte;

	/* Avoid passing random bits directly as flags */
	xe_assert(xe, !(flags & ~XE_PTE_PS64));

	pte = addr;
	pte |= XE_PAGE_PRESENT | XE_PAGE_RW;
	pte |= pte_encode_pat_index(xe, pat_index, pt_level);
	pte |= pte_encode_ps(pt_level);

	if (devmem)
		pte |= XE_PPGTT_PTE_DM;

	pte |= flags;

	return pte;
}

static const struct xe_pt_ops xelp_pt_ops = {
	.pte_encode_bo = xelp_pte_encode_bo,
	.pte_encode_vma = xelp_pte_encode_vma,
	.pte_encode_addr = xelp_pte_encode_addr,
	.pde_encode_bo = xelp_pde_encode_bo,
};

static void vm_destroy_work_func(struct work_struct *w);

/**
 * xe_vm_create_scratch() - Setup a scratch memory pagetable tree for the
 * given tile and vm.
 * @xe: xe device.
 * @tile: tile to set up for.
 * @vm: vm to set up for.
 *
 * Sets up a pagetable tree with one page-table per level and a single
 * leaf PTE. All pagetable entries point to the single page-table or,
 * for MAX_HUGEPTE_LEVEL, a NULL huge PTE returning 0 on read and
 * writes become NOPs.
 *
 * Return: 0 on success, negative error code on error.
 */
static int xe_vm_create_scratch(struct xe_device *xe, struct xe_tile *tile,
				struct xe_vm *vm)
{
	u8 id = tile->id;
	int i;

	for (i = MAX_HUGEPTE_LEVEL; i < vm->pt_root[id]->level; i++) {
		vm->scratch_pt[id][i] = xe_pt_create(vm, tile, i);
		if (IS_ERR(vm->scratch_pt[id][i]))
			return PTR_ERR(vm->scratch_pt[id][i]);

		xe_pt_populate_empty(tile, vm, vm->scratch_pt[id][i]);
	}

	return 0;
}

static void xe_vm_free_scratch(struct xe_vm *vm)
{
	struct xe_tile *tile;
	u8 id;

	if (!xe_vm_has_scratch(vm))
		return;

	for_each_tile(tile, vm->xe, id) {
		u32 i;

		if (!vm->pt_root[id])
			continue;

		for (i = MAX_HUGEPTE_LEVEL; i < vm->pt_root[id]->level; ++i)
			if (vm->scratch_pt[id][i])
				xe_pt_destroy(vm->scratch_pt[id][i], vm->flags, NULL);
	}
}

struct xe_vm *xe_vm_create(struct xe_device *xe, u32 flags)
{
	struct drm_gem_object *vm_resv_obj;
	struct xe_vm *vm;
	int err, number_tiles = 0;
	struct xe_tile *tile;
	u8 id;

	vm = kzalloc(sizeof(*vm), GFP_KERNEL);
	if (!vm)
		return ERR_PTR(-ENOMEM);

	vm->xe = xe;

	vm->size = 1ull << xe->info.va_bits;

	vm->flags = flags;

	init_rwsem(&vm->lock);
	mutex_init(&vm->snap_mutex);

	INIT_LIST_HEAD(&vm->rebind_list);

	INIT_LIST_HEAD(&vm->userptr.repin_list);
	INIT_LIST_HEAD(&vm->userptr.invalidated);
	init_rwsem(&vm->userptr.notifier_lock);
	spin_lock_init(&vm->userptr.invalidated_lock);

	INIT_WORK(&vm->destroy_work, vm_destroy_work_func);

	INIT_LIST_HEAD(&vm->preempt.exec_queues);
	vm->preempt.min_run_period_ms = 10;	/* FIXME: Wire up to uAPI */

	for_each_tile(tile, xe, id)
		xe_range_fence_tree_init(&vm->rftree[id]);

	vm->pt_ops = &xelp_pt_ops;

	/*
	 * Long-running workloads are not protected by the scheduler references.
	 * By design, run_job for long-running workloads returns NULL and the
	 * scheduler drops all the references of it, hence protecting the VM
	 * for this case is necessary.
	 */
	if (flags & XE_VM_FLAG_LR_MODE)
		xe_pm_runtime_get_noresume(xe);

	vm_resv_obj = drm_gpuvm_resv_object_alloc(&xe->drm);
	if (!vm_resv_obj) {
		err = -ENOMEM;
		goto err_no_resv;
	}

	drm_gpuvm_init(&vm->gpuvm, "Xe VM", DRM_GPUVM_RESV_PROTECTED, &xe->drm,
		       vm_resv_obj, 0, vm->size, 0, 0, &gpuvm_ops);

	drm_gem_object_put(vm_resv_obj);

	err = xe_vm_lock(vm, true);
	if (err)
		goto err_close;

	if (IS_DGFX(xe) && xe->info.vram_flags & XE_VRAM_FLAGS_NEED64K)
		vm->flags |= XE_VM_FLAG_64K;

	for_each_tile(tile, xe, id) {
		if (flags & XE_VM_FLAG_MIGRATION &&
		    tile->id != XE_VM_FLAG_TILE_ID(flags))
			continue;

		vm->pt_root[id] = xe_pt_create(vm, tile, xe->info.vm_max_level);
		if (IS_ERR(vm->pt_root[id])) {
			err = PTR_ERR(vm->pt_root[id]);
			vm->pt_root[id] = NULL;
			goto err_unlock_close;
		}
	}

	if (xe_vm_has_scratch(vm)) {
		for_each_tile(tile, xe, id) {
			if (!vm->pt_root[id])
				continue;

			err = xe_vm_create_scratch(xe, tile, vm);
			if (err)
				goto err_unlock_close;
		}
		vm->batch_invalidate_tlb = true;
	}

	if (vm->flags & XE_VM_FLAG_LR_MODE) {
		INIT_WORK(&vm->preempt.rebind_work, preempt_rebind_work_func);
		vm->batch_invalidate_tlb = false;
	}

	/* Fill pt_root after allocating scratch tables */
	for_each_tile(tile, xe, id) {
		if (!vm->pt_root[id])
			continue;

		xe_pt_populate_empty(tile, vm, vm->pt_root[id]);
	}
	xe_vm_unlock(vm);

	/* Kernel migration VM shouldn't have a circular loop.. */
	if (!(flags & XE_VM_FLAG_MIGRATION)) {
		for_each_tile(tile, xe, id) {
			struct xe_gt *gt = tile->primary_gt;
			struct xe_vm *migrate_vm;
			struct xe_exec_queue *q;
			u32 create_flags = EXEC_QUEUE_FLAG_VM;

			if (!vm->pt_root[id])
				continue;

			migrate_vm = xe_migrate_get_vm(tile->migrate);
			q = xe_exec_queue_create_class(xe, gt, migrate_vm,
						       XE_ENGINE_CLASS_COPY,
						       create_flags);
			xe_vm_put(migrate_vm);
			if (IS_ERR(q)) {
				err = PTR_ERR(q);
				goto err_close;
			}
			vm->q[id] = q;
			number_tiles++;
		}
	}

	if (number_tiles > 1)
		vm->composite_fence_ctx = dma_fence_context_alloc(1);

	mutex_lock(&xe->usm.lock);
	if (flags & XE_VM_FLAG_FAULT_MODE)
		xe->usm.num_vm_in_fault_mode++;
	else if (!(flags & XE_VM_FLAG_MIGRATION))
		xe->usm.num_vm_in_non_fault_mode++;
	mutex_unlock(&xe->usm.lock);

	trace_xe_vm_create(vm);

	return vm;

err_unlock_close:
	xe_vm_unlock(vm);
err_close:
	xe_vm_close_and_put(vm);
	return ERR_PTR(err);

err_no_resv:
	mutex_destroy(&vm->snap_mutex);
	for_each_tile(tile, xe, id)
		xe_range_fence_tree_fini(&vm->rftree[id]);
	kfree(vm);
	if (flags & XE_VM_FLAG_LR_MODE)
		xe_pm_runtime_put(xe);
	return ERR_PTR(err);
}

static void xe_vm_close(struct xe_vm *vm)
{
	down_write(&vm->lock);
	vm->size = 0;
	up_write(&vm->lock);
}

void xe_vm_close_and_put(struct xe_vm *vm)
{
	LIST_HEAD(contested);
	struct xe_device *xe = vm->xe;
	struct xe_tile *tile;
	struct xe_vma *vma, *next_vma;
	struct drm_gpuva *gpuva, *next;
	u8 id;

	xe_assert(xe, !vm->preempt.num_exec_queues);

	xe_vm_close(vm);
	if (xe_vm_in_preempt_fence_mode(vm))
		flush_work(&vm->preempt.rebind_work);

	down_write(&vm->lock);
	for_each_tile(tile, xe, id) {
		if (vm->q[id])
			xe_exec_queue_last_fence_put(vm->q[id], vm);
	}
	up_write(&vm->lock);

	for_each_tile(tile, xe, id) {
		if (vm->q[id]) {
			xe_exec_queue_kill(vm->q[id]);
			xe_exec_queue_put(vm->q[id]);
			vm->q[id] = NULL;
		}
	}

	down_write(&vm->lock);
	xe_vm_lock(vm, false);
	drm_gpuvm_for_each_va_safe(gpuva, next, &vm->gpuvm) {
		vma = gpuva_to_vma(gpuva);

		if (xe_vma_has_no_bo(vma)) {
			down_read(&vm->userptr.notifier_lock);
			vma->gpuva.flags |= XE_VMA_DESTROYED;
			up_read(&vm->userptr.notifier_lock);
		}

		xe_vm_remove_vma(vm, vma);

		/* easy case, remove from VMA? */
		if (xe_vma_has_no_bo(vma) || xe_vma_bo(vma)->vm) {
			list_del_init(&vma->combined_links.rebind);
			xe_vma_destroy(vma, NULL);
			continue;
		}

		list_move_tail(&vma->combined_links.destroy, &contested);
		vma->gpuva.flags |= XE_VMA_DESTROYED;
	}

	/*
	 * All vm operations will add shared fences to resv.
	 * The only exception is eviction for a shared object,
	 * but even so, the unbind when evicted would still
	 * install a fence to resv. Hence it's safe to
	 * destroy the pagetables immediately.
	 */
	xe_vm_free_scratch(vm);

	for_each_tile(tile, xe, id) {
		if (vm->pt_root[id]) {
			xe_pt_destroy(vm->pt_root[id], vm->flags, NULL);
			vm->pt_root[id] = NULL;
		}
	}
	xe_vm_unlock(vm);

	/*
	 * VM is now dead, cannot re-add nodes to vm->vmas if it's NULL
	 * Since we hold a refcount to the bo, we can remove and free
	 * the members safely without locking.
	 */
	list_for_each_entry_safe(vma, next_vma, &contested,
				 combined_links.destroy) {
		list_del_init(&vma->combined_links.destroy);
		xe_vma_destroy_unlocked(vma);
	}

	up_write(&vm->lock);

	mutex_lock(&xe->usm.lock);
	if (vm->flags & XE_VM_FLAG_FAULT_MODE)
		xe->usm.num_vm_in_fault_mode--;
	else if (!(vm->flags & XE_VM_FLAG_MIGRATION))
		xe->usm.num_vm_in_non_fault_mode--;

	if (vm->usm.asid) {
		void *lookup;

		xe_assert(xe, xe->info.has_asid);
		xe_assert(xe, !(vm->flags & XE_VM_FLAG_MIGRATION));

		lookup = xa_erase(&xe->usm.asid_to_vm, vm->usm.asid);
		xe_assert(xe, lookup == vm);
	}
	mutex_unlock(&xe->usm.lock);

	for_each_tile(tile, xe, id)
		xe_range_fence_tree_fini(&vm->rftree[id]);

	xe_vm_put(vm);
}

static void vm_destroy_work_func(struct work_struct *w)
{
	struct xe_vm *vm =
		container_of(w, struct xe_vm, destroy_work);
	struct xe_device *xe = vm->xe;
	struct xe_tile *tile;
	u8 id;

	/* xe_vm_close_and_put was not called? */
	xe_assert(xe, !vm->size);

	if (xe_vm_in_preempt_fence_mode(vm))
		flush_work(&vm->preempt.rebind_work);

	mutex_destroy(&vm->snap_mutex);

	if (vm->flags & XE_VM_FLAG_LR_MODE)
		xe_pm_runtime_put(xe);

	for_each_tile(tile, xe, id)
		XE_WARN_ON(vm->pt_root[id]);

	trace_xe_vm_free(vm);

	if (vm->xef)
		xe_file_put(vm->xef);

	kfree(vm);
}

static void xe_vm_free(struct drm_gpuvm *gpuvm)
{
	struct xe_vm *vm = container_of(gpuvm, struct xe_vm, gpuvm);

	/* To destroy the VM we need to be able to sleep */
	queue_work(system_unbound_wq, &vm->destroy_work);
}

struct xe_vm *xe_vm_lookup(struct xe_file *xef, u32 id)
{
	struct xe_vm *vm;

	mutex_lock(&xef->vm.lock);
	vm = xa_load(&xef->vm.xa, id);
	if (vm)
		xe_vm_get(vm);
	mutex_unlock(&xef->vm.lock);

	return vm;
}

u64 xe_vm_pdp4_descriptor(struct xe_vm *vm, struct xe_tile *tile)
{
	return vm->pt_ops->pde_encode_bo(vm->pt_root[tile->id]->bo, 0,
					 tile_to_xe(tile)->pat.idx[XE_CACHE_WB]);
}

static struct xe_exec_queue *
to_wait_exec_queue(struct xe_vm *vm, struct xe_exec_queue *q)
{
	return q ? q : vm->q[0];
}

static struct dma_fence *
xe_vm_unbind_vma(struct xe_vma *vma, struct xe_exec_queue *q,
		 struct xe_sync_entry *syncs, u32 num_syncs,
		 bool first_op, bool last_op)
{
	struct xe_vm *vm = xe_vma_vm(vma);
	struct xe_exec_queue *wait_exec_queue = to_wait_exec_queue(vm, q);
	struct xe_tile *tile;
	struct dma_fence *fence = NULL;
	struct dma_fence **fences = NULL;
	struct dma_fence_array *cf = NULL;
	int cur_fence = 0;
	int number_tiles = hweight8(vma->tile_present);
	int err;
	u8 id;

	trace_xe_vma_unbind(vma);

	if (number_tiles > 1) {
		fences = kmalloc_array(number_tiles, sizeof(*fences),
				       GFP_KERNEL);
		if (!fences)
			return ERR_PTR(-ENOMEM);
	}

	for_each_tile(tile, vm->xe, id) {
		if (!(vma->tile_present & BIT(id)))
			goto next;

		fence = __xe_pt_unbind_vma(tile, vma, q ? q : vm->q[id],
					   first_op ? syncs : NULL,
					   first_op ? num_syncs : 0);
		if (IS_ERR(fence)) {
			err = PTR_ERR(fence);
			goto err_fences;
		}

		if (fences)
			fences[cur_fence++] = fence;

next:
		if (q && vm->pt_root[id] && !list_empty(&q->multi_gt_list))
			q = list_next_entry(q, multi_gt_list);
	}

	if (fences) {
		cf = dma_fence_array_create(number_tiles, fences,
					    vm->composite_fence_ctx,
					    vm->composite_fence_seqno++,
					    false);
		if (!cf) {
			--vm->composite_fence_seqno;
			err = -ENOMEM;
			goto err_fences;
		}
	}

	fence = cf ? &cf->base : !fence ?
		xe_exec_queue_last_fence_get(wait_exec_queue, vm) : fence;

	return fence;

err_fences:
	if (fences) {
		while (cur_fence)
			dma_fence_put(fences[--cur_fence]);
		kfree(fences);
	}

	return ERR_PTR(err);
}

static struct dma_fence *
xe_vm_bind_vma(struct xe_vma *vma, struct xe_exec_queue *q,
	       struct xe_sync_entry *syncs, u32 num_syncs,
	       u8 tile_mask, bool first_op, bool last_op)
{
	struct xe_tile *tile;
	struct dma_fence *fence;
	struct dma_fence **fences = NULL;
	struct dma_fence_array *cf = NULL;
	struct xe_vm *vm = xe_vma_vm(vma);
	int cur_fence = 0;
	int number_tiles = hweight8(tile_mask);
	int err;
	u8 id;

	trace_xe_vma_bind(vma);

	if (number_tiles > 1) {
		fences = kmalloc_array(number_tiles, sizeof(*fences),
				       GFP_KERNEL);
		if (!fences)
			return ERR_PTR(-ENOMEM);
	}

	for_each_tile(tile, vm->xe, id) {
		if (!(tile_mask & BIT(id)))
			goto next;

		fence = __xe_pt_bind_vma(tile, vma, q ? q : vm->q[id],
					 first_op ? syncs : NULL,
					 first_op ? num_syncs : 0,
					 vma->tile_present & BIT(id));
		if (IS_ERR(fence)) {
			err = PTR_ERR(fence);
			goto err_fences;
		}

		if (fences)
			fences[cur_fence++] = fence;

next:
		if (q && vm->pt_root[id] && !list_empty(&q->multi_gt_list))
			q = list_next_entry(q, multi_gt_list);
	}

	if (fences) {
		cf = dma_fence_array_create(number_tiles, fences,
					    vm->composite_fence_ctx,
					    vm->composite_fence_seqno++,
					    false);
		if (!cf) {
			--vm->composite_fence_seqno;
			err = -ENOMEM;
			goto err_fences;
		}
	}

	return cf ? &cf->base : fence;

err_fences:
	if (fences) {
		while (cur_fence)
			dma_fence_put(fences[--cur_fence]);
		kfree(fences);
	}

	return ERR_PTR(err);
}

static struct xe_user_fence *
find_ufence_get(struct xe_sync_entry *syncs, u32 num_syncs)
{
	unsigned int i;

	for (i = 0; i < num_syncs; i++) {
		struct xe_sync_entry *e = &syncs[i];

		if (xe_sync_is_ufence(e))
			return xe_sync_ufence_get(e);
	}

	return NULL;
}

static struct dma_fence *
xe_vm_bind(struct xe_vm *vm, struct xe_vma *vma, struct xe_exec_queue *q,
	   struct xe_bo *bo, struct xe_sync_entry *syncs, u32 num_syncs,
	   u8 tile_mask, bool immediate, bool first_op, bool last_op)
{
	struct dma_fence *fence;
	struct xe_exec_queue *wait_exec_queue = to_wait_exec_queue(vm, q);

	xe_vm_assert_held(vm);
	xe_bo_assert_held(bo);

	if (immediate) {
		fence = xe_vm_bind_vma(vma, q, syncs, num_syncs, tile_mask,
				       first_op, last_op);
		if (IS_ERR(fence))
			return fence;
	} else {
		xe_assert(vm->xe, xe_vm_in_fault_mode(vm));

		fence = xe_exec_queue_last_fence_get(wait_exec_queue, vm);
	}

	return fence;
}

static struct dma_fence *
xe_vm_unbind(struct xe_vm *vm, struct xe_vma *vma,
	     struct xe_exec_queue *q, struct xe_sync_entry *syncs,
	     u32 num_syncs, bool first_op, bool last_op)
{
	struct dma_fence *fence;

	xe_vm_assert_held(vm);
	xe_bo_assert_held(xe_vma_bo(vma));

	fence = xe_vm_unbind_vma(vma, q, syncs, num_syncs, first_op, last_op);
	if (IS_ERR(fence))
		return fence;

	return fence;
}

#define ALL_DRM_XE_VM_CREATE_FLAGS (DRM_XE_VM_CREATE_FLAG_SCRATCH_PAGE | \
				    DRM_XE_VM_CREATE_FLAG_LR_MODE | \
				    DRM_XE_VM_CREATE_FLAG_FAULT_MODE)

int xe_vm_create_ioctl(struct drm_device *dev, void *data,
		       struct drm_file *file)
{
	struct xe_device *xe = to_xe_device(dev);
	struct xe_file *xef = to_xe_file(file);
	struct drm_xe_vm_create *args = data;
	struct xe_tile *tile;
	struct xe_vm *vm;
	u32 id, asid;
	int err;
	u32 flags = 0;

	if (XE_IOCTL_DBG(xe, args->extensions))
		return -EINVAL;

	if (XE_WA(xe_root_mmio_gt(xe), 14016763929))
		args->flags |= DRM_XE_VM_CREATE_FLAG_SCRATCH_PAGE;

	if (XE_IOCTL_DBG(xe, args->flags & DRM_XE_VM_CREATE_FLAG_FAULT_MODE &&
			 !xe->info.has_usm))
		return -EINVAL;

	if (XE_IOCTL_DBG(xe, args->reserved[0] || args->reserved[1]))
		return -EINVAL;

	if (XE_IOCTL_DBG(xe, args->flags & ~ALL_DRM_XE_VM_CREATE_FLAGS))
		return -EINVAL;

	if (XE_IOCTL_DBG(xe, args->flags & DRM_XE_VM_CREATE_FLAG_SCRATCH_PAGE &&
			 args->flags & DRM_XE_VM_CREATE_FLAG_FAULT_MODE))
		return -EINVAL;

	if (XE_IOCTL_DBG(xe, !(args->flags & DRM_XE_VM_CREATE_FLAG_LR_MODE) &&
			 args->flags & DRM_XE_VM_CREATE_FLAG_FAULT_MODE))
		return -EINVAL;

	if (XE_IOCTL_DBG(xe, args->flags & DRM_XE_VM_CREATE_FLAG_FAULT_MODE &&
			 xe_device_in_non_fault_mode(xe)))
		return -EINVAL;

	if (XE_IOCTL_DBG(xe, !(args->flags & DRM_XE_VM_CREATE_FLAG_FAULT_MODE) &&
			 xe_device_in_fault_mode(xe)))
		return -EINVAL;

	if (XE_IOCTL_DBG(xe, args->extensions))
		return -EINVAL;

	if (args->flags & DRM_XE_VM_CREATE_FLAG_SCRATCH_PAGE)
		flags |= XE_VM_FLAG_SCRATCH_PAGE;
	if (args->flags & DRM_XE_VM_CREATE_FLAG_LR_MODE)
		flags |= XE_VM_FLAG_LR_MODE;
	if (args->flags & DRM_XE_VM_CREATE_FLAG_FAULT_MODE)
		flags |= XE_VM_FLAG_FAULT_MODE;

	vm = xe_vm_create(xe, flags);
	if (IS_ERR(vm))
		return PTR_ERR(vm);

	mutex_lock(&xef->vm.lock);
	err = xa_alloc(&xef->vm.xa, &id, vm, xa_limit_32b, GFP_KERNEL);
	mutex_unlock(&xef->vm.lock);
	if (err)
		goto err_close_and_put;

	if (xe->info.has_asid) {
		mutex_lock(&xe->usm.lock);
		err = xa_alloc_cyclic(&xe->usm.asid_to_vm, &asid, vm,
				      XA_LIMIT(1, XE_MAX_ASID - 1),
				      &xe->usm.next_asid, GFP_KERNEL);
		mutex_unlock(&xe->usm.lock);
		if (err < 0)
			goto err_free_id;

		vm->usm.asid = asid;
	}

	args->vm_id = id;
	vm->xef = xe_file_get(xef);

	/* Record BO memory for VM pagetable created against client */
	for_each_tile(tile, xe, id)
		if (vm->pt_root[id])
			xe_drm_client_add_bo(vm->xef->client, vm->pt_root[id]->bo);

#if IS_ENABLED(CONFIG_DRM_XE_DEBUG_MEM)
	/* Warning: Security issue - never enable by default */
	args->reserved[0] = xe_bo_main_addr(vm->pt_root[0]->bo, XE_PAGE_SIZE);
#endif

	return 0;

err_free_id:
	mutex_lock(&xef->vm.lock);
	xa_erase(&xef->vm.xa, id);
	mutex_unlock(&xef->vm.lock);
err_close_and_put:
	xe_vm_close_and_put(vm);

	return err;
}

int xe_vm_destroy_ioctl(struct drm_device *dev, void *data,
			struct drm_file *file)
{
	struct xe_device *xe = to_xe_device(dev);
	struct xe_file *xef = to_xe_file(file);
	struct drm_xe_vm_destroy *args = data;
	struct xe_vm *vm;
	int err = 0;

	if (XE_IOCTL_DBG(xe, args->pad) ||
	    XE_IOCTL_DBG(xe, args->reserved[0] || args->reserved[1]))
		return -EINVAL;

	mutex_lock(&xef->vm.lock);
	vm = xa_load(&xef->vm.xa, args->vm_id);
	if (XE_IOCTL_DBG(xe, !vm))
		err = -ENOENT;
	else if (XE_IOCTL_DBG(xe, vm->preempt.num_exec_queues))
		err = -EBUSY;
	else
		xa_erase(&xef->vm.xa, args->vm_id);
	mutex_unlock(&xef->vm.lock);

	if (!err)
		xe_vm_close_and_put(vm);

	return err;
}

static const u32 region_to_mem_type[] = {
	XE_PL_TT,
	XE_PL_VRAM0,
	XE_PL_VRAM1,
};

static struct dma_fence *
xe_vm_prefetch(struct xe_vm *vm, struct xe_vma *vma,
	       struct xe_exec_queue *q, struct xe_sync_entry *syncs,
	       u32 num_syncs, bool first_op, bool last_op)
{
	struct xe_exec_queue *wait_exec_queue = to_wait_exec_queue(vm, q);

	if (vma->tile_mask != (vma->tile_present & ~vma->tile_invalidated)) {
		return xe_vm_bind(vm, vma, q, xe_vma_bo(vma), syncs, num_syncs,
				  vma->tile_mask, true, first_op, last_op);
	} else {
		return xe_exec_queue_last_fence_get(wait_exec_queue, vm);
	}
}

static void prep_vma_destroy(struct xe_vm *vm, struct xe_vma *vma,
			     bool post_commit)
{
	down_read(&vm->userptr.notifier_lock);
	vma->gpuva.flags |= XE_VMA_DESTROYED;
	up_read(&vm->userptr.notifier_lock);
	if (post_commit)
		xe_vm_remove_vma(vm, vma);
}

#undef ULL
#define ULL	unsigned long long

#if IS_ENABLED(CONFIG_DRM_XE_DEBUG_VM)
static void print_op(struct xe_device *xe, struct drm_gpuva_op *op)
{
	struct xe_vma *vma;

	switch (op->op) {
	case DRM_GPUVA_OP_MAP:
		vm_dbg(&xe->drm, "MAP: addr=0x%016llx, range=0x%016llx",
		       (ULL)op->map.va.addr, (ULL)op->map.va.range);
		break;
	case DRM_GPUVA_OP_REMAP:
		vma = gpuva_to_vma(op->remap.unmap->va);
		vm_dbg(&xe->drm, "REMAP:UNMAP: addr=0x%016llx, range=0x%016llx, keep=%d",
		       (ULL)xe_vma_start(vma), (ULL)xe_vma_size(vma),
		       op->remap.unmap->keep ? 1 : 0);
		if (op->remap.prev)
			vm_dbg(&xe->drm,
			       "REMAP:PREV: addr=0x%016llx, range=0x%016llx",
			       (ULL)op->remap.prev->va.addr,
			       (ULL)op->remap.prev->va.range);
		if (op->remap.next)
			vm_dbg(&xe->drm,
			       "REMAP:NEXT: addr=0x%016llx, range=0x%016llx",
			       (ULL)op->remap.next->va.addr,
			       (ULL)op->remap.next->va.range);
		break;
	case DRM_GPUVA_OP_UNMAP:
		vma = gpuva_to_vma(op->unmap.va);
		vm_dbg(&xe->drm, "UNMAP: addr=0x%016llx, range=0x%016llx, keep=%d",
		       (ULL)xe_vma_start(vma), (ULL)xe_vma_size(vma),
		       op->unmap.keep ? 1 : 0);
		break;
	case DRM_GPUVA_OP_PREFETCH:
		vma = gpuva_to_vma(op->prefetch.va);
		vm_dbg(&xe->drm, "PREFETCH: addr=0x%016llx, range=0x%016llx",
		       (ULL)xe_vma_start(vma), (ULL)xe_vma_size(vma));
		break;
	default:
		drm_warn(&xe->drm, "NOT POSSIBLE");
	}
}
#else
static void print_op(struct xe_device *xe, struct drm_gpuva_op *op)
{
}
#endif

/*
 * Create operations list from IOCTL arguments, setup operations fields so parse
 * and commit steps are decoupled from IOCTL arguments. This step can fail.
 */
static struct drm_gpuva_ops *
vm_bind_ioctl_ops_create(struct xe_vm *vm, struct xe_bo *bo,
			 u64 bo_offset_or_userptr, u64 addr, u64 range,
			 u32 operation, u32 flags,
			 u32 prefetch_region, u16 pat_index)
{
	struct drm_gem_object *obj = bo ? &bo->ttm.base : NULL;
	struct drm_gpuva_ops *ops;
	struct drm_gpuva_op *__op;
	struct drm_gpuvm_bo *vm_bo;
	int err;

	lockdep_assert_held_write(&vm->lock);

	vm_dbg(&vm->xe->drm,
	       "op=%d, addr=0x%016llx, range=0x%016llx, bo_offset_or_userptr=0x%016llx",
	       operation, (ULL)addr, (ULL)range,
	       (ULL)bo_offset_or_userptr);

	switch (operation) {
	case DRM_XE_VM_BIND_OP_MAP:
	case DRM_XE_VM_BIND_OP_MAP_USERPTR:
		ops = drm_gpuvm_sm_map_ops_create(&vm->gpuvm, addr, range,
						  obj, bo_offset_or_userptr);
		break;
	case DRM_XE_VM_BIND_OP_UNMAP:
		ops = drm_gpuvm_sm_unmap_ops_create(&vm->gpuvm, addr, range);
		break;
	case DRM_XE_VM_BIND_OP_PREFETCH:
		ops = drm_gpuvm_prefetch_ops_create(&vm->gpuvm, addr, range);
		break;
	case DRM_XE_VM_BIND_OP_UNMAP_ALL:
		xe_assert(vm->xe, bo);

		err = xe_bo_lock(bo, true);
		if (err)
			return ERR_PTR(err);

		vm_bo = drm_gpuvm_bo_obtain(&vm->gpuvm, obj);
		if (IS_ERR(vm_bo)) {
			xe_bo_unlock(bo);
			return ERR_CAST(vm_bo);
		}

		ops = drm_gpuvm_bo_unmap_ops_create(vm_bo);
		drm_gpuvm_bo_put(vm_bo);
		xe_bo_unlock(bo);
		break;
	default:
		drm_warn(&vm->xe->drm, "NOT POSSIBLE");
		ops = ERR_PTR(-EINVAL);
	}
	if (IS_ERR(ops))
		return ops;

	drm_gpuva_for_each_op(__op, ops) {
		struct xe_vma_op *op = gpuva_op_to_vma_op(__op);

		if (__op->op == DRM_GPUVA_OP_MAP) {
			op->map.immediate =
				flags & DRM_XE_VM_BIND_FLAG_IMMEDIATE;
			op->map.read_only =
				flags & DRM_XE_VM_BIND_FLAG_READONLY;
			op->map.is_null = flags & DRM_XE_VM_BIND_FLAG_NULL;
			op->map.dumpable = flags & DRM_XE_VM_BIND_FLAG_DUMPABLE;
			op->map.pat_index = pat_index;
		} else if (__op->op == DRM_GPUVA_OP_PREFETCH) {
			op->prefetch.region = prefetch_region;
		}

		print_op(vm->xe, __op);
	}

	return ops;
}

static struct xe_vma *new_vma(struct xe_vm *vm, struct drm_gpuva_op_map *op,
			      u16 pat_index, unsigned int flags)
{
	struct xe_bo *bo = op->gem.obj ? gem_to_xe_bo(op->gem.obj) : NULL;
	struct drm_exec exec;
	struct xe_vma *vma;
	int err = 0;

	lockdep_assert_held_write(&vm->lock);

	if (bo) {
		drm_exec_init(&exec, DRM_EXEC_INTERRUPTIBLE_WAIT, 0);
		drm_exec_until_all_locked(&exec) {
			err = 0;
			if (!bo->vm) {
				err = drm_exec_lock_obj(&exec, xe_vm_obj(vm));
				drm_exec_retry_on_contention(&exec);
			}
			if (!err) {
				err = drm_exec_lock_obj(&exec, &bo->ttm.base);
				drm_exec_retry_on_contention(&exec);
			}
			if (err) {
				drm_exec_fini(&exec);
				return ERR_PTR(err);
			}
		}
	}
	vma = xe_vma_create(vm, bo, op->gem.offset,
			    op->va.addr, op->va.addr +
			    op->va.range - 1, pat_index, flags);
	if (IS_ERR(vma))
		goto err_unlock;

	if (xe_vma_is_userptr(vma))
		err = xe_vma_userptr_pin_pages(to_userptr_vma(vma));
	else if (!xe_vma_has_no_bo(vma) && !bo->vm)
		err = add_preempt_fences(vm, bo);

err_unlock:
	if (bo)
		drm_exec_fini(&exec);

	if (err) {
		prep_vma_destroy(vm, vma, false);
		xe_vma_destroy_unlocked(vma);
		vma = ERR_PTR(err);
	}

	return vma;
}

static u64 xe_vma_max_pte_size(struct xe_vma *vma)
{
	if (vma->gpuva.flags & XE_VMA_PTE_1G)
		return SZ_1G;
	else if (vma->gpuva.flags & (XE_VMA_PTE_2M | XE_VMA_PTE_COMPACT))
		return SZ_2M;
	else if (vma->gpuva.flags & XE_VMA_PTE_64K)
		return SZ_64K;
	else if (vma->gpuva.flags & XE_VMA_PTE_4K)
		return SZ_4K;

	return SZ_1G;	/* Uninitialized, used max size */
}

static void xe_vma_set_pte_size(struct xe_vma *vma, u64 size)
{
	switch (size) {
	case SZ_1G:
		vma->gpuva.flags |= XE_VMA_PTE_1G;
		break;
	case SZ_2M:
		vma->gpuva.flags |= XE_VMA_PTE_2M;
		break;
	case SZ_64K:
		vma->gpuva.flags |= XE_VMA_PTE_64K;
		break;
	case SZ_4K:
		vma->gpuva.flags |= XE_VMA_PTE_4K;
		break;
	}
}

static int xe_vma_op_commit(struct xe_vm *vm, struct xe_vma_op *op)
{
	int err = 0;

	lockdep_assert_held_write(&vm->lock);

	switch (op->base.op) {
	case DRM_GPUVA_OP_MAP:
		err |= xe_vm_insert_vma(vm, op->map.vma);
		if (!err)
			op->flags |= XE_VMA_OP_COMMITTED;
		break;
	case DRM_GPUVA_OP_REMAP:
	{
		u8 tile_present =
			gpuva_to_vma(op->base.remap.unmap->va)->tile_present;

		prep_vma_destroy(vm, gpuva_to_vma(op->base.remap.unmap->va),
				 true);
		op->flags |= XE_VMA_OP_COMMITTED;

		if (op->remap.prev) {
			err |= xe_vm_insert_vma(vm, op->remap.prev);
			if (!err)
				op->flags |= XE_VMA_OP_PREV_COMMITTED;
			if (!err && op->remap.skip_prev) {
				op->remap.prev->tile_present =
					tile_present;
				op->remap.prev = NULL;
			}
		}
		if (op->remap.next) {
			err |= xe_vm_insert_vma(vm, op->remap.next);
			if (!err)
				op->flags |= XE_VMA_OP_NEXT_COMMITTED;
			if (!err && op->remap.skip_next) {
				op->remap.next->tile_present =
					tile_present;
				op->remap.next = NULL;
			}
		}

		/* Adjust for partial unbind after removin VMA from VM */
		if (!err) {
			op->base.remap.unmap->va->va.addr = op->remap.start;
			op->base.remap.unmap->va->va.range = op->remap.range;
		}
		break;
	}
	case DRM_GPUVA_OP_UNMAP:
		prep_vma_destroy(vm, gpuva_to_vma(op->base.unmap.va), true);
		op->flags |= XE_VMA_OP_COMMITTED;
		break;
	case DRM_GPUVA_OP_PREFETCH:
		op->flags |= XE_VMA_OP_COMMITTED;
		break;
	default:
		drm_warn(&vm->xe->drm, "NOT POSSIBLE");
	}

	return err;
}


static int vm_bind_ioctl_ops_parse(struct xe_vm *vm, struct xe_exec_queue *q,
				   struct drm_gpuva_ops *ops,
				   struct xe_sync_entry *syncs, u32 num_syncs,
				   struct xe_vma_ops *vops, bool last)
{
	struct xe_device *xe = vm->xe;
	struct xe_vma_op *last_op = NULL;
	struct drm_gpuva_op *__op;
	struct xe_tile *tile;
	u8 id, tile_mask = 0;
	int err = 0;

	lockdep_assert_held_write(&vm->lock);

	for_each_tile(tile, vm->xe, id)
		tile_mask |= 0x1 << id;

	drm_gpuva_for_each_op(__op, ops) {
		struct xe_vma_op *op = gpuva_op_to_vma_op(__op);
		struct xe_vma *vma;
		bool first = list_empty(&vops->list);
		unsigned int flags = 0;

		INIT_LIST_HEAD(&op->link);
		list_add_tail(&op->link, &vops->list);

		if (first) {
			op->flags |= XE_VMA_OP_FIRST;
			op->num_syncs = num_syncs;
			op->syncs = syncs;
		}

		op->q = q;
		op->tile_mask = tile_mask;

		switch (op->base.op) {
		case DRM_GPUVA_OP_MAP:
		{
			flags |= op->map.read_only ?
				VMA_CREATE_FLAG_READ_ONLY : 0;
			flags |= op->map.is_null ?
				VMA_CREATE_FLAG_IS_NULL : 0;
			flags |= op->map.dumpable ?
				VMA_CREATE_FLAG_DUMPABLE : 0;

			vma = new_vma(vm, &op->base.map, op->map.pat_index,
				      flags);
			if (IS_ERR(vma))
				return PTR_ERR(vma);

			op->map.vma = vma;
			break;
		}
		case DRM_GPUVA_OP_REMAP:
		{
			struct xe_vma *old =
				gpuva_to_vma(op->base.remap.unmap->va);

			op->remap.start = xe_vma_start(old);
			op->remap.range = xe_vma_size(old);

			if (op->base.remap.prev) {
				flags |= op->base.remap.unmap->va->flags &
					XE_VMA_READ_ONLY ?
					VMA_CREATE_FLAG_READ_ONLY : 0;
				flags |= op->base.remap.unmap->va->flags &
					DRM_GPUVA_SPARSE ?
					VMA_CREATE_FLAG_IS_NULL : 0;
				flags |= op->base.remap.unmap->va->flags &
					XE_VMA_DUMPABLE ?
					VMA_CREATE_FLAG_DUMPABLE : 0;

				vma = new_vma(vm, op->base.remap.prev,
					      old->pat_index, flags);
				if (IS_ERR(vma))
					return PTR_ERR(vma);

				op->remap.prev = vma;

				/*
				 * Userptr creates a new SG mapping so
				 * we must also rebind.
				 */
				op->remap.skip_prev = !xe_vma_is_userptr(old) &&
					IS_ALIGNED(xe_vma_end(vma),
						   xe_vma_max_pte_size(old));
				if (op->remap.skip_prev) {
					xe_vma_set_pte_size(vma, xe_vma_max_pte_size(old));
					op->remap.range -=
						xe_vma_end(vma) -
						xe_vma_start(old);
					op->remap.start = xe_vma_end(vma);
					vm_dbg(&xe->drm, "REMAP:SKIP_PREV: addr=0x%016llx, range=0x%016llx",
					       (ULL)op->remap.start,
					       (ULL)op->remap.range);
				}
			}

			if (op->base.remap.next) {
				flags |= op->base.remap.unmap->va->flags &
					XE_VMA_READ_ONLY ?
					VMA_CREATE_FLAG_READ_ONLY : 0;
				flags |= op->base.remap.unmap->va->flags &
					DRM_GPUVA_SPARSE ?
					VMA_CREATE_FLAG_IS_NULL : 0;
				flags |= op->base.remap.unmap->va->flags &
					XE_VMA_DUMPABLE ?
					VMA_CREATE_FLAG_DUMPABLE : 0;

				vma = new_vma(vm, op->base.remap.next,
					      old->pat_index, flags);
				if (IS_ERR(vma))
					return PTR_ERR(vma);

				op->remap.next = vma;

				/*
				 * Userptr creates a new SG mapping so
				 * we must also rebind.
				 */
				op->remap.skip_next = !xe_vma_is_userptr(old) &&
					IS_ALIGNED(xe_vma_start(vma),
						   xe_vma_max_pte_size(old));
				if (op->remap.skip_next) {
					xe_vma_set_pte_size(vma, xe_vma_max_pte_size(old));
					op->remap.range -=
						xe_vma_end(old) -
						xe_vma_start(vma);
					vm_dbg(&xe->drm, "REMAP:SKIP_NEXT: addr=0x%016llx, range=0x%016llx",
					       (ULL)op->remap.start,
					       (ULL)op->remap.range);
				}
			}
			break;
		}
		case DRM_GPUVA_OP_UNMAP:
		case DRM_GPUVA_OP_PREFETCH:
			/* Nothing to do */
			break;
		default:
			drm_warn(&vm->xe->drm, "NOT POSSIBLE");
		}

		last_op = op;

		err = xe_vma_op_commit(vm, op);
		if (err)
			return err;
	}

	/* FIXME: Unhandled corner case */
	XE_WARN_ON(!last_op && last && !list_empty(&vops->list));

	if (!last_op)
		return 0;

	if (last) {
		last_op->flags |= XE_VMA_OP_LAST;
		last_op->num_syncs = num_syncs;
		last_op->syncs = syncs;
	}

	return 0;
}

static struct dma_fence *op_execute(struct xe_vm *vm, struct xe_vma *vma,
				    struct xe_vma_op *op)
{
	struct dma_fence *fence = NULL;

	lockdep_assert_held(&vm->lock);

	xe_vm_assert_held(vm);
	xe_bo_assert_held(xe_vma_bo(vma));

	switch (op->base.op) {
	case DRM_GPUVA_OP_MAP:
		fence = xe_vm_bind(vm, vma, op->q, xe_vma_bo(vma),
				   op->syncs, op->num_syncs,
				   op->tile_mask,
				   op->map.immediate || !xe_vm_in_fault_mode(vm),
				   op->flags & XE_VMA_OP_FIRST,
				   op->flags & XE_VMA_OP_LAST);
		break;
	case DRM_GPUVA_OP_REMAP:
	{
		bool prev = !!op->remap.prev;
		bool next = !!op->remap.next;

		if (!op->remap.unmap_done) {
			if (prev || next)
				vma->gpuva.flags |= XE_VMA_FIRST_REBIND;
			fence = xe_vm_unbind(vm, vma, op->q, op->syncs,
					     op->num_syncs,
					     op->flags & XE_VMA_OP_FIRST,
					     op->flags & XE_VMA_OP_LAST &&
					     !prev && !next);
			if (IS_ERR(fence))
				break;
			op->remap.unmap_done = true;
		}

		if (prev) {
			op->remap.prev->gpuva.flags |= XE_VMA_LAST_REBIND;
			dma_fence_put(fence);
			fence = xe_vm_bind(vm, op->remap.prev, op->q,
					   xe_vma_bo(op->remap.prev), op->syncs,
					   op->num_syncs,
					   op->remap.prev->tile_mask, true,
					   false,
					   op->flags & XE_VMA_OP_LAST && !next);
			op->remap.prev->gpuva.flags &= ~XE_VMA_LAST_REBIND;
			if (IS_ERR(fence))
				break;
			op->remap.prev = NULL;
		}

		if (next) {
			op->remap.next->gpuva.flags |= XE_VMA_LAST_REBIND;
			dma_fence_put(fence);
			fence = xe_vm_bind(vm, op->remap.next, op->q,
					   xe_vma_bo(op->remap.next),
					   op->syncs, op->num_syncs,
					   op->remap.next->tile_mask, true,
					   false, op->flags & XE_VMA_OP_LAST);
			op->remap.next->gpuva.flags &= ~XE_VMA_LAST_REBIND;
			if (IS_ERR(fence))
				break;
			op->remap.next = NULL;
		}

		break;
	}
	case DRM_GPUVA_OP_UNMAP:
		fence = xe_vm_unbind(vm, vma, op->q, op->syncs,
				     op->num_syncs, op->flags & XE_VMA_OP_FIRST,
				     op->flags & XE_VMA_OP_LAST);
		break;
	case DRM_GPUVA_OP_PREFETCH:
		fence = xe_vm_prefetch(vm, vma, op->q, op->syncs, op->num_syncs,
				       op->flags & XE_VMA_OP_FIRST,
				       op->flags & XE_VMA_OP_LAST);
		break;
	default:
		drm_warn(&vm->xe->drm, "NOT POSSIBLE");
	}

	if (IS_ERR(fence))
		trace_xe_vma_fail(vma);

	return fence;
}

static struct dma_fence *
__xe_vma_op_execute(struct xe_vm *vm, struct xe_vma *vma,
		    struct xe_vma_op *op)
{
	struct dma_fence *fence;
	int err;

retry_userptr:
	fence = op_execute(vm, vma, op);
	if (IS_ERR(fence) && PTR_ERR(fence) == -EAGAIN) {
		lockdep_assert_held_write(&vm->lock);

		if (op->base.op == DRM_GPUVA_OP_REMAP) {
			if (!op->remap.unmap_done)
				vma = gpuva_to_vma(op->base.remap.unmap->va);
			else if (op->remap.prev)
				vma = op->remap.prev;
			else
				vma = op->remap.next;
		}

		if (xe_vma_is_userptr(vma)) {
			err = xe_vma_userptr_pin_pages(to_userptr_vma(vma));
			if (!err)
				goto retry_userptr;

			fence = ERR_PTR(err);
			trace_xe_vma_fail(vma);
		}
	}

	return fence;
}

static struct dma_fence *
xe_vma_op_execute(struct xe_vm *vm, struct xe_vma_op *op)
{
	struct dma_fence *fence = ERR_PTR(-ENOMEM);

	lockdep_assert_held(&vm->lock);

	switch (op->base.op) {
	case DRM_GPUVA_OP_MAP:
		fence = __xe_vma_op_execute(vm, op->map.vma, op);
		break;
	case DRM_GPUVA_OP_REMAP:
	{
		struct xe_vma *vma;

		if (!op->remap.unmap_done)
			vma = gpuva_to_vma(op->base.remap.unmap->va);
		else if (op->remap.prev)
			vma = op->remap.prev;
		else
			vma = op->remap.next;

		fence = __xe_vma_op_execute(vm, vma, op);
		break;
	}
	case DRM_GPUVA_OP_UNMAP:
		fence = __xe_vma_op_execute(vm, gpuva_to_vma(op->base.unmap.va),
					    op);
		break;
	case DRM_GPUVA_OP_PREFETCH:
		fence = __xe_vma_op_execute(vm,
					    gpuva_to_vma(op->base.prefetch.va),
					    op);
		break;
	default:
		drm_warn(&vm->xe->drm, "NOT POSSIBLE");
	}

	return fence;
}

static void xe_vma_op_unwind(struct xe_vm *vm, struct xe_vma_op *op,
			     bool post_commit, bool prev_post_commit,
			     bool next_post_commit)
{
	lockdep_assert_held_write(&vm->lock);

	switch (op->base.op) {
	case DRM_GPUVA_OP_MAP:
		if (op->map.vma) {
			prep_vma_destroy(vm, op->map.vma, post_commit);
			xe_vma_destroy_unlocked(op->map.vma);
		}
		break;
	case DRM_GPUVA_OP_UNMAP:
	{
		struct xe_vma *vma = gpuva_to_vma(op->base.unmap.va);

		if (vma) {
			down_read(&vm->userptr.notifier_lock);
			vma->gpuva.flags &= ~XE_VMA_DESTROYED;
			up_read(&vm->userptr.notifier_lock);
			if (post_commit)
				xe_vm_insert_vma(vm, vma);
		}
		break;
	}
	case DRM_GPUVA_OP_REMAP:
	{
		struct xe_vma *vma = gpuva_to_vma(op->base.remap.unmap->va);

		if (op->remap.prev) {
			prep_vma_destroy(vm, op->remap.prev, prev_post_commit);
			xe_vma_destroy_unlocked(op->remap.prev);
		}
		if (op->remap.next) {
			prep_vma_destroy(vm, op->remap.next, next_post_commit);
			xe_vma_destroy_unlocked(op->remap.next);
		}
		if (vma) {
			down_read(&vm->userptr.notifier_lock);
			vma->gpuva.flags &= ~XE_VMA_DESTROYED;
			up_read(&vm->userptr.notifier_lock);
			if (post_commit)
				xe_vm_insert_vma(vm, vma);
		}
		break;
	}
	case DRM_GPUVA_OP_PREFETCH:
		/* Nothing to do */
		break;
	default:
		drm_warn(&vm->xe->drm, "NOT POSSIBLE");
	}
}

static void vm_bind_ioctl_ops_unwind(struct xe_vm *vm,
				     struct drm_gpuva_ops **ops,
				     int num_ops_list)
{
	int i;

	for (i = num_ops_list - 1; i >= 0; --i) {
		struct drm_gpuva_ops *__ops = ops[i];
		struct drm_gpuva_op *__op;

		if (!__ops)
			continue;

		drm_gpuva_for_each_op_reverse(__op, __ops) {
			struct xe_vma_op *op = gpuva_op_to_vma_op(__op);

			xe_vma_op_unwind(vm, op,
					 op->flags & XE_VMA_OP_COMMITTED,
					 op->flags & XE_VMA_OP_PREV_COMMITTED,
					 op->flags & XE_VMA_OP_NEXT_COMMITTED);
		}
	}
}

static int vma_lock_and_validate(struct drm_exec *exec, struct xe_vma *vma,
				 bool validate)
{
	struct xe_bo *bo = xe_vma_bo(vma);
	int err = 0;

	if (bo) {
		if (!bo->vm)
			err = drm_exec_lock_obj(exec, &bo->ttm.base);
		if (!err && validate)
			err = xe_bo_validate(bo, xe_vma_vm(vma), true);
	}

	return err;
}

static int check_ufence(struct xe_vma *vma)
{
	if (vma->ufence) {
		struct xe_user_fence * const f = vma->ufence;

		if (!xe_sync_ufence_get_status(f))
			return -EBUSY;

		vma->ufence = NULL;
		xe_sync_ufence_put(f);
	}

	return 0;
}

static int op_lock_and_prep(struct drm_exec *exec, struct xe_vm *vm,
			    struct xe_vma_op *op)
{
	int err = 0;

	switch (op->base.op) {
	case DRM_GPUVA_OP_MAP:
		err = vma_lock_and_validate(exec, op->map.vma,
					    !xe_vm_in_fault_mode(vm) ||
					    op->map.immediate);
		break;
	case DRM_GPUVA_OP_REMAP:
		err = check_ufence(gpuva_to_vma(op->base.remap.unmap->va));
		if (err)
			break;

		err = vma_lock_and_validate(exec,
					    gpuva_to_vma(op->base.remap.unmap->va),
					    false);
		if (!err && op->remap.prev)
			err = vma_lock_and_validate(exec, op->remap.prev, true);
		if (!err && op->remap.next)
			err = vma_lock_and_validate(exec, op->remap.next, true);
		break;
	case DRM_GPUVA_OP_UNMAP:
		err = check_ufence(gpuva_to_vma(op->base.unmap.va));
		if (err)
			break;

		err = vma_lock_and_validate(exec,
					    gpuva_to_vma(op->base.unmap.va),
					    false);
		break;
	case DRM_GPUVA_OP_PREFETCH:
	{
		struct xe_vma *vma = gpuva_to_vma(op->base.prefetch.va);
		u32 region = op->prefetch.region;

		xe_assert(vm->xe, region <= ARRAY_SIZE(region_to_mem_type));

		err = vma_lock_and_validate(exec,
					    gpuva_to_vma(op->base.prefetch.va),
					    false);
		if (!err && !xe_vma_has_no_bo(vma))
			err = xe_bo_migrate(xe_vma_bo(vma),
					    region_to_mem_type[region]);
		break;
	}
	default:
		drm_warn(&vm->xe->drm, "NOT POSSIBLE");
	}

	return err;
}

static int vm_bind_ioctl_ops_lock_and_prep(struct drm_exec *exec,
					   struct xe_vm *vm,
					   struct xe_vma_ops *vops)
{
	struct xe_vma_op *op;
	int err;

	err = drm_exec_lock_obj(exec, xe_vm_obj(vm));
	if (err)
		return err;

	list_for_each_entry(op, &vops->list, link) {
		err = op_lock_and_prep(exec, vm, op);
		if (err)
			return err;
	}

	return 0;
}

static struct dma_fence *ops_execute(struct xe_vm *vm,
				     struct xe_vma_ops *vops)
{
	struct xe_vma_op *op, *next;
	struct dma_fence *fence = NULL;

	list_for_each_entry_safe(op, next, &vops->list, link) {
		dma_fence_put(fence);
		fence = xe_vma_op_execute(vm, op);
		if (IS_ERR(fence)) {
			drm_warn(&vm->xe->drm, "VM op(%d) failed with %ld",
				 op->base.op, PTR_ERR(fence));
			fence = ERR_PTR(-ENOSPC);
			break;
		}
	}

	return fence;
}

static void vma_add_ufence(struct xe_vma *vma, struct xe_user_fence *ufence)
{
	if (vma->ufence)
		xe_sync_ufence_put(vma->ufence);
	vma->ufence = __xe_sync_ufence_get(ufence);
}

static void op_add_ufence(struct xe_vm *vm, struct xe_vma_op *op,
			  struct xe_user_fence *ufence)
{
	switch (op->base.op) {
	case DRM_GPUVA_OP_MAP:
		vma_add_ufence(op->map.vma, ufence);
		break;
	case DRM_GPUVA_OP_REMAP:
		if (op->remap.prev)
			vma_add_ufence(op->remap.prev, ufence);
		if (op->remap.next)
			vma_add_ufence(op->remap.next, ufence);
		break;
	case DRM_GPUVA_OP_UNMAP:
		break;
	case DRM_GPUVA_OP_PREFETCH:
		vma_add_ufence(gpuva_to_vma(op->base.prefetch.va), ufence);
		break;
	default:
		drm_warn(&vm->xe->drm, "NOT POSSIBLE");
	}
}

static void vm_bind_ioctl_ops_fini(struct xe_vm *vm, struct xe_vma_ops *vops,
				   struct dma_fence *fence)
{
	struct xe_exec_queue *wait_exec_queue = to_wait_exec_queue(vm, vops->q);
	struct xe_user_fence *ufence;
	struct xe_vma_op *op;
	int i;

	ufence = find_ufence_get(vops->syncs, vops->num_syncs);
	list_for_each_entry(op, &vops->list, link) {
		if (ufence)
			op_add_ufence(vm, op, ufence);

		if (op->base.op == DRM_GPUVA_OP_UNMAP)
			xe_vma_destroy(gpuva_to_vma(op->base.unmap.va), fence);
		else if (op->base.op == DRM_GPUVA_OP_REMAP)
			xe_vma_destroy(gpuva_to_vma(op->base.remap.unmap->va),
				       fence);
	}
	if (ufence)
		xe_sync_ufence_put(ufence);
	for (i = 0; i < vops->num_syncs; i++)
		xe_sync_entry_signal(vops->syncs + i, fence);
	xe_exec_queue_last_fence_set(wait_exec_queue, vm, fence);
	dma_fence_put(fence);
}

static int vm_bind_ioctl_ops_execute(struct xe_vm *vm,
				     struct xe_vma_ops *vops)
{
	struct drm_exec exec;
	struct dma_fence *fence;
	int err;

	lockdep_assert_held_write(&vm->lock);

	drm_exec_init(&exec, DRM_EXEC_INTERRUPTIBLE_WAIT |
		      DRM_EXEC_IGNORE_DUPLICATES, 0);
	drm_exec_until_all_locked(&exec) {
		err = vm_bind_ioctl_ops_lock_and_prep(&exec, vm, vops);
		drm_exec_retry_on_contention(&exec);
		if (err)
			goto unlock;

		fence = ops_execute(vm, vops);
		if (IS_ERR(fence)) {
			err = PTR_ERR(fence);
			/* FIXME: Killing VM rather than proper error handling */
			xe_vm_kill(vm, false);
			goto unlock;
		} else {
			vm_bind_ioctl_ops_fini(vm, vops, fence);
		}
	}

unlock:
	drm_exec_fini(&exec);
	return err;
}

#define SUPPORTED_FLAGS	\
	(DRM_XE_VM_BIND_FLAG_READONLY | \
	 DRM_XE_VM_BIND_FLAG_IMMEDIATE | \
	 DRM_XE_VM_BIND_FLAG_NULL | \
	 DRM_XE_VM_BIND_FLAG_DUMPABLE)
#define XE_64K_PAGE_MASK 0xffffull
#define ALL_DRM_XE_SYNCS_FLAGS (DRM_XE_SYNCS_FLAG_WAIT_FOR_OP)

static int vm_bind_ioctl_check_args(struct xe_device *xe,
				    struct drm_xe_vm_bind *args,
				    struct drm_xe_vm_bind_op **bind_ops)
{
	int err;
	int i;

	if (XE_IOCTL_DBG(xe, args->pad || args->pad2) ||
	    XE_IOCTL_DBG(xe, args->reserved[0] || args->reserved[1]))
		return -EINVAL;

	if (XE_IOCTL_DBG(xe, args->extensions))
		return -EINVAL;

	if (args->num_binds > 1) {
		u64 __user *bind_user =
			u64_to_user_ptr(args->vector_of_binds);

		*bind_ops = kvmalloc_array(args->num_binds,
					   sizeof(struct drm_xe_vm_bind_op),
					   GFP_KERNEL | __GFP_ACCOUNT);
		if (!*bind_ops)
			return -ENOMEM;

		err = __copy_from_user(*bind_ops, bind_user,
				       sizeof(struct drm_xe_vm_bind_op) *
				       args->num_binds);
		if (XE_IOCTL_DBG(xe, err)) {
			err = -EFAULT;
			goto free_bind_ops;
		}
	} else {
		*bind_ops = &args->bind;
	}

	for (i = 0; i < args->num_binds; ++i) {
		u64 range = (*bind_ops)[i].range;
		u64 addr = (*bind_ops)[i].addr;
		u32 op = (*bind_ops)[i].op;
		u32 flags = (*bind_ops)[i].flags;
		u32 obj = (*bind_ops)[i].obj;
		u64 obj_offset = (*bind_ops)[i].obj_offset;
		u32 prefetch_region = (*bind_ops)[i].prefetch_mem_region_instance;
		bool is_null = flags & DRM_XE_VM_BIND_FLAG_NULL;
		u16 pat_index = (*bind_ops)[i].pat_index;
		u16 coh_mode;

		if (XE_IOCTL_DBG(xe, pat_index >= xe->pat.n_entries)) {
			err = -EINVAL;
			goto free_bind_ops;
		}

		pat_index = array_index_nospec(pat_index, xe->pat.n_entries);
		(*bind_ops)[i].pat_index = pat_index;
		coh_mode = xe_pat_index_get_coh_mode(xe, pat_index);
		if (XE_IOCTL_DBG(xe, !coh_mode)) { /* hw reserved */
			err = -EINVAL;
			goto free_bind_ops;
		}

		if (XE_WARN_ON(coh_mode > XE_COH_AT_LEAST_1WAY)) {
			err = -EINVAL;
			goto free_bind_ops;
		}

		if (XE_IOCTL_DBG(xe, op > DRM_XE_VM_BIND_OP_PREFETCH) ||
		    XE_IOCTL_DBG(xe, flags & ~SUPPORTED_FLAGS) ||
		    XE_IOCTL_DBG(xe, obj && is_null) ||
		    XE_IOCTL_DBG(xe, obj_offset && is_null) ||
		    XE_IOCTL_DBG(xe, op != DRM_XE_VM_BIND_OP_MAP &&
				 is_null) ||
		    XE_IOCTL_DBG(xe, !obj &&
				 op == DRM_XE_VM_BIND_OP_MAP &&
				 !is_null) ||
		    XE_IOCTL_DBG(xe, !obj &&
				 op == DRM_XE_VM_BIND_OP_UNMAP_ALL) ||
		    XE_IOCTL_DBG(xe, addr &&
				 op == DRM_XE_VM_BIND_OP_UNMAP_ALL) ||
		    XE_IOCTL_DBG(xe, range &&
				 op == DRM_XE_VM_BIND_OP_UNMAP_ALL) ||
		    XE_IOCTL_DBG(xe, obj &&
				 op == DRM_XE_VM_BIND_OP_MAP_USERPTR) ||
		    XE_IOCTL_DBG(xe, coh_mode == XE_COH_NONE &&
				 op == DRM_XE_VM_BIND_OP_MAP_USERPTR) ||
		    XE_IOCTL_DBG(xe, obj &&
				 op == DRM_XE_VM_BIND_OP_PREFETCH) ||
		    XE_IOCTL_DBG(xe, prefetch_region &&
				 op != DRM_XE_VM_BIND_OP_PREFETCH) ||
		    XE_IOCTL_DBG(xe, !(BIT(prefetch_region) &
				       xe->info.mem_region_mask)) ||
		    XE_IOCTL_DBG(xe, obj &&
				 op == DRM_XE_VM_BIND_OP_UNMAP)) {
			err = -EINVAL;
			goto free_bind_ops;
		}

		if (XE_IOCTL_DBG(xe, obj_offset & ~PAGE_MASK) ||
		    XE_IOCTL_DBG(xe, addr & ~PAGE_MASK) ||
		    XE_IOCTL_DBG(xe, range & ~PAGE_MASK) ||
		    XE_IOCTL_DBG(xe, !range &&
				 op != DRM_XE_VM_BIND_OP_UNMAP_ALL)) {
			err = -EINVAL;
			goto free_bind_ops;
		}
	}

	return 0;

free_bind_ops:
	if (args->num_binds > 1)
		kvfree(*bind_ops);
	return err;
}

static int vm_bind_ioctl_signal_fences(struct xe_vm *vm,
				       struct xe_exec_queue *q,
				       struct xe_sync_entry *syncs,
				       int num_syncs)
{
	struct dma_fence *fence;
	int i, err = 0;

	fence = xe_sync_in_fence_get(syncs, num_syncs,
				     to_wait_exec_queue(vm, q), vm);
	if (IS_ERR(fence))
		return PTR_ERR(fence);

	for (i = 0; i < num_syncs; i++)
		xe_sync_entry_signal(&syncs[i], fence);

	xe_exec_queue_last_fence_set(to_wait_exec_queue(vm, q), vm,
				     fence);
	dma_fence_put(fence);

	return err;
}

static void xe_vma_ops_init(struct xe_vma_ops *vops, struct xe_vm *vm,
			    struct xe_exec_queue *q,
			    struct xe_sync_entry *syncs, u32 num_syncs)
{
	memset(vops, 0, sizeof(*vops));
	INIT_LIST_HEAD(&vops->list);
	vops->vm = vm;
	vops->q = q;
	vops->syncs = syncs;
	vops->num_syncs = num_syncs;
}

static int xe_vm_bind_ioctl_validate_bo(struct xe_device *xe, struct xe_bo *bo,
					u64 addr, u64 range, u64 obj_offset,
					u16 pat_index)
{
	u16 coh_mode;

	if (XE_IOCTL_DBG(xe, range > bo->size) ||
	    XE_IOCTL_DBG(xe, obj_offset >
			 bo->size - range)) {
		return -EINVAL;
	}

	if (bo->flags & XE_BO_FLAG_INTERNAL_64K) {
		if (XE_IOCTL_DBG(xe, obj_offset &
				 XE_64K_PAGE_MASK) ||
		    XE_IOCTL_DBG(xe, addr & XE_64K_PAGE_MASK) ||
		    XE_IOCTL_DBG(xe, range & XE_64K_PAGE_MASK)) {
			return  -EINVAL;
		}
	}

	coh_mode = xe_pat_index_get_coh_mode(xe, pat_index);
	if (bo->cpu_caching) {
		if (XE_IOCTL_DBG(xe, coh_mode == XE_COH_NONE &&
				 bo->cpu_caching == DRM_XE_GEM_CPU_CACHING_WB)) {
			return  -EINVAL;
		}
	} else if (XE_IOCTL_DBG(xe, coh_mode == XE_COH_NONE)) {
		/*
		 * Imported dma-buf from a different device should
		 * require 1way or 2way coherency since we don't know
		 * how it was mapped on the CPU. Just assume is it
		 * potentially cached on CPU side.
		 */
		return  -EINVAL;
	}

	return 0;
}

int xe_vm_bind_ioctl(struct drm_device *dev, void *data, struct drm_file *file)
{
	struct xe_device *xe = to_xe_device(dev);
	struct xe_file *xef = to_xe_file(file);
	struct drm_xe_vm_bind *args = data;
	struct drm_xe_sync __user *syncs_user;
	struct xe_bo **bos = NULL;
	struct drm_gpuva_ops **ops = NULL;
	struct xe_vm *vm;
	struct xe_exec_queue *q = NULL;
	u32 num_syncs, num_ufence = 0;
	struct xe_sync_entry *syncs = NULL;
	struct drm_xe_vm_bind_op *bind_ops;
	struct xe_vma_ops vops;
	int err;
	int i;

	err = vm_bind_ioctl_check_args(xe, args, &bind_ops);
	if (err)
		return err;

	if (args->exec_queue_id) {
		q = xe_exec_queue_lookup(xef, args->exec_queue_id);
		if (XE_IOCTL_DBG(xe, !q)) {
			err = -ENOENT;
			goto free_objs;
		}

		if (XE_IOCTL_DBG(xe, !(q->flags & EXEC_QUEUE_FLAG_VM))) {
			err = -EINVAL;
			goto put_exec_queue;
		}
	}

	vm = xe_vm_lookup(xef, args->vm_id);
	if (XE_IOCTL_DBG(xe, !vm)) {
		err = -EINVAL;
		goto put_exec_queue;
	}

	err = down_write_killable(&vm->lock);
	if (err)
		goto put_vm;

	if (XE_IOCTL_DBG(xe, xe_vm_is_closed_or_banned(vm))) {
		err = -ENOENT;
		goto release_vm_lock;
	}

	for (i = 0; i < args->num_binds; ++i) {
		u64 range = bind_ops[i].range;
		u64 addr = bind_ops[i].addr;

		if (XE_IOCTL_DBG(xe, range > vm->size) ||
		    XE_IOCTL_DBG(xe, addr > vm->size - range)) {
			err = -EINVAL;
			goto release_vm_lock;
		}
	}

	if (args->num_binds) {
		bos = kvcalloc(args->num_binds, sizeof(*bos),
			       GFP_KERNEL | __GFP_ACCOUNT);
		if (!bos) {
			err = -ENOMEM;
			goto release_vm_lock;
		}

		ops = kvcalloc(args->num_binds, sizeof(*ops),
			       GFP_KERNEL | __GFP_ACCOUNT);
		if (!ops) {
			err = -ENOMEM;
			goto release_vm_lock;
		}
	}

	for (i = 0; i < args->num_binds; ++i) {
		struct drm_gem_object *gem_obj;
		u64 range = bind_ops[i].range;
		u64 addr = bind_ops[i].addr;
		u32 obj = bind_ops[i].obj;
		u64 obj_offset = bind_ops[i].obj_offset;
		u16 pat_index = bind_ops[i].pat_index;

		if (!obj)
			continue;

		gem_obj = drm_gem_object_lookup(file, obj);
		if (XE_IOCTL_DBG(xe, !gem_obj)) {
			err = -ENOENT;
			goto put_obj;
		}
		bos[i] = gem_to_xe_bo(gem_obj);

		err = xe_vm_bind_ioctl_validate_bo(xe, bos[i], addr, range,
						   obj_offset, pat_index);
		if (err)
			goto put_obj;
	}

	if (args->num_syncs) {
		syncs = kcalloc(args->num_syncs, sizeof(*syncs), GFP_KERNEL);
		if (!syncs) {
			err = -ENOMEM;
			goto put_obj;
		}
	}

	syncs_user = u64_to_user_ptr(args->syncs);
	for (num_syncs = 0; num_syncs < args->num_syncs; num_syncs++) {
		err = xe_sync_entry_parse(xe, xef, &syncs[num_syncs],
					  &syncs_user[num_syncs],
					  (xe_vm_in_lr_mode(vm) ?
					   SYNC_PARSE_FLAG_LR_MODE : 0) |
					  (!args->num_binds ?
					   SYNC_PARSE_FLAG_DISALLOW_USER_FENCE : 0));
		if (err)
			goto free_syncs;

		if (xe_sync_is_ufence(&syncs[num_syncs]))
			num_ufence++;
	}

	if (XE_IOCTL_DBG(xe, num_ufence > 1)) {
		err = -EINVAL;
		goto free_syncs;
	}

	if (!args->num_binds) {
		err = -ENODATA;
		goto free_syncs;
	}

	xe_vma_ops_init(&vops, vm, q, syncs, num_syncs);
	for (i = 0; i < args->num_binds; ++i) {
		u64 range = bind_ops[i].range;
		u64 addr = bind_ops[i].addr;
		u32 op = bind_ops[i].op;
		u32 flags = bind_ops[i].flags;
		u64 obj_offset = bind_ops[i].obj_offset;
		u32 prefetch_region = bind_ops[i].prefetch_mem_region_instance;
		u16 pat_index = bind_ops[i].pat_index;

		ops[i] = vm_bind_ioctl_ops_create(vm, bos[i], obj_offset,
						  addr, range, op, flags,
						  prefetch_region, pat_index);
		if (IS_ERR(ops[i])) {
			err = PTR_ERR(ops[i]);
			ops[i] = NULL;
			goto unwind_ops;
		}

		err = vm_bind_ioctl_ops_parse(vm, q, ops[i], syncs, num_syncs,
					      &vops, i == args->num_binds - 1);
		if (err)
			goto unwind_ops;
	}

	/* Nothing to do */
	if (list_empty(&vops.list)) {
		err = -ENODATA;
		goto unwind_ops;
	}

	err = vm_bind_ioctl_ops_execute(vm, &vops);

unwind_ops:
	if (err && err != -ENODATA)
		vm_bind_ioctl_ops_unwind(vm, ops, args->num_binds);
	for (i = args->num_binds - 1; i >= 0; --i)
		if (ops[i])
			drm_gpuva_ops_free(&vm->gpuvm, ops[i]);
free_syncs:
	if (err == -ENODATA)
		err = vm_bind_ioctl_signal_fences(vm, q, syncs, num_syncs);
	while (num_syncs--)
		xe_sync_entry_cleanup(&syncs[num_syncs]);

	kfree(syncs);
put_obj:
	for (i = 0; i < args->num_binds; ++i)
		xe_bo_put(bos[i]);
release_vm_lock:
	up_write(&vm->lock);
put_vm:
	xe_vm_put(vm);
put_exec_queue:
	if (q)
		xe_exec_queue_put(q);
free_objs:
	kvfree(bos);
	kvfree(ops);
	if (args->num_binds > 1)
		kvfree(bind_ops);
	return err;
}

/**
 * xe_vm_lock() - Lock the vm's dma_resv object
 * @vm: The struct xe_vm whose lock is to be locked
 * @intr: Whether to perform any wait interruptible
 *
 * Return: 0 on success, -EINTR if @intr is true and the wait for a
 * contended lock was interrupted. If @intr is false, the function
 * always returns 0.
 */
int xe_vm_lock(struct xe_vm *vm, bool intr)
{
	if (intr)
		return dma_resv_lock_interruptible(xe_vm_resv(vm), NULL);

	return dma_resv_lock(xe_vm_resv(vm), NULL);
}

/**
 * xe_vm_unlock() - Unlock the vm's dma_resv object
 * @vm: The struct xe_vm whose lock is to be released.
 *
 * Unlock a buffer object lock that was locked by xe_vm_lock().
 */
void xe_vm_unlock(struct xe_vm *vm)
{
	dma_resv_unlock(xe_vm_resv(vm));
}

/**
 * xe_vm_invalidate_vma - invalidate GPU mappings for VMA without a lock
 * @vma: VMA to invalidate
 *
 * Walks a list of page tables leaves which it memset the entries owned by this
 * VMA to zero, invalidates the TLBs, and block until TLBs invalidation is
 * complete.
 *
 * Returns 0 for success, negative error code otherwise.
 */
int xe_vm_invalidate_vma(struct xe_vma *vma)
{
	struct xe_device *xe = xe_vma_vm(vma)->xe;
	struct xe_tile *tile;
<<<<<<< HEAD
	struct xe_gt_tlb_invalidation_fence fence[XE_MAX_TILES_PER_DEVICE];
	u32 tile_needs_invalidate = 0;
	u8 id;
=======
	struct xe_gt_tlb_invalidation_fence
		fence[XE_MAX_TILES_PER_DEVICE * XE_MAX_GT_PER_TILE];
	u8 id;
	u32 fence_id = 0;
>>>>>>> 17b65575
	int ret = 0;

	xe_assert(xe, !xe_vma_is_null(vma));
	trace_xe_vma_invalidate(vma);

	vm_dbg(&xe_vma_vm(vma)->xe->drm,
	       "INVALIDATE: addr=0x%016llx, range=0x%016llx",
		xe_vma_start(vma), xe_vma_size(vma));

	/* Check that we don't race with page-table updates */
	if (IS_ENABLED(CONFIG_PROVE_LOCKING)) {
		if (xe_vma_is_userptr(vma)) {
			WARN_ON_ONCE(!mmu_interval_check_retry
				     (&to_userptr_vma(vma)->userptr.notifier,
				      to_userptr_vma(vma)->userptr.notifier_seq));
			WARN_ON_ONCE(!dma_resv_test_signaled(xe_vm_resv(xe_vma_vm(vma)),
							     DMA_RESV_USAGE_BOOKKEEP));

		} else {
			xe_bo_assert_held(xe_vma_bo(vma));
		}
	}

	for_each_tile(tile, xe, id) {
		if (xe_pt_zap_ptes(tile, vma)) {
			xe_device_wmb(xe);
			xe_gt_tlb_invalidation_fence_init(tile->primary_gt,
<<<<<<< HEAD
							  &fence[id], true);

			/*
			 * FIXME: We potentially need to invalidate multiple
			 * GTs within the tile
			 */
			ret = xe_gt_tlb_invalidation_vma(tile->primary_gt,
							 &fence[id], vma);
			if (ret < 0) {
				xe_gt_tlb_invalidation_fence_fini(&fence[id]);
				goto wait;
			}

			tile_needs_invalidate |= BIT(id);
=======
							  &fence[fence_id],
							  true);

			ret = xe_gt_tlb_invalidation_vma(tile->primary_gt,
							 &fence[fence_id], vma);
			if (ret < 0) {
				xe_gt_tlb_invalidation_fence_fini(&fence[fence_id]);
				goto wait;
			}
			++fence_id;

			if (!tile->media_gt)
				continue;

			xe_gt_tlb_invalidation_fence_init(tile->media_gt,
							  &fence[fence_id],
							  true);

			ret = xe_gt_tlb_invalidation_vma(tile->media_gt,
							 &fence[fence_id], vma);
			if (ret < 0) {
				xe_gt_tlb_invalidation_fence_fini(&fence[fence_id]);
				goto wait;
			}
			++fence_id;
>>>>>>> 17b65575
		}
	}

wait:
<<<<<<< HEAD
	for_each_tile(tile, xe, id)
		if (tile_needs_invalidate & BIT(id))
			xe_gt_tlb_invalidation_fence_wait(&fence[id]);
=======
	for (id = 0; id < fence_id; ++id)
		xe_gt_tlb_invalidation_fence_wait(&fence[id]);
>>>>>>> 17b65575

	vma->tile_invalidated = vma->tile_mask;

	return ret;
}

struct xe_vm_snapshot {
	unsigned long num_snaps;
	struct {
		u64 ofs, bo_ofs;
		unsigned long len;
		struct xe_bo *bo;
		void *data;
		struct mm_struct *mm;
	} snap[];
};

struct xe_vm_snapshot *xe_vm_snapshot_capture(struct xe_vm *vm)
{
	unsigned long num_snaps = 0, i;
	struct xe_vm_snapshot *snap = NULL;
	struct drm_gpuva *gpuva;

	if (!vm)
		return NULL;

	mutex_lock(&vm->snap_mutex);
	drm_gpuvm_for_each_va(gpuva, &vm->gpuvm) {
		if (gpuva->flags & XE_VMA_DUMPABLE)
			num_snaps++;
	}

	if (num_snaps)
		snap = kvzalloc(offsetof(struct xe_vm_snapshot, snap[num_snaps]), GFP_NOWAIT);
	if (!snap) {
		snap = num_snaps ? ERR_PTR(-ENOMEM) : ERR_PTR(-ENODEV);
		goto out_unlock;
	}

	snap->num_snaps = num_snaps;
	i = 0;
	drm_gpuvm_for_each_va(gpuva, &vm->gpuvm) {
		struct xe_vma *vma = gpuva_to_vma(gpuva);
		struct xe_bo *bo = vma->gpuva.gem.obj ?
			gem_to_xe_bo(vma->gpuva.gem.obj) : NULL;

		if (!(gpuva->flags & XE_VMA_DUMPABLE))
			continue;

		snap->snap[i].ofs = xe_vma_start(vma);
		snap->snap[i].len = xe_vma_size(vma);
		if (bo) {
			snap->snap[i].bo = xe_bo_get(bo);
			snap->snap[i].bo_ofs = xe_vma_bo_offset(vma);
		} else if (xe_vma_is_userptr(vma)) {
			struct mm_struct *mm =
				to_userptr_vma(vma)->userptr.notifier.mm;

			if (mmget_not_zero(mm))
				snap->snap[i].mm = mm;
			else
				snap->snap[i].data = ERR_PTR(-EFAULT);

			snap->snap[i].bo_ofs = xe_vma_userptr(vma);
		} else {
			snap->snap[i].data = ERR_PTR(-ENOENT);
		}
		i++;
	}

out_unlock:
	mutex_unlock(&vm->snap_mutex);
	return snap;
}

void xe_vm_snapshot_capture_delayed(struct xe_vm_snapshot *snap)
{
	if (IS_ERR_OR_NULL(snap))
		return;

	for (int i = 0; i < snap->num_snaps; i++) {
		struct xe_bo *bo = snap->snap[i].bo;
		struct iosys_map src;
		int err;

		if (IS_ERR(snap->snap[i].data))
			continue;

		snap->snap[i].data = kvmalloc(snap->snap[i].len, GFP_USER);
		if (!snap->snap[i].data) {
			snap->snap[i].data = ERR_PTR(-ENOMEM);
			goto cleanup_bo;
		}

		if (bo) {
			xe_bo_lock(bo, false);
			err = ttm_bo_vmap(&bo->ttm, &src);
			if (!err) {
				xe_map_memcpy_from(xe_bo_device(bo),
						   snap->snap[i].data,
						   &src, snap->snap[i].bo_ofs,
						   snap->snap[i].len);
				ttm_bo_vunmap(&bo->ttm, &src);
			}
			xe_bo_unlock(bo);
		} else {
			void __user *userptr = (void __user *)(size_t)snap->snap[i].bo_ofs;

			kthread_use_mm(snap->snap[i].mm);
			if (!copy_from_user(snap->snap[i].data, userptr, snap->snap[i].len))
				err = 0;
			else
				err = -EFAULT;
			kthread_unuse_mm(snap->snap[i].mm);

			mmput(snap->snap[i].mm);
			snap->snap[i].mm = NULL;
		}

		if (err) {
			kvfree(snap->snap[i].data);
			snap->snap[i].data = ERR_PTR(err);
		}

cleanup_bo:
		xe_bo_put(bo);
		snap->snap[i].bo = NULL;
	}
}

void xe_vm_snapshot_print(struct xe_vm_snapshot *snap, struct drm_printer *p)
{
	unsigned long i, j;

	if (IS_ERR_OR_NULL(snap)) {
		drm_printf(p, "[0].error: %li\n", PTR_ERR(snap));
		return;
	}

	for (i = 0; i < snap->num_snaps; i++) {
		drm_printf(p, "[%llx].length: 0x%lx\n", snap->snap[i].ofs, snap->snap[i].len);

		if (IS_ERR(snap->snap[i].data)) {
			drm_printf(p, "[%llx].error: %li\n", snap->snap[i].ofs,
				   PTR_ERR(snap->snap[i].data));
			continue;
		}

		drm_printf(p, "[%llx].data: ", snap->snap[i].ofs);

		for (j = 0; j < snap->snap[i].len; j += sizeof(u32)) {
			u32 *val = snap->snap[i].data + j;
			char dumped[ASCII85_BUFSZ];

			drm_puts(p, ascii85_encode(*val, dumped));
		}

		drm_puts(p, "\n");
	}
}

void xe_vm_snapshot_free(struct xe_vm_snapshot *snap)
{
	unsigned long i;

	if (IS_ERR_OR_NULL(snap))
		return;

	for (i = 0; i < snap->num_snaps; i++) {
		if (!IS_ERR(snap->snap[i].data))
			kvfree(snap->snap[i].data);
		xe_bo_put(snap->snap[i].bo);
		if (snap->snap[i].mm)
			mmput(snap->snap[i].mm);
	}
	kvfree(snap);
}<|MERGE_RESOLUTION|>--- conflicted
+++ resolved
@@ -3341,16 +3341,10 @@
 {
 	struct xe_device *xe = xe_vma_vm(vma)->xe;
 	struct xe_tile *tile;
-<<<<<<< HEAD
-	struct xe_gt_tlb_invalidation_fence fence[XE_MAX_TILES_PER_DEVICE];
-	u32 tile_needs_invalidate = 0;
-	u8 id;
-=======
 	struct xe_gt_tlb_invalidation_fence
 		fence[XE_MAX_TILES_PER_DEVICE * XE_MAX_GT_PER_TILE];
 	u8 id;
 	u32 fence_id = 0;
->>>>>>> 17b65575
 	int ret = 0;
 
 	xe_assert(xe, !xe_vma_is_null(vma));
@@ -3378,22 +3372,6 @@
 		if (xe_pt_zap_ptes(tile, vma)) {
 			xe_device_wmb(xe);
 			xe_gt_tlb_invalidation_fence_init(tile->primary_gt,
-<<<<<<< HEAD
-							  &fence[id], true);
-
-			/*
-			 * FIXME: We potentially need to invalidate multiple
-			 * GTs within the tile
-			 */
-			ret = xe_gt_tlb_invalidation_vma(tile->primary_gt,
-							 &fence[id], vma);
-			if (ret < 0) {
-				xe_gt_tlb_invalidation_fence_fini(&fence[id]);
-				goto wait;
-			}
-
-			tile_needs_invalidate |= BIT(id);
-=======
 							  &fence[fence_id],
 							  true);
 
@@ -3419,19 +3397,12 @@
 				goto wait;
 			}
 			++fence_id;
->>>>>>> 17b65575
 		}
 	}
 
 wait:
-<<<<<<< HEAD
-	for_each_tile(tile, xe, id)
-		if (tile_needs_invalidate & BIT(id))
-			xe_gt_tlb_invalidation_fence_wait(&fence[id]);
-=======
 	for (id = 0; id < fence_id; ++id)
 		xe_gt_tlb_invalidation_fence_wait(&fence[id]);
->>>>>>> 17b65575
 
 	vma->tile_invalidated = vma->tile_mask;
 
