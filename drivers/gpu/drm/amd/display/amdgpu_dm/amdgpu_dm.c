--- conflicted
+++ resolved
@@ -624,11 +624,7 @@
 #endif /* CONFIG_DRM_AMD_SECURE_DISPLAY */
 
 /**
-<<<<<<< HEAD
- * dmub_aux_setconfig_reply_callback - Callback for AUX or SET_CONFIG command.
-=======
  * dmub_aux_setconfig_callback - Callback for AUX or SET_CONFIG command.
->>>>>>> 754e0b0e
  * @adev: amdgpu_device pointer
  * @notify: dmub notification structure
  *
@@ -636,12 +632,8 @@
  * Copies dmub notification to DM which is to be read by AUX command.
  * issuing thread and also signals the event to wake up the thread.
  */
-<<<<<<< HEAD
-void dmub_aux_setconfig_callback(struct amdgpu_device *adev, struct dmub_notification *notify)
-=======
 static void dmub_aux_setconfig_callback(struct amdgpu_device *adev,
 					struct dmub_notification *notify)
->>>>>>> 754e0b0e
 {
 	if (adev->dm.dmub_notify)
 		memcpy(adev->dm.dmub_notify, notify, sizeof(struct dmub_notification));
@@ -657,12 +649,8 @@
  * Dmub Hpd interrupt processing callback. Gets displayindex through the
  * ink index and calls helper to do the processing.
  */
-<<<<<<< HEAD
-void dmub_hpd_callback(struct amdgpu_device *adev, struct dmub_notification *notify)
-=======
 static void dmub_hpd_callback(struct amdgpu_device *adev,
 			      struct dmub_notification *notify)
->>>>>>> 754e0b0e
 {
 	struct amdgpu_dm_connector *aconnector;
 	struct amdgpu_dm_connector *hpd_aconnector = NULL;
@@ -670,11 +658,7 @@
 	struct drm_connector_list_iter iter;
 	struct dc_link *link;
 	uint8_t link_index = 0;
-<<<<<<< HEAD
-	struct drm_device *dev = adev->dm.ddev;
-=======
 	struct drm_device *dev;
->>>>>>> 754e0b0e
 
 	if (adev == NULL)
 		return;
@@ -691,10 +675,7 @@
 
 	link_index = notify->link_index;
 	link = adev->dm.dc->links[link_index];
-<<<<<<< HEAD
-=======
 	dev = adev->dm.ddev;
->>>>>>> 754e0b0e
 
 	drm_connector_list_iter_begin(dev, &iter);
 	drm_for_each_connector_iter(connector, &iter) {
@@ -727,15 +708,10 @@
  * to dmub interrupt handling thread
  * Return: true if successfully registered, false if there is existing registration
  */
-<<<<<<< HEAD
-bool register_dmub_notify_callback(struct amdgpu_device *adev, enum dmub_notification_type type,
-dmub_notify_interrupt_callback_t callback, bool dmub_int_thread_offload)
-=======
 static bool register_dmub_notify_callback(struct amdgpu_device *adev,
 					  enum dmub_notification_type type,
 					  dmub_notify_interrupt_callback_t callback,
 					  bool dmub_int_thread_offload)
->>>>>>> 754e0b0e
 {
 	if (callback != NULL && type < ARRAY_SIZE(adev->dm.dmub_thread_offload)) {
 		adev->dm.dmub_callback[type] = callback;
@@ -819,12 +795,7 @@
 					plink = adev->dm.dc->links[notify.link_index];
 					if (plink) {
 						plink->hpd_status =
-<<<<<<< HEAD
-							notify.hpd_status ==
-							DP_HPD_PLUG ? true : false;
-=======
 							notify.hpd_status == DP_HPD_PLUG;
->>>>>>> 754e0b0e
 					}
 				}
 				queue_work(adev->dm.delayed_hpd_wq, &dmub_hpd_wrk->handle_hpd_work);
@@ -6205,12 +6176,9 @@
 	struct drm_connector *drm_connector = &aconnector->base;
 	uint32_t link_bandwidth_kbps;
 	uint32_t max_dsc_target_bpp_limit_override = 0;
-<<<<<<< HEAD
-=======
 	struct dc *dc = sink->ctx->dc;
 	uint32_t max_supported_bw_in_kbps, timing_bw_in_kbps;
 	uint32_t dsc_max_supported_bw_in_kbps;
->>>>>>> 754e0b0e
 
 	link_bandwidth_kbps = dc_link_bandwidth_kbps(aconnector->dc_link,
 							dc_link_get_link_cap(aconnector->dc_link));
@@ -8403,20 +8371,8 @@
 		break;
 	case DRM_MODE_CONNECTOR_DisplayPort:
 		aconnector->base.polled = DRM_CONNECTOR_POLL_HPD;
-<<<<<<< HEAD
-		if (link->is_dig_mapping_flexible &&
-		    link->dc->res_pool->funcs->link_encs_assign) {
-			link->link_enc =
-				link_enc_cfg_get_link_enc_used_by_link(link->ctx->dc, link);
-			if (!link->link_enc)
-				link->link_enc =
-					link_enc_cfg_get_next_avail_link_enc(link->ctx->dc);
-		}
-
-=======
 		link->link_enc = dp_get_link_enc(link);
 		ASSERT(link->link_enc);
->>>>>>> 754e0b0e
 		if (link->link_enc)
 			aconnector->base.ycbcr_420_allowed =
 			link->link_enc->features.dp_ycbcr420_supported ? true : false;
@@ -10847,11 +10803,8 @@
 	struct drm_plane_state *new_cursor_state, *new_underlying_state;
 	int i;
 	int cursor_scale_w, cursor_scale_h, underlying_scale_w, underlying_scale_h;
-<<<<<<< HEAD
-=======
 	int cursor_src_w, cursor_src_h;
 	int underlying_src_w, underlying_src_h;
->>>>>>> 754e0b0e
 
 	/* On DCE and DCN there is no dedicated hardware cursor plane. We get a
 	 * cursor per pipe but it's going to inherit the scaling and
@@ -10876,17 +10829,10 @@
 		if (!new_underlying_state->fb)
 			continue;
 
-<<<<<<< HEAD
-		underlying_scale_w = new_underlying_state->crtc_w * 1000 /
-				     (new_underlying_state->src_w >> 16);
-		underlying_scale_h = new_underlying_state->crtc_h * 1000 /
-				     (new_underlying_state->src_h >> 16);
-=======
 		dm_get_oriented_plane_size(new_underlying_state,
 					   &underlying_src_w, &underlying_src_h);
 		underlying_scale_w = new_underlying_state->crtc_w * 1000 / underlying_src_w;
 		underlying_scale_h = new_underlying_state->crtc_h * 1000 / underlying_src_h;
->>>>>>> 754e0b0e
 
 		if (cursor_scale_w != underlying_scale_w ||
 		    cursor_scale_h != underlying_scale_h) {
@@ -11042,15 +10988,10 @@
 			continue;
 
 		ret = drm_atomic_add_affected_connectors(state, crtc);
-<<<<<<< HEAD
-		if (ret)
-			goto fail;
-=======
 		if (ret) {
 			DRM_DEBUG_DRIVER("drm_atomic_add_affected_connectors() failed\n");
 			goto fail;
 		}
->>>>>>> 754e0b0e
 
 		ret = drm_atomic_add_affected_planes(state, crtc);
 		if (ret) {
@@ -11723,15 +11664,10 @@
 	return value;
 }
 
-<<<<<<< HEAD
-int amdgpu_dm_set_dmub_async_sync_status(bool is_cmd_aux, struct dc_context *ctx,
-	uint8_t status_type, uint32_t *operation_result)
-=======
 static int amdgpu_dm_set_dmub_async_sync_status(bool is_cmd_aux,
 						struct dc_context *ctx,
 						uint8_t status_type,
 						uint32_t *operation_result)
->>>>>>> 754e0b0e
 {
 	struct amdgpu_device *adev = ctx->driver_context;
 	int return_status = -1;
@@ -11783,26 +11719,6 @@
 		return amdgpu_dm_set_dmub_async_sync_status(is_cmd_aux,
 				ctx, DMUB_ASYNC_TO_SYNC_ACCESS_TIMEOUT,
 				(uint32_t *)operation_result);
-<<<<<<< HEAD
-	}
-
-	if (is_cmd_aux) {
-		if (adev->dm.dmub_notify->result == AUX_RET_SUCCESS) {
-			struct aux_payload *payload = (struct aux_payload *)cmd_payload;
-
-			payload->reply[0] = adev->dm.dmub_notify->aux_reply.command;
-			if (!payload->write && adev->dm.dmub_notify->aux_reply.length &&
-			    payload->reply[0] == AUX_TRANSACTION_REPLY_AUX_ACK) {
-				memcpy(payload->data, adev->dm.dmub_notify->aux_reply.data,
-				       adev->dm.dmub_notify->aux_reply.length);
-			}
-		}
-	}
-
-	return amdgpu_dm_set_dmub_async_sync_status(is_cmd_aux,
-			ctx, DMUB_ASYNC_TO_SYNC_ACCESS_SUCCESS,
-			(uint32_t *)operation_result);
-=======
 	}
 
 	if (is_cmd_aux) {
@@ -11842,5 +11758,4 @@
 	}
 
 	return false;
->>>>>>> 754e0b0e
 }