--- conflicted
+++ resolved
@@ -1330,12 +1330,9 @@
 			case 2:
 				result = get_firmware_info_v3_2(bp, info);
 				break;
-<<<<<<< HEAD
-=======
 			case 3:
 				result = get_firmware_info_v3_2(bp, info);
 				break;
->>>>>>> 5e220483
 			default:
 				break;
 			}
