/*
 * Copyright © 2016 Intel Corporation
 *
 * Permission is hereby granted, free of charge, to any person obtaining a
 * copy of this software and associated documentation files (the "Software"),
 * to deal in the Software without restriction, including without limitation
 * the rights to use, copy, modify, merge, publish, distribute, sublicense,
 * and/or sell copies of the Software, and to permit persons to whom the
 * Software is furnished to do so, subject to the following conditions:
 *
 * The above copyright notice and this permission notice (including the next
 * paragraph) shall be included in all copies or substantial portions of the
 * Software.
 *
 * THE SOFTWARE IS PROVIDED "AS IS", WITHOUT WARRANTY OF ANY KIND, EXPRESS OR
 * IMPLIED, INCLUDING BUT NOT LIMITED TO THE WARRANTIES OF MERCHANTABILITY,
 * FITNESS FOR A PARTICULAR PURPOSE AND NONINFRINGEMENT.  IN NO EVENT SHALL
 * THE AUTHORS OR COPYRIGHT HOLDERS BE LIABLE FOR ANY CLAIM, DAMAGES OR OTHER
 * LIABILITY, WHETHER IN AN ACTION OF CONTRACT, TORT OR OTHERWISE, ARISING
 * FROM, OUT OF OR IN CONNECTION WITH THE SOFTWARE OR THE USE OR OTHER DEALINGS
 * IN THE SOFTWARE.
 *
 */

#include <drm/drm_color_mgmt.h>
#include <drm/drm_drv.h>
#include <drm/i915_pciids.h>

#include "gt/intel_gt_regs.h"
#include "gt/intel_sa_media.h"

#include "i915_driver.h"
#include "i915_drv.h"
#include "i915_pci.h"
#include "i915_reg.h"
#include "intel_pci_config.h"

#define PLATFORM(x) .platform = (x)
#define GEN(x) \
<<<<<<< HEAD
	.__runtime.graphics.ver = (x), \
	.media.ver = (x), \
	.display.ver = (x)
=======
	.__runtime.graphics.ip.ver = (x), \
	.__runtime.media.ip.ver = (x), \
	.__runtime.display.ip.ver = (x)
>>>>>>> 21f0b7da

#define I845_PIPE_OFFSETS \
	.display.pipe_offsets = { \
		[TRANSCODER_A] = PIPE_A_OFFSET,	\
	}, \
	.display.trans_offsets = { \
		[TRANSCODER_A] = TRANSCODER_A_OFFSET, \
	}

#define I9XX_PIPE_OFFSETS \
	.display.pipe_offsets = { \
		[TRANSCODER_A] = PIPE_A_OFFSET,	\
		[TRANSCODER_B] = PIPE_B_OFFSET, \
	}, \
	.display.trans_offsets = { \
		[TRANSCODER_A] = TRANSCODER_A_OFFSET, \
		[TRANSCODER_B] = TRANSCODER_B_OFFSET, \
	}

#define IVB_PIPE_OFFSETS \
	.display.pipe_offsets = { \
		[TRANSCODER_A] = PIPE_A_OFFSET,	\
		[TRANSCODER_B] = PIPE_B_OFFSET, \
		[TRANSCODER_C] = PIPE_C_OFFSET, \
	}, \
	.display.trans_offsets = { \
		[TRANSCODER_A] = TRANSCODER_A_OFFSET, \
		[TRANSCODER_B] = TRANSCODER_B_OFFSET, \
		[TRANSCODER_C] = TRANSCODER_C_OFFSET, \
	}

#define HSW_PIPE_OFFSETS \
	.display.pipe_offsets = { \
		[TRANSCODER_A] = PIPE_A_OFFSET,	\
		[TRANSCODER_B] = PIPE_B_OFFSET, \
		[TRANSCODER_C] = PIPE_C_OFFSET, \
		[TRANSCODER_EDP] = PIPE_EDP_OFFSET, \
	}, \
	.display.trans_offsets = { \
		[TRANSCODER_A] = TRANSCODER_A_OFFSET, \
		[TRANSCODER_B] = TRANSCODER_B_OFFSET, \
		[TRANSCODER_C] = TRANSCODER_C_OFFSET, \
		[TRANSCODER_EDP] = TRANSCODER_EDP_OFFSET, \
	}

#define CHV_PIPE_OFFSETS \
	.display.pipe_offsets = { \
		[TRANSCODER_A] = PIPE_A_OFFSET, \
		[TRANSCODER_B] = PIPE_B_OFFSET, \
		[TRANSCODER_C] = CHV_PIPE_C_OFFSET, \
	}, \
	.display.trans_offsets = { \
		[TRANSCODER_A] = TRANSCODER_A_OFFSET, \
		[TRANSCODER_B] = TRANSCODER_B_OFFSET, \
		[TRANSCODER_C] = CHV_TRANSCODER_C_OFFSET, \
	}

#define I845_CURSOR_OFFSETS \
	.display.cursor_offsets = { \
		[PIPE_A] = CURSOR_A_OFFSET, \
	}

#define I9XX_CURSOR_OFFSETS \
	.display.cursor_offsets = { \
		[PIPE_A] = CURSOR_A_OFFSET, \
		[PIPE_B] = CURSOR_B_OFFSET, \
	}

#define CHV_CURSOR_OFFSETS \
	.display.cursor_offsets = { \
		[PIPE_A] = CURSOR_A_OFFSET, \
		[PIPE_B] = CURSOR_B_OFFSET, \
		[PIPE_C] = CHV_CURSOR_C_OFFSET, \
	}

#define IVB_CURSOR_OFFSETS \
	.display.cursor_offsets = { \
		[PIPE_A] = CURSOR_A_OFFSET, \
		[PIPE_B] = IVB_CURSOR_B_OFFSET, \
		[PIPE_C] = IVB_CURSOR_C_OFFSET, \
	}

#define TGL_CURSOR_OFFSETS \
	.display.cursor_offsets = { \
		[PIPE_A] = CURSOR_A_OFFSET, \
		[PIPE_B] = IVB_CURSOR_B_OFFSET, \
		[PIPE_C] = IVB_CURSOR_C_OFFSET, \
		[PIPE_D] = TGL_CURSOR_D_OFFSET, \
	}

#define I9XX_COLORS \
	.display.color = { .gamma_lut_size = 256 }
#define I965_COLORS \
	.display.color = { .gamma_lut_size = 129, \
		   .gamma_lut_tests = DRM_COLOR_LUT_NON_DECREASING, \
	}
#define ILK_COLORS \
	.display.color = { .gamma_lut_size = 1024 }
#define IVB_COLORS \
	.display.color = { .degamma_lut_size = 1024, .gamma_lut_size = 1024 }
#define CHV_COLORS \
	.display.color = { \
		.degamma_lut_size = 65, .gamma_lut_size = 257, \
		.degamma_lut_tests = DRM_COLOR_LUT_NON_DECREASING, \
		.gamma_lut_tests = DRM_COLOR_LUT_NON_DECREASING, \
	}
#define GLK_COLORS \
	.display.color = { \
		.degamma_lut_size = 33, .gamma_lut_size = 1024, \
		.degamma_lut_tests = DRM_COLOR_LUT_NON_DECREASING | \
				     DRM_COLOR_LUT_EQUAL_CHANNELS, \
	}
#define ICL_COLORS \
	.display.color = { \
		.degamma_lut_size = 33, .gamma_lut_size = 262145, \
		.degamma_lut_tests = DRM_COLOR_LUT_NON_DECREASING | \
				     DRM_COLOR_LUT_EQUAL_CHANNELS, \
		.gamma_lut_tests = DRM_COLOR_LUT_NON_DECREASING, \
	}

/* Keep in gen based order, and chronological order within a gen */

#define GEN_DEFAULT_PAGE_SIZES \
	.__runtime.page_sizes = I915_GTT_PAGE_SIZE_4K

#define GEN_DEFAULT_REGIONS \
	.__runtime.memory_regions = REGION_SMEM | REGION_STOLEN_SMEM

#define I830_FEATURES \
	GEN(2), \
	.is_mobile = 1, \
	.__runtime.pipe_mask = BIT(PIPE_A) | BIT(PIPE_B), \
	.__runtime.cpu_transcoder_mask = BIT(TRANSCODER_A) | BIT(TRANSCODER_B), \
	.display.has_overlay = 1, \
	.display.cursor_needs_physical = 1, \
	.display.overlay_needs_physical = 1, \
	.display.has_gmch = 1, \
	.gpu_reset_clobbers_display = true, \
	.has_3d_pipeline = 1, \
	.hws_needs_physical = 1, \
	.unfenced_needs_alignment = 1, \
	.__runtime.platform_engine_mask = BIT(RCS0), \
	.has_snoop = true, \
	.has_coherent_ggtt = false, \
	.dma_mask_size = 32, \
	I9XX_PIPE_OFFSETS, \
	I9XX_CURSOR_OFFSETS, \
	I9XX_COLORS, \
	GEN_DEFAULT_PAGE_SIZES, \
	GEN_DEFAULT_REGIONS

#define I845_FEATURES \
	GEN(2), \
	.__runtime.pipe_mask = BIT(PIPE_A), \
	.__runtime.cpu_transcoder_mask = BIT(TRANSCODER_A), \
	.display.has_overlay = 1, \
	.display.overlay_needs_physical = 1, \
	.display.has_gmch = 1, \
	.has_3d_pipeline = 1, \
	.gpu_reset_clobbers_display = true, \
	.hws_needs_physical = 1, \
	.unfenced_needs_alignment = 1, \
	.__runtime.platform_engine_mask = BIT(RCS0), \
	.has_snoop = true, \
	.has_coherent_ggtt = false, \
	.dma_mask_size = 32, \
	I845_PIPE_OFFSETS, \
	I845_CURSOR_OFFSETS, \
	I9XX_COLORS, \
	GEN_DEFAULT_PAGE_SIZES, \
	GEN_DEFAULT_REGIONS

static const struct intel_device_info i830_info = {
	I830_FEATURES,
	PLATFORM(INTEL_I830),
};

static const struct intel_device_info i845g_info = {
	I845_FEATURES,
	PLATFORM(INTEL_I845G),
};

static const struct intel_device_info i85x_info = {
	I830_FEATURES,
	PLATFORM(INTEL_I85X),
	.__runtime.fbc_mask = BIT(INTEL_FBC_A),
};

static const struct intel_device_info i865g_info = {
	I845_FEATURES,
	PLATFORM(INTEL_I865G),
	.__runtime.fbc_mask = BIT(INTEL_FBC_A),
};

#define GEN3_FEATURES \
	GEN(3), \
	.__runtime.pipe_mask = BIT(PIPE_A) | BIT(PIPE_B), \
	.__runtime.cpu_transcoder_mask = BIT(TRANSCODER_A) | BIT(TRANSCODER_B), \
	.display.has_gmch = 1, \
	.gpu_reset_clobbers_display = true, \
	.__runtime.platform_engine_mask = BIT(RCS0), \
	.has_3d_pipeline = 1, \
	.has_snoop = true, \
	.has_coherent_ggtt = true, \
	.dma_mask_size = 32, \
	I9XX_PIPE_OFFSETS, \
	I9XX_CURSOR_OFFSETS, \
	I9XX_COLORS, \
	GEN_DEFAULT_PAGE_SIZES, \
	GEN_DEFAULT_REGIONS

static const struct intel_device_info i915g_info = {
	GEN3_FEATURES,
	PLATFORM(INTEL_I915G),
	.has_coherent_ggtt = false,
	.display.cursor_needs_physical = 1,
	.display.has_overlay = 1,
	.display.overlay_needs_physical = 1,
	.hws_needs_physical = 1,
	.unfenced_needs_alignment = 1,
};

static const struct intel_device_info i915gm_info = {
	GEN3_FEATURES,
	PLATFORM(INTEL_I915GM),
	.is_mobile = 1,
	.display.cursor_needs_physical = 1,
	.display.has_overlay = 1,
	.display.overlay_needs_physical = 1,
	.display.supports_tv = 1,
	.__runtime.fbc_mask = BIT(INTEL_FBC_A),
	.hws_needs_physical = 1,
	.unfenced_needs_alignment = 1,
};

static const struct intel_device_info i945g_info = {
	GEN3_FEATURES,
	PLATFORM(INTEL_I945G),
	.display.has_hotplug = 1,
	.display.cursor_needs_physical = 1,
	.display.has_overlay = 1,
	.display.overlay_needs_physical = 1,
	.hws_needs_physical = 1,
	.unfenced_needs_alignment = 1,
};

static const struct intel_device_info i945gm_info = {
	GEN3_FEATURES,
	PLATFORM(INTEL_I945GM),
	.is_mobile = 1,
	.display.has_hotplug = 1,
	.display.cursor_needs_physical = 1,
	.display.has_overlay = 1,
	.display.overlay_needs_physical = 1,
	.display.supports_tv = 1,
	.__runtime.fbc_mask = BIT(INTEL_FBC_A),
	.hws_needs_physical = 1,
	.unfenced_needs_alignment = 1,
};

static const struct intel_device_info g33_info = {
	GEN3_FEATURES,
	PLATFORM(INTEL_G33),
	.display.has_hotplug = 1,
	.display.has_overlay = 1,
	.dma_mask_size = 36,
};

static const struct intel_device_info pnv_g_info = {
	GEN3_FEATURES,
	PLATFORM(INTEL_PINEVIEW),
	.display.has_hotplug = 1,
	.display.has_overlay = 1,
	.dma_mask_size = 36,
};

static const struct intel_device_info pnv_m_info = {
	GEN3_FEATURES,
	PLATFORM(INTEL_PINEVIEW),
	.is_mobile = 1,
	.display.has_hotplug = 1,
	.display.has_overlay = 1,
	.dma_mask_size = 36,
};

#define GEN4_FEATURES \
	GEN(4), \
	.__runtime.pipe_mask = BIT(PIPE_A) | BIT(PIPE_B), \
	.__runtime.cpu_transcoder_mask = BIT(TRANSCODER_A) | BIT(TRANSCODER_B), \
	.display.has_hotplug = 1, \
	.display.has_gmch = 1, \
	.gpu_reset_clobbers_display = true, \
	.__runtime.platform_engine_mask = BIT(RCS0), \
	.has_3d_pipeline = 1, \
	.has_snoop = true, \
	.has_coherent_ggtt = true, \
	.dma_mask_size = 36, \
	I9XX_PIPE_OFFSETS, \
	I9XX_CURSOR_OFFSETS, \
	I965_COLORS, \
	GEN_DEFAULT_PAGE_SIZES, \
	GEN_DEFAULT_REGIONS

static const struct intel_device_info i965g_info = {
	GEN4_FEATURES,
	PLATFORM(INTEL_I965G),
	.display.has_overlay = 1,
	.hws_needs_physical = 1,
	.has_snoop = false,
};

static const struct intel_device_info i965gm_info = {
	GEN4_FEATURES,
	PLATFORM(INTEL_I965GM),
	.is_mobile = 1,
	.__runtime.fbc_mask = BIT(INTEL_FBC_A),
	.display.has_overlay = 1,
	.display.supports_tv = 1,
	.hws_needs_physical = 1,
	.has_snoop = false,
};

static const struct intel_device_info g45_info = {
	GEN4_FEATURES,
	PLATFORM(INTEL_G45),
	.__runtime.platform_engine_mask = BIT(RCS0) | BIT(VCS0),
	.gpu_reset_clobbers_display = false,
};

static const struct intel_device_info gm45_info = {
	GEN4_FEATURES,
	PLATFORM(INTEL_GM45),
	.is_mobile = 1,
	.__runtime.fbc_mask = BIT(INTEL_FBC_A),
	.display.supports_tv = 1,
	.__runtime.platform_engine_mask = BIT(RCS0) | BIT(VCS0),
	.gpu_reset_clobbers_display = false,
};

#define GEN5_FEATURES \
	GEN(5), \
	.__runtime.pipe_mask = BIT(PIPE_A) | BIT(PIPE_B), \
	.__runtime.cpu_transcoder_mask = BIT(TRANSCODER_A) | BIT(TRANSCODER_B), \
	.display.has_hotplug = 1, \
	.__runtime.platform_engine_mask = BIT(RCS0) | BIT(VCS0), \
	.has_3d_pipeline = 1, \
	.has_snoop = true, \
	.has_coherent_ggtt = true, \
	/* ilk does support rc6, but we do not implement [power] contexts */ \
	.has_rc6 = 0, \
	.dma_mask_size = 36, \
	I9XX_PIPE_OFFSETS, \
	I9XX_CURSOR_OFFSETS, \
	ILK_COLORS, \
	GEN_DEFAULT_PAGE_SIZES, \
	GEN_DEFAULT_REGIONS

static const struct intel_device_info ilk_d_info = {
	GEN5_FEATURES,
	PLATFORM(INTEL_IRONLAKE),
};

static const struct intel_device_info ilk_m_info = {
	GEN5_FEATURES,
	PLATFORM(INTEL_IRONLAKE),
	.is_mobile = 1,
	.has_rps = true,
	.__runtime.fbc_mask = BIT(INTEL_FBC_A),
};

#define GEN6_FEATURES \
	GEN(6), \
	.__runtime.pipe_mask = BIT(PIPE_A) | BIT(PIPE_B), \
	.__runtime.cpu_transcoder_mask = BIT(TRANSCODER_A) | BIT(TRANSCODER_B), \
	.display.has_hotplug = 1, \
	.__runtime.fbc_mask = BIT(INTEL_FBC_A), \
	.__runtime.platform_engine_mask = BIT(RCS0) | BIT(VCS0) | BIT(BCS0), \
	.has_3d_pipeline = 1, \
	.has_coherent_ggtt = true, \
	.has_llc = 1, \
	.has_rc6 = 1, \
	.has_rc6p = 1, \
	.has_rps = true, \
	.dma_mask_size = 40, \
	.__runtime.ppgtt_type = INTEL_PPGTT_ALIASING, \
	.__runtime.ppgtt_size = 31, \
	I9XX_PIPE_OFFSETS, \
	I9XX_CURSOR_OFFSETS, \
	ILK_COLORS, \
	GEN_DEFAULT_PAGE_SIZES, \
	GEN_DEFAULT_REGIONS

#define SNB_D_PLATFORM \
	GEN6_FEATURES, \
	PLATFORM(INTEL_SANDYBRIDGE)

static const struct intel_device_info snb_d_gt1_info = {
	SNB_D_PLATFORM,
	.gt = 1,
};

static const struct intel_device_info snb_d_gt2_info = {
	SNB_D_PLATFORM,
	.gt = 2,
};

#define SNB_M_PLATFORM \
	GEN6_FEATURES, \
	PLATFORM(INTEL_SANDYBRIDGE), \
	.is_mobile = 1


static const struct intel_device_info snb_m_gt1_info = {
	SNB_M_PLATFORM,
	.gt = 1,
};

static const struct intel_device_info snb_m_gt2_info = {
	SNB_M_PLATFORM,
	.gt = 2,
};

#define GEN7_FEATURES  \
	GEN(7), \
	.__runtime.pipe_mask = BIT(PIPE_A) | BIT(PIPE_B) | BIT(PIPE_C), \
	.__runtime.cpu_transcoder_mask = BIT(TRANSCODER_A) | BIT(TRANSCODER_B) | BIT(TRANSCODER_C), \
	.display.has_hotplug = 1, \
	.__runtime.fbc_mask = BIT(INTEL_FBC_A), \
	.__runtime.platform_engine_mask = BIT(RCS0) | BIT(VCS0) | BIT(BCS0), \
	.has_3d_pipeline = 1, \
	.has_coherent_ggtt = true, \
	.has_llc = 1, \
	.has_rc6 = 1, \
	.has_rc6p = 1, \
	.has_reset_engine = true, \
	.has_rps = true, \
	.dma_mask_size = 40, \
	.__runtime.ppgtt_type = INTEL_PPGTT_ALIASING, \
	.__runtime.ppgtt_size = 31, \
	IVB_PIPE_OFFSETS, \
	IVB_CURSOR_OFFSETS, \
	IVB_COLORS, \
	GEN_DEFAULT_PAGE_SIZES, \
	GEN_DEFAULT_REGIONS

#define IVB_D_PLATFORM \
	GEN7_FEATURES, \
	PLATFORM(INTEL_IVYBRIDGE), \
	.has_l3_dpf = 1

static const struct intel_device_info ivb_d_gt1_info = {
	IVB_D_PLATFORM,
	.gt = 1,
};

static const struct intel_device_info ivb_d_gt2_info = {
	IVB_D_PLATFORM,
	.gt = 2,
};

#define IVB_M_PLATFORM \
	GEN7_FEATURES, \
	PLATFORM(INTEL_IVYBRIDGE), \
	.is_mobile = 1, \
	.has_l3_dpf = 1

static const struct intel_device_info ivb_m_gt1_info = {
	IVB_M_PLATFORM,
	.gt = 1,
};

static const struct intel_device_info ivb_m_gt2_info = {
	IVB_M_PLATFORM,
	.gt = 2,
};

static const struct intel_device_info ivb_q_info = {
	GEN7_FEATURES,
	PLATFORM(INTEL_IVYBRIDGE),
	.gt = 2,
	.__runtime.pipe_mask = 0, /* legal, last one wins */
	.__runtime.cpu_transcoder_mask = 0,
	.has_l3_dpf = 1,
};

static const struct intel_device_info vlv_info = {
	PLATFORM(INTEL_VALLEYVIEW),
	GEN(7),
	.is_lp = 1,
	.__runtime.pipe_mask = BIT(PIPE_A) | BIT(PIPE_B),
	.__runtime.cpu_transcoder_mask = BIT(TRANSCODER_A) | BIT(TRANSCODER_B),
	.has_runtime_pm = 1,
	.has_rc6 = 1,
	.has_reset_engine = true,
	.has_rps = true,
	.display.has_gmch = 1,
	.display.has_hotplug = 1,
	.dma_mask_size = 40,
	.__runtime.ppgtt_type = INTEL_PPGTT_ALIASING,
	.__runtime.ppgtt_size = 31,
	.has_snoop = true,
	.has_coherent_ggtt = false,
	.__runtime.platform_engine_mask = BIT(RCS0) | BIT(VCS0) | BIT(BCS0),
	.display.mmio_offset = VLV_DISPLAY_BASE,
	I9XX_PIPE_OFFSETS,
	I9XX_CURSOR_OFFSETS,
	I965_COLORS,
	GEN_DEFAULT_PAGE_SIZES,
	GEN_DEFAULT_REGIONS,
};

#define G75_FEATURES  \
	GEN7_FEATURES, \
	.__runtime.platform_engine_mask = BIT(RCS0) | BIT(VCS0) | BIT(BCS0) | BIT(VECS0), \
	.__runtime.cpu_transcoder_mask = BIT(TRANSCODER_A) | BIT(TRANSCODER_B) | \
		BIT(TRANSCODER_C) | BIT(TRANSCODER_EDP), \
	.display.has_ddi = 1, \
	.display.has_fpga_dbg = 1, \
	.display.has_dp_mst = 1, \
	.has_rc6p = 0 /* RC6p removed-by HSW */, \
	HSW_PIPE_OFFSETS, \
	.has_runtime_pm = 1

#define HSW_PLATFORM \
	G75_FEATURES, \
	PLATFORM(INTEL_HASWELL), \
	.has_l3_dpf = 1

static const struct intel_device_info hsw_gt1_info = {
	HSW_PLATFORM,
	.gt = 1,
};

static const struct intel_device_info hsw_gt2_info = {
	HSW_PLATFORM,
	.gt = 2,
};

static const struct intel_device_info hsw_gt3_info = {
	HSW_PLATFORM,
	.gt = 3,
};

#define GEN8_FEATURES \
	G75_FEATURES, \
	GEN(8), \
	.has_logical_ring_contexts = 1, \
	.dma_mask_size = 39, \
	.__runtime.ppgtt_type = INTEL_PPGTT_FULL, \
	.__runtime.ppgtt_size = 48, \
	.has_64bit_reloc = 1

#define BDW_PLATFORM \
	GEN8_FEATURES, \
	PLATFORM(INTEL_BROADWELL)

static const struct intel_device_info bdw_gt1_info = {
	BDW_PLATFORM,
	.gt = 1,
};

static const struct intel_device_info bdw_gt2_info = {
	BDW_PLATFORM,
	.gt = 2,
};

static const struct intel_device_info bdw_rsvd_info = {
	BDW_PLATFORM,
	.gt = 3,
	/* According to the device ID those devices are GT3, they were
	 * previously treated as not GT3, keep it like that.
	 */
};

static const struct intel_device_info bdw_gt3_info = {
	BDW_PLATFORM,
	.gt = 3,
	.__runtime.platform_engine_mask =
		BIT(RCS0) | BIT(VCS0) | BIT(BCS0) | BIT(VECS0) | BIT(VCS1),
};

static const struct intel_device_info chv_info = {
	PLATFORM(INTEL_CHERRYVIEW),
	GEN(8),
	.__runtime.pipe_mask = BIT(PIPE_A) | BIT(PIPE_B) | BIT(PIPE_C),
	.__runtime.cpu_transcoder_mask = BIT(TRANSCODER_A) | BIT(TRANSCODER_B) | BIT(TRANSCODER_C),
	.display.has_hotplug = 1,
	.is_lp = 1,
	.__runtime.platform_engine_mask = BIT(RCS0) | BIT(VCS0) | BIT(BCS0) | BIT(VECS0),
	.has_64bit_reloc = 1,
	.has_runtime_pm = 1,
	.has_rc6 = 1,
	.has_rps = true,
	.has_logical_ring_contexts = 1,
	.display.has_gmch = 1,
	.dma_mask_size = 39,
	.__runtime.ppgtt_type = INTEL_PPGTT_FULL,
	.__runtime.ppgtt_size = 32,
	.has_reset_engine = 1,
	.has_snoop = true,
	.has_coherent_ggtt = false,
	.display.mmio_offset = VLV_DISPLAY_BASE,
	CHV_PIPE_OFFSETS,
	CHV_CURSOR_OFFSETS,
	CHV_COLORS,
	GEN_DEFAULT_PAGE_SIZES,
	GEN_DEFAULT_REGIONS,
};

#define GEN9_DEFAULT_PAGE_SIZES \
	.__runtime.page_sizes = I915_GTT_PAGE_SIZE_4K | \
		I915_GTT_PAGE_SIZE_64K

#define GEN9_FEATURES \
	GEN8_FEATURES, \
	GEN(9), \
	GEN9_DEFAULT_PAGE_SIZES, \
	.__runtime.has_dmc = 1, \
	.has_gt_uc = 1, \
	.__runtime.has_hdcp = 1, \
	.display.has_ipc = 1, \
	.display.has_psr = 1, \
	.display.has_psr_hw_tracking = 1, \
	.display.dbuf.size = 896 - 4, /* 4 blocks for bypass path allocation */ \
	.display.dbuf.slice_mask = BIT(DBUF_S1)

#define SKL_PLATFORM \
	GEN9_FEATURES, \
	PLATFORM(INTEL_SKYLAKE)

static const struct intel_device_info skl_gt1_info = {
	SKL_PLATFORM,
	.gt = 1,
};

static const struct intel_device_info skl_gt2_info = {
	SKL_PLATFORM,
	.gt = 2,
};

#define SKL_GT3_PLUS_PLATFORM \
	SKL_PLATFORM, \
	.__runtime.platform_engine_mask = \
		BIT(RCS0) | BIT(VCS0) | BIT(BCS0) | BIT(VECS0) | BIT(VCS1)


static const struct intel_device_info skl_gt3_info = {
	SKL_GT3_PLUS_PLATFORM,
	.gt = 3,
};

static const struct intel_device_info skl_gt4_info = {
	SKL_GT3_PLUS_PLATFORM,
	.gt = 4,
};

#define GEN9_LP_FEATURES \
	GEN(9), \
	.is_lp = 1, \
	.display.dbuf.slice_mask = BIT(DBUF_S1), \
	.display.has_hotplug = 1, \
	.__runtime.platform_engine_mask = BIT(RCS0) | BIT(VCS0) | BIT(BCS0) | BIT(VECS0), \
	.__runtime.pipe_mask = BIT(PIPE_A) | BIT(PIPE_B) | BIT(PIPE_C), \
	.__runtime.cpu_transcoder_mask = BIT(TRANSCODER_A) | BIT(TRANSCODER_B) | \
		BIT(TRANSCODER_C) | BIT(TRANSCODER_EDP) | \
		BIT(TRANSCODER_DSI_A) | BIT(TRANSCODER_DSI_C), \
	.has_3d_pipeline = 1, \
	.has_64bit_reloc = 1, \
	.display.has_ddi = 1, \
	.display.has_fpga_dbg = 1, \
	.__runtime.fbc_mask = BIT(INTEL_FBC_A), \
	.__runtime.has_hdcp = 1, \
	.display.has_psr = 1, \
	.display.has_psr_hw_tracking = 1, \
	.has_runtime_pm = 1, \
	.__runtime.has_dmc = 1, \
	.has_rc6 = 1, \
	.has_rps = true, \
	.display.has_dp_mst = 1, \
	.has_logical_ring_contexts = 1, \
	.has_gt_uc = 1, \
	.dma_mask_size = 39, \
	.__runtime.ppgtt_type = INTEL_PPGTT_FULL, \
	.__runtime.ppgtt_size = 48, \
	.has_reset_engine = 1, \
	.has_snoop = true, \
	.has_coherent_ggtt = false, \
	.display.has_ipc = 1, \
	HSW_PIPE_OFFSETS, \
	IVB_CURSOR_OFFSETS, \
	IVB_COLORS, \
	GEN9_DEFAULT_PAGE_SIZES, \
	GEN_DEFAULT_REGIONS

static const struct intel_device_info bxt_info = {
	GEN9_LP_FEATURES,
	PLATFORM(INTEL_BROXTON),
	.display.dbuf.size = 512 - 4, /* 4 blocks for bypass path allocation */
};

static const struct intel_device_info glk_info = {
	GEN9_LP_FEATURES,
	PLATFORM(INTEL_GEMINILAKE),
	.__runtime.display.ip.ver = 10,
	.display.dbuf.size = 1024 - 4, /* 4 blocks for bypass path allocation */
	GLK_COLORS,
};

#define KBL_PLATFORM \
	GEN9_FEATURES, \
	PLATFORM(INTEL_KABYLAKE)

static const struct intel_device_info kbl_gt1_info = {
	KBL_PLATFORM,
	.gt = 1,
};

static const struct intel_device_info kbl_gt2_info = {
	KBL_PLATFORM,
	.gt = 2,
};

static const struct intel_device_info kbl_gt3_info = {
	KBL_PLATFORM,
	.gt = 3,
	.__runtime.platform_engine_mask =
		BIT(RCS0) | BIT(VCS0) | BIT(BCS0) | BIT(VECS0) | BIT(VCS1),
};

#define CFL_PLATFORM \
	GEN9_FEATURES, \
	PLATFORM(INTEL_COFFEELAKE)

static const struct intel_device_info cfl_gt1_info = {
	CFL_PLATFORM,
	.gt = 1,
};

static const struct intel_device_info cfl_gt2_info = {
	CFL_PLATFORM,
	.gt = 2,
};

static const struct intel_device_info cfl_gt3_info = {
	CFL_PLATFORM,
	.gt = 3,
	.__runtime.platform_engine_mask =
		BIT(RCS0) | BIT(VCS0) | BIT(BCS0) | BIT(VECS0) | BIT(VCS1),
};

#define CML_PLATFORM \
	GEN9_FEATURES, \
	PLATFORM(INTEL_COMETLAKE)

static const struct intel_device_info cml_gt1_info = {
	CML_PLATFORM,
	.gt = 1,
};

static const struct intel_device_info cml_gt2_info = {
	CML_PLATFORM,
	.gt = 2,
};

#define GEN11_DEFAULT_PAGE_SIZES \
	.__runtime.page_sizes = I915_GTT_PAGE_SIZE_4K | \
		I915_GTT_PAGE_SIZE_64K |		\
		I915_GTT_PAGE_SIZE_2M

#define GEN11_FEATURES \
	GEN9_FEATURES, \
	GEN11_DEFAULT_PAGE_SIZES, \
	.display.abox_mask = BIT(0), \
	.__runtime.cpu_transcoder_mask = BIT(TRANSCODER_A) | BIT(TRANSCODER_B) | \
		BIT(TRANSCODER_C) | BIT(TRANSCODER_EDP) | \
		BIT(TRANSCODER_DSI_0) | BIT(TRANSCODER_DSI_1), \
	.display.pipe_offsets = { \
		[TRANSCODER_A] = PIPE_A_OFFSET, \
		[TRANSCODER_B] = PIPE_B_OFFSET, \
		[TRANSCODER_C] = PIPE_C_OFFSET, \
		[TRANSCODER_EDP] = PIPE_EDP_OFFSET, \
		[TRANSCODER_DSI_0] = PIPE_DSI0_OFFSET, \
		[TRANSCODER_DSI_1] = PIPE_DSI1_OFFSET, \
	}, \
	.display.trans_offsets = { \
		[TRANSCODER_A] = TRANSCODER_A_OFFSET, \
		[TRANSCODER_B] = TRANSCODER_B_OFFSET, \
		[TRANSCODER_C] = TRANSCODER_C_OFFSET, \
		[TRANSCODER_EDP] = TRANSCODER_EDP_OFFSET, \
		[TRANSCODER_DSI_0] = TRANSCODER_DSI0_OFFSET, \
		[TRANSCODER_DSI_1] = TRANSCODER_DSI1_OFFSET, \
	}, \
	GEN(11), \
	ICL_COLORS, \
	.display.dbuf.size = 2048, \
	.display.dbuf.slice_mask = BIT(DBUF_S1) | BIT(DBUF_S2), \
	.__runtime.has_dsc = 1, \
	.has_coherent_ggtt = false, \
	.has_logical_ring_elsq = 1

static const struct intel_device_info icl_info = {
	GEN11_FEATURES,
	PLATFORM(INTEL_ICELAKE),
	.__runtime.platform_engine_mask =
		BIT(RCS0) | BIT(BCS0) | BIT(VECS0) | BIT(VCS0) | BIT(VCS2),
};

static const struct intel_device_info ehl_info = {
	GEN11_FEATURES,
	PLATFORM(INTEL_ELKHARTLAKE),
	.__runtime.platform_engine_mask = BIT(RCS0) | BIT(BCS0) | BIT(VCS0) | BIT(VECS0),
	.__runtime.ppgtt_size = 36,
};

static const struct intel_device_info jsl_info = {
	GEN11_FEATURES,
	PLATFORM(INTEL_JASPERLAKE),
	.__runtime.platform_engine_mask = BIT(RCS0) | BIT(BCS0) | BIT(VCS0) | BIT(VECS0),
	.__runtime.ppgtt_size = 36,
};

#define GEN12_FEATURES \
	GEN11_FEATURES, \
	GEN(12), \
	.display.abox_mask = GENMASK(2, 1), \
	.__runtime.pipe_mask = BIT(PIPE_A) | BIT(PIPE_B) | BIT(PIPE_C) | BIT(PIPE_D), \
	.__runtime.cpu_transcoder_mask = BIT(TRANSCODER_A) | BIT(TRANSCODER_B) | \
		BIT(TRANSCODER_C) | BIT(TRANSCODER_D) | \
		BIT(TRANSCODER_DSI_0) | BIT(TRANSCODER_DSI_1), \
	.display.pipe_offsets = { \
		[TRANSCODER_A] = PIPE_A_OFFSET, \
		[TRANSCODER_B] = PIPE_B_OFFSET, \
		[TRANSCODER_C] = PIPE_C_OFFSET, \
		[TRANSCODER_D] = PIPE_D_OFFSET, \
		[TRANSCODER_DSI_0] = PIPE_DSI0_OFFSET, \
		[TRANSCODER_DSI_1] = PIPE_DSI1_OFFSET, \
	}, \
	.display.trans_offsets = { \
		[TRANSCODER_A] = TRANSCODER_A_OFFSET, \
		[TRANSCODER_B] = TRANSCODER_B_OFFSET, \
		[TRANSCODER_C] = TRANSCODER_C_OFFSET, \
		[TRANSCODER_D] = TRANSCODER_D_OFFSET, \
		[TRANSCODER_DSI_0] = TRANSCODER_DSI0_OFFSET, \
		[TRANSCODER_DSI_1] = TRANSCODER_DSI1_OFFSET, \
	}, \
	TGL_CURSOR_OFFSETS, \
	.has_global_mocs = 1, \
	.has_pxp = 1, \
	.display.has_dsb = 0 /* FIXME: LUT load is broken with DSB */

static const struct intel_device_info tgl_info = {
	GEN12_FEATURES,
	PLATFORM(INTEL_TIGERLAKE),
	.display.has_modular_fia = 1,
	.__runtime.platform_engine_mask =
		BIT(RCS0) | BIT(BCS0) | BIT(VECS0) | BIT(VCS0) | BIT(VCS2),
};

static const struct intel_device_info rkl_info = {
	GEN12_FEATURES,
	PLATFORM(INTEL_ROCKETLAKE),
	.display.abox_mask = BIT(0),
	.__runtime.pipe_mask = BIT(PIPE_A) | BIT(PIPE_B) | BIT(PIPE_C),
	.__runtime.cpu_transcoder_mask = BIT(TRANSCODER_A) | BIT(TRANSCODER_B) |
		BIT(TRANSCODER_C),
	.display.has_hti = 1,
	.display.has_psr_hw_tracking = 0,
	.__runtime.platform_engine_mask =
		BIT(RCS0) | BIT(BCS0) | BIT(VECS0) | BIT(VCS0),
};

#define DGFX_FEATURES \
	.__runtime.memory_regions = REGION_SMEM | REGION_LMEM | REGION_STOLEN_LMEM, \
	.has_llc = 0, \
	.has_pxp = 0, \
	.has_snoop = 1, \
	.is_dgfx = 1, \
	.has_heci_gscfi = 1

static const struct intel_device_info dg1_info = {
	GEN12_FEATURES,
	DGFX_FEATURES,
<<<<<<< HEAD
	.__runtime.graphics.rel = 10,
=======
	.__runtime.graphics.ip.rel = 10,
>>>>>>> 21f0b7da
	PLATFORM(INTEL_DG1),
	.__runtime.pipe_mask = BIT(PIPE_A) | BIT(PIPE_B) | BIT(PIPE_C) | BIT(PIPE_D),
	.require_force_probe = 1,
	.__runtime.platform_engine_mask =
		BIT(RCS0) | BIT(BCS0) | BIT(VECS0) |
		BIT(VCS0) | BIT(VCS2),
	/* Wa_16011227922 */
	.__runtime.ppgtt_size = 47,
};

static const struct intel_device_info adl_s_info = {
	GEN12_FEATURES,
	PLATFORM(INTEL_ALDERLAKE_S),
	.__runtime.pipe_mask = BIT(PIPE_A) | BIT(PIPE_B) | BIT(PIPE_C) | BIT(PIPE_D),
	.display.has_hti = 1,
	.display.has_psr_hw_tracking = 0,
	.__runtime.platform_engine_mask =
		BIT(RCS0) | BIT(BCS0) | BIT(VECS0) | BIT(VCS0) | BIT(VCS2),
	.dma_mask_size = 39,
};

#define XE_LPD_FEATURES \
	.display.abox_mask = GENMASK(1, 0),					\
	.display.color = {							\
		.degamma_lut_size = 128, .gamma_lut_size = 1024,		\
		.degamma_lut_tests = DRM_COLOR_LUT_NON_DECREASING |		\
				     DRM_COLOR_LUT_EQUAL_CHANNELS,		\
	},									\
	.display.dbuf.size = 4096,						\
	.display.dbuf.slice_mask = BIT(DBUF_S1) | BIT(DBUF_S2) | BIT(DBUF_S3) |	\
		BIT(DBUF_S4),							\
	.display.has_ddi = 1,							\
	.__runtime.has_dmc = 1,							\
	.display.has_dp_mst = 1,						\
	.display.has_dsb = 1,							\
	.__runtime.has_dsc = 1,							\
	.__runtime.fbc_mask = BIT(INTEL_FBC_A),					\
	.display.has_fpga_dbg = 1,						\
	.__runtime.has_hdcp = 1,						\
	.display.has_hotplug = 1,						\
	.display.has_ipc = 1,							\
	.display.has_psr = 1,							\
<<<<<<< HEAD
	.display.ver = 13,							\
=======
	.__runtime.display.ip.ver = 13,							\
>>>>>>> 21f0b7da
	.__runtime.pipe_mask = BIT(PIPE_A) | BIT(PIPE_B) | BIT(PIPE_C) | BIT(PIPE_D),	\
	.display.pipe_offsets = {						\
		[TRANSCODER_A] = PIPE_A_OFFSET,					\
		[TRANSCODER_B] = PIPE_B_OFFSET,					\
		[TRANSCODER_C] = PIPE_C_OFFSET,					\
		[TRANSCODER_D] = PIPE_D_OFFSET,					\
		[TRANSCODER_DSI_0] = PIPE_DSI0_OFFSET,				\
		[TRANSCODER_DSI_1] = PIPE_DSI1_OFFSET,				\
	},									\
	.display.trans_offsets = {						\
		[TRANSCODER_A] = TRANSCODER_A_OFFSET,				\
		[TRANSCODER_B] = TRANSCODER_B_OFFSET,				\
		[TRANSCODER_C] = TRANSCODER_C_OFFSET,				\
		[TRANSCODER_D] = TRANSCODER_D_OFFSET,				\
		[TRANSCODER_DSI_0] = TRANSCODER_DSI0_OFFSET,			\
		[TRANSCODER_DSI_1] = TRANSCODER_DSI1_OFFSET,			\
	},									\
	TGL_CURSOR_OFFSETS

static const struct intel_device_info adl_p_info = {
	GEN12_FEATURES,
	XE_LPD_FEATURES,
	PLATFORM(INTEL_ALDERLAKE_P),
	.__runtime.cpu_transcoder_mask = BIT(TRANSCODER_A) | BIT(TRANSCODER_B) |
			       BIT(TRANSCODER_C) | BIT(TRANSCODER_D) |
			       BIT(TRANSCODER_DSI_0) | BIT(TRANSCODER_DSI_1),
	.display.has_cdclk_crawl = 1,
	.display.has_modular_fia = 1,
	.display.has_psr_hw_tracking = 0,
	.__runtime.platform_engine_mask =
		BIT(RCS0) | BIT(BCS0) | BIT(VECS0) | BIT(VCS0) | BIT(VCS2),
	.__runtime.ppgtt_size = 48,
	.dma_mask_size = 39,
};

#undef GEN

#define XE_HP_PAGE_SIZES \
	.__runtime.page_sizes = I915_GTT_PAGE_SIZE_4K | \
		I915_GTT_PAGE_SIZE_64K |		\
		I915_GTT_PAGE_SIZE_2M

#define XE_HP_FEATURES \
<<<<<<< HEAD
	.__runtime.graphics.ver = 12, \
	.__runtime.graphics.rel = 50, \
=======
	.__runtime.graphics.ip.ver = 12, \
	.__runtime.graphics.ip.rel = 50, \
>>>>>>> 21f0b7da
	XE_HP_PAGE_SIZES, \
	.dma_mask_size = 46, \
	.has_3d_pipeline = 1, \
	.has_64bit_reloc = 1, \
	.has_flat_ccs = 1, \
	.has_global_mocs = 1, \
	.has_gt_uc = 1, \
	.has_llc = 1, \
	.has_logical_ring_contexts = 1, \
	.has_logical_ring_elsq = 1, \
	.has_mslice_steering = 1, \
	.has_rc6 = 1, \
	.has_reset_engine = 1, \
	.has_rps = 1, \
	.has_runtime_pm = 1, \
	.__runtime.ppgtt_size = 48, \
	.__runtime.ppgtt_type = INTEL_PPGTT_FULL

#define XE_HPM_FEATURES \
	.__runtime.media.ip.ver = 12, \
	.__runtime.media.ip.rel = 50

__maybe_unused
static const struct intel_device_info xehpsdv_info = {
	XE_HP_FEATURES,
	XE_HPM_FEATURES,
	DGFX_FEATURES,
	PLATFORM(INTEL_XEHPSDV),
	.display = { },
	.has_64k_pages = 1,
	.needs_compact_pt = 1,
	.has_media_ratio_mode = 1,
	.__runtime.platform_engine_mask =
		BIT(RCS0) | BIT(BCS0) |
		BIT(VECS0) | BIT(VECS1) | BIT(VECS2) | BIT(VECS3) |
		BIT(VCS0) | BIT(VCS1) | BIT(VCS2) | BIT(VCS3) |
		BIT(VCS4) | BIT(VCS5) | BIT(VCS6) | BIT(VCS7) |
		BIT(CCS0) | BIT(CCS1) | BIT(CCS2) | BIT(CCS3),
	.require_force_probe = 1,
};

#define DG2_FEATURES \
	XE_HP_FEATURES, \
	XE_HPM_FEATURES, \
	DGFX_FEATURES, \
<<<<<<< HEAD
	.__runtime.graphics.rel = 55, \
	.media.rel = 55, \
=======
	.__runtime.graphics.ip.rel = 55, \
	.__runtime.media.ip.rel = 55, \
>>>>>>> 21f0b7da
	PLATFORM(INTEL_DG2), \
	.has_4tile = 1, \
	.has_64k_pages = 1, \
	.has_guc_deprivilege = 1, \
	.has_heci_pxp = 1, \
	.needs_compact_pt = 1, \
	.has_media_ratio_mode = 1, \
	.__runtime.platform_engine_mask = \
		BIT(RCS0) | BIT(BCS0) | \
		BIT(VECS0) | BIT(VECS1) | \
		BIT(VCS0) | BIT(VCS2) | \
		BIT(CCS0) | BIT(CCS1) | BIT(CCS2) | BIT(CCS3)

static const struct intel_device_info dg2_info = {
	DG2_FEATURES,
	XE_LPD_FEATURES,
	.__runtime.cpu_transcoder_mask = BIT(TRANSCODER_A) | BIT(TRANSCODER_B) |
			       BIT(TRANSCODER_C) | BIT(TRANSCODER_D),
	.require_force_probe = 1,
};

static const struct intel_device_info ats_m_info = {
	DG2_FEATURES,
	.display = { 0 },
	.require_force_probe = 1,
	.tuning_thread_rr_after_dep = 1,
};

#define XE_HPC_FEATURES \
	XE_HP_FEATURES, \
	.dma_mask_size = 52, \
	.has_3d_pipeline = 0, \
	.has_guc_deprivilege = 1, \
	.has_l3_ccs_read = 1, \
	.has_mslice_steering = 0, \
	.has_one_eu_per_fuse_bit = 1

__maybe_unused
static const struct intel_device_info pvc_info = {
	XE_HPC_FEATURES,
	XE_HPM_FEATURES,
	DGFX_FEATURES,
<<<<<<< HEAD
	.__runtime.graphics.rel = 60,
	.media.rel = 60,
=======
	.__runtime.graphics.ip.rel = 60,
	.__runtime.media.ip.rel = 60,
>>>>>>> 21f0b7da
	PLATFORM(INTEL_PONTEVECCHIO),
	.display = { 0 },
	.has_flat_ccs = 0,
	.__runtime.platform_engine_mask =
		BIT(BCS0) |
		BIT(VCS0) |
		BIT(CCS0) | BIT(CCS1) | BIT(CCS2) | BIT(CCS3),
	.require_force_probe = 1,
};

#define XE_LPDP_FEATURES	\
	XE_LPD_FEATURES,	\
<<<<<<< HEAD
	.display.ver = 14,	\
	.display.has_cdclk_crawl = 1, \
	.__runtime.fbc_mask = BIT(INTEL_FBC_A) | BIT(INTEL_FBC_B)

static const struct intel_gt_definition xelpmp_extra_gt[] = {
	{
		.type = GT_MEDIA,
		.name = "Standalone Media GT",
		.gsi_offset = MTL_MEDIA_GSI_BASE,
		.engine_mask = BIT(VECS0) | BIT(VCS0) | BIT(VCS2),
	},
	{}
};
=======
	.__runtime.display.ip.ver = 14,	\
	.display.has_cdclk_crawl = 1, \
	.__runtime.fbc_mask = BIT(INTEL_FBC_A) | BIT(INTEL_FBC_B)
>>>>>>> 21f0b7da

__maybe_unused
static const struct intel_device_info mtl_info = {
	XE_HP_FEATURES,
	XE_LPDP_FEATURES,
	/*
	 * Real graphics IP version will be obtained from hardware GMD_ID
	 * register.  Value provided here is just for sanity checking.
	 */
<<<<<<< HEAD
	.__runtime.graphics.ver = 12,
	.__runtime.graphics.rel = 70,
	.media.ver = 13,
=======
	.__runtime.graphics.ip.ver = 12,
	.__runtime.graphics.ip.rel = 70,
	.__runtime.media.ip.ver = 13,
>>>>>>> 21f0b7da
	PLATFORM(INTEL_METEORLAKE),
	.display.has_modular_fia = 1,
	.extra_gt_list = xelpmp_extra_gt,
	.has_flat_ccs = 0,
	.has_snoop = 1,
	.__runtime.memory_regions = REGION_SMEM | REGION_STOLEN_LMEM,
	.__runtime.platform_engine_mask = BIT(RCS0) | BIT(BCS0) | BIT(CCS0),
	.require_force_probe = 1,
};

#undef PLATFORM

/*
 * Make sure any device matches here are from most specific to most
 * general.  For example, since the Quanta match is based on the subsystem
 * and subvendor IDs, we need it to come before the more general IVB
 * PCI ID matches, otherwise we'll use the wrong info struct above.
 */
static const struct pci_device_id pciidlist[] = {
	INTEL_I830_IDS(&i830_info),
	INTEL_I845G_IDS(&i845g_info),
	INTEL_I85X_IDS(&i85x_info),
	INTEL_I865G_IDS(&i865g_info),
	INTEL_I915G_IDS(&i915g_info),
	INTEL_I915GM_IDS(&i915gm_info),
	INTEL_I945G_IDS(&i945g_info),
	INTEL_I945GM_IDS(&i945gm_info),
	INTEL_I965G_IDS(&i965g_info),
	INTEL_G33_IDS(&g33_info),
	INTEL_I965GM_IDS(&i965gm_info),
	INTEL_GM45_IDS(&gm45_info),
	INTEL_G45_IDS(&g45_info),
	INTEL_PINEVIEW_G_IDS(&pnv_g_info),
	INTEL_PINEVIEW_M_IDS(&pnv_m_info),
	INTEL_IRONLAKE_D_IDS(&ilk_d_info),
	INTEL_IRONLAKE_M_IDS(&ilk_m_info),
	INTEL_SNB_D_GT1_IDS(&snb_d_gt1_info),
	INTEL_SNB_D_GT2_IDS(&snb_d_gt2_info),
	INTEL_SNB_M_GT1_IDS(&snb_m_gt1_info),
	INTEL_SNB_M_GT2_IDS(&snb_m_gt2_info),
	INTEL_IVB_Q_IDS(&ivb_q_info), /* must be first IVB */
	INTEL_IVB_M_GT1_IDS(&ivb_m_gt1_info),
	INTEL_IVB_M_GT2_IDS(&ivb_m_gt2_info),
	INTEL_IVB_D_GT1_IDS(&ivb_d_gt1_info),
	INTEL_IVB_D_GT2_IDS(&ivb_d_gt2_info),
	INTEL_HSW_GT1_IDS(&hsw_gt1_info),
	INTEL_HSW_GT2_IDS(&hsw_gt2_info),
	INTEL_HSW_GT3_IDS(&hsw_gt3_info),
	INTEL_VLV_IDS(&vlv_info),
	INTEL_BDW_GT1_IDS(&bdw_gt1_info),
	INTEL_BDW_GT2_IDS(&bdw_gt2_info),
	INTEL_BDW_GT3_IDS(&bdw_gt3_info),
	INTEL_BDW_RSVD_IDS(&bdw_rsvd_info),
	INTEL_CHV_IDS(&chv_info),
	INTEL_SKL_GT1_IDS(&skl_gt1_info),
	INTEL_SKL_GT2_IDS(&skl_gt2_info),
	INTEL_SKL_GT3_IDS(&skl_gt3_info),
	INTEL_SKL_GT4_IDS(&skl_gt4_info),
	INTEL_BXT_IDS(&bxt_info),
	INTEL_GLK_IDS(&glk_info),
	INTEL_KBL_GT1_IDS(&kbl_gt1_info),
	INTEL_KBL_GT2_IDS(&kbl_gt2_info),
	INTEL_KBL_GT3_IDS(&kbl_gt3_info),
	INTEL_KBL_GT4_IDS(&kbl_gt3_info),
	INTEL_AML_KBL_GT2_IDS(&kbl_gt2_info),
	INTEL_CFL_S_GT1_IDS(&cfl_gt1_info),
	INTEL_CFL_S_GT2_IDS(&cfl_gt2_info),
	INTEL_CFL_H_GT1_IDS(&cfl_gt1_info),
	INTEL_CFL_H_GT2_IDS(&cfl_gt2_info),
	INTEL_CFL_U_GT2_IDS(&cfl_gt2_info),
	INTEL_CFL_U_GT3_IDS(&cfl_gt3_info),
	INTEL_WHL_U_GT1_IDS(&cfl_gt1_info),
	INTEL_WHL_U_GT2_IDS(&cfl_gt2_info),
	INTEL_AML_CFL_GT2_IDS(&cfl_gt2_info),
	INTEL_WHL_U_GT3_IDS(&cfl_gt3_info),
	INTEL_CML_GT1_IDS(&cml_gt1_info),
	INTEL_CML_GT2_IDS(&cml_gt2_info),
	INTEL_CML_U_GT1_IDS(&cml_gt1_info),
	INTEL_CML_U_GT2_IDS(&cml_gt2_info),
	INTEL_ICL_11_IDS(&icl_info),
	INTEL_EHL_IDS(&ehl_info),
	INTEL_JSL_IDS(&jsl_info),
	INTEL_TGL_12_IDS(&tgl_info),
	INTEL_RKL_IDS(&rkl_info),
	INTEL_ADLS_IDS(&adl_s_info),
	INTEL_ADLP_IDS(&adl_p_info),
	INTEL_ADLN_IDS(&adl_p_info),
	INTEL_DG1_IDS(&dg1_info),
	INTEL_RPLS_IDS(&adl_s_info),
	INTEL_RPLP_IDS(&adl_p_info),
	INTEL_DG2_IDS(&dg2_info),
	INTEL_ATS_M_IDS(&ats_m_info),
	INTEL_MTL_IDS(&mtl_info),
	{0, 0, 0}
};
MODULE_DEVICE_TABLE(pci, pciidlist);

static void i915_pci_remove(struct pci_dev *pdev)
{
	struct drm_i915_private *i915;

	i915 = pci_get_drvdata(pdev);
	if (!i915) /* driver load aborted, nothing to cleanup */
		return;

	i915_driver_remove(i915);
	pci_set_drvdata(pdev, NULL);
}

/* is device_id present in comma separated list of ids */
static bool force_probe(u16 device_id, const char *devices)
{
	char *s, *p, *tok;
	bool ret;

	if (!devices || !*devices)
		return false;

	/* match everything */
	if (strcmp(devices, "*") == 0)
		return true;

	s = kstrdup(devices, GFP_KERNEL);
	if (!s)
		return false;

	for (p = s, ret = false; (tok = strsep(&p, ",")) != NULL; ) {
		u16 val;

		if (kstrtou16(tok, 16, &val) == 0 && val == device_id) {
			ret = true;
			break;
		}
	}

	kfree(s);

	return ret;
}

bool i915_pci_resource_valid(struct pci_dev *pdev, int bar)
{
	if (!pci_resource_flags(pdev, bar))
		return false;

	if (pci_resource_flags(pdev, bar) & IORESOURCE_UNSET)
		return false;

	if (!pci_resource_len(pdev, bar))
		return false;

	return true;
}

static bool intel_mmio_bar_valid(struct pci_dev *pdev, struct intel_device_info *intel_info)
{
<<<<<<< HEAD
	int gttmmaddr_bar = intel_info->__runtime.graphics.ver == 2 ? GEN2_GTTMMADR_BAR : GTTMMADR_BAR;
=======
	int gttmmaddr_bar = intel_info->__runtime.graphics.ip.ver == 2 ? GEN2_GTTMMADR_BAR : GTTMMADR_BAR;
>>>>>>> 21f0b7da

	return i915_pci_resource_valid(pdev, gttmmaddr_bar);
}

static int i915_pci_probe(struct pci_dev *pdev, const struct pci_device_id *ent)
{
	struct intel_device_info *intel_info =
		(struct intel_device_info *) ent->driver_data;
	int err;

	if (intel_info->require_force_probe &&
	    !force_probe(pdev->device, i915_modparams.force_probe)) {
		dev_info(&pdev->dev,
			 "Your graphics device %04x is not properly supported by the driver in this\n"
			 "kernel version. To force driver probe anyway, use i915.force_probe=%04x\n"
			 "module parameter or CONFIG_DRM_I915_FORCE_PROBE=%04x configuration option,\n"
			 "or (recommended) check for kernel updates.\n",
			 pdev->device, pdev->device, pdev->device);
		return -ENODEV;
	}

	/* Only bind to function 0 of the device. Early generations
	 * used function 1 as a placeholder for multi-head. This causes
	 * us confusion instead, especially on the systems where both
	 * functions have the same PCI-ID!
	 */
	if (PCI_FUNC(pdev->devfn))
		return -ENODEV;

	if (!intel_mmio_bar_valid(pdev, intel_info))
		return -ENXIO;

	/* Detect if we need to wait for other drivers early on */
	if (intel_modeset_probe_defer(pdev))
		return -EPROBE_DEFER;

	err = i915_driver_probe(pdev, ent);
	if (err)
		return err;

	if (i915_inject_probe_failure(pci_get_drvdata(pdev))) {
		i915_pci_remove(pdev);
		return -ENODEV;
	}

	err = i915_live_selftests(pdev);
	if (err) {
		i915_pci_remove(pdev);
		return err > 0 ? -ENOTTY : err;
	}

	err = i915_perf_selftests(pdev);
	if (err) {
		i915_pci_remove(pdev);
		return err > 0 ? -ENOTTY : err;
	}

	return 0;
}

static void i915_pci_shutdown(struct pci_dev *pdev)
{
	struct drm_i915_private *i915 = pci_get_drvdata(pdev);

	i915_driver_shutdown(i915);
}

static struct pci_driver i915_pci_driver = {
	.name = DRIVER_NAME,
	.id_table = pciidlist,
	.probe = i915_pci_probe,
	.remove = i915_pci_remove,
	.shutdown = i915_pci_shutdown,
	.driver.pm = &i915_pm_ops,
};

int i915_pci_register_driver(void)
{
	return pci_register_driver(&i915_pci_driver);
}

void i915_pci_unregister_driver(void)
{
	pci_unregister_driver(&i915_pci_driver);
}<|MERGE_RESOLUTION|>--- conflicted
+++ resolved
@@ -37,15 +37,9 @@
 
 #define PLATFORM(x) .platform = (x)
 #define GEN(x) \
-<<<<<<< HEAD
-	.__runtime.graphics.ver = (x), \
-	.media.ver = (x), \
-	.display.ver = (x)
-=======
 	.__runtime.graphics.ip.ver = (x), \
 	.__runtime.media.ip.ver = (x), \
 	.__runtime.display.ip.ver = (x)
->>>>>>> 21f0b7da
 
 #define I845_PIPE_OFFSETS \
 	.display.pipe_offsets = { \
@@ -928,11 +922,7 @@
 static const struct intel_device_info dg1_info = {
 	GEN12_FEATURES,
 	DGFX_FEATURES,
-<<<<<<< HEAD
-	.__runtime.graphics.rel = 10,
-=======
 	.__runtime.graphics.ip.rel = 10,
->>>>>>> 21f0b7da
 	PLATFORM(INTEL_DG1),
 	.__runtime.pipe_mask = BIT(PIPE_A) | BIT(PIPE_B) | BIT(PIPE_C) | BIT(PIPE_D),
 	.require_force_probe = 1,
@@ -975,11 +965,7 @@
 	.display.has_hotplug = 1,						\
 	.display.has_ipc = 1,							\
 	.display.has_psr = 1,							\
-<<<<<<< HEAD
-	.display.ver = 13,							\
-=======
 	.__runtime.display.ip.ver = 13,							\
->>>>>>> 21f0b7da
 	.__runtime.pipe_mask = BIT(PIPE_A) | BIT(PIPE_B) | BIT(PIPE_C) | BIT(PIPE_D),	\
 	.display.pipe_offsets = {						\
 		[TRANSCODER_A] = PIPE_A_OFFSET,					\
@@ -1023,13 +1009,8 @@
 		I915_GTT_PAGE_SIZE_2M
 
 #define XE_HP_FEATURES \
-<<<<<<< HEAD
-	.__runtime.graphics.ver = 12, \
-	.__runtime.graphics.rel = 50, \
-=======
 	.__runtime.graphics.ip.ver = 12, \
 	.__runtime.graphics.ip.rel = 50, \
->>>>>>> 21f0b7da
 	XE_HP_PAGE_SIZES, \
 	.dma_mask_size = 46, \
 	.has_3d_pipeline = 1, \
@@ -1075,13 +1056,8 @@
 	XE_HP_FEATURES, \
 	XE_HPM_FEATURES, \
 	DGFX_FEATURES, \
-<<<<<<< HEAD
-	.__runtime.graphics.rel = 55, \
-	.media.rel = 55, \
-=======
 	.__runtime.graphics.ip.rel = 55, \
 	.__runtime.media.ip.rel = 55, \
->>>>>>> 21f0b7da
 	PLATFORM(INTEL_DG2), \
 	.has_4tile = 1, \
 	.has_64k_pages = 1, \
@@ -1124,13 +1100,8 @@
 	XE_HPC_FEATURES,
 	XE_HPM_FEATURES,
 	DGFX_FEATURES,
-<<<<<<< HEAD
-	.__runtime.graphics.rel = 60,
-	.media.rel = 60,
-=======
 	.__runtime.graphics.ip.rel = 60,
 	.__runtime.media.ip.rel = 60,
->>>>>>> 21f0b7da
 	PLATFORM(INTEL_PONTEVECCHIO),
 	.display = { 0 },
 	.has_flat_ccs = 0,
@@ -1143,8 +1114,7 @@
 
 #define XE_LPDP_FEATURES	\
 	XE_LPD_FEATURES,	\
-<<<<<<< HEAD
-	.display.ver = 14,	\
+	.__runtime.display.ip.ver = 14,	\
 	.display.has_cdclk_crawl = 1, \
 	.__runtime.fbc_mask = BIT(INTEL_FBC_A) | BIT(INTEL_FBC_B)
 
@@ -1157,11 +1127,6 @@
 	},
 	{}
 };
-=======
-	.__runtime.display.ip.ver = 14,	\
-	.display.has_cdclk_crawl = 1, \
-	.__runtime.fbc_mask = BIT(INTEL_FBC_A) | BIT(INTEL_FBC_B)
->>>>>>> 21f0b7da
 
 __maybe_unused
 static const struct intel_device_info mtl_info = {
@@ -1171,15 +1136,9 @@
 	 * Real graphics IP version will be obtained from hardware GMD_ID
 	 * register.  Value provided here is just for sanity checking.
 	 */
-<<<<<<< HEAD
-	.__runtime.graphics.ver = 12,
-	.__runtime.graphics.rel = 70,
-	.media.ver = 13,
-=======
 	.__runtime.graphics.ip.ver = 12,
 	.__runtime.graphics.ip.rel = 70,
 	.__runtime.media.ip.ver = 13,
->>>>>>> 21f0b7da
 	PLATFORM(INTEL_METEORLAKE),
 	.display.has_modular_fia = 1,
 	.extra_gt_list = xelpmp_extra_gt,
@@ -1336,11 +1295,7 @@
 
 static bool intel_mmio_bar_valid(struct pci_dev *pdev, struct intel_device_info *intel_info)
 {
-<<<<<<< HEAD
-	int gttmmaddr_bar = intel_info->__runtime.graphics.ver == 2 ? GEN2_GTTMMADR_BAR : GTTMMADR_BAR;
-=======
 	int gttmmaddr_bar = intel_info->__runtime.graphics.ip.ver == 2 ? GEN2_GTTMMADR_BAR : GTTMMADR_BAR;
->>>>>>> 21f0b7da
 
 	return i915_pci_resource_valid(pdev, gttmmaddr_bar);
 }
