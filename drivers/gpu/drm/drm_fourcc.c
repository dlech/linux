/*
 * Copyright (c) 2016 Laurent Pinchart <laurent.pinchart@ideasonboard.com>
 *
 * DRM core format related functions
 *
 * Permission to use, copy, modify, distribute, and sell this software and its
 * documentation for any purpose is hereby granted without fee, provided that
 * the above copyright notice appear in all copies and that both that copyright
 * notice and this permission notice appear in supporting documentation, and
 * that the name of the copyright holders not be used in advertising or
 * publicity pertaining to distribution of the software without specific,
 * written prior permission.  The copyright holders make no representations
 * about the suitability of this software for any purpose.  It is provided "as
 * is" without express or implied warranty.
 *
 * THE COPYRIGHT HOLDERS DISCLAIM ALL WARRANTIES WITH REGARD TO THIS SOFTWARE,
 * INCLUDING ALL IMPLIED WARRANTIES OF MERCHANTABILITY AND FITNESS, IN NO
 * EVENT SHALL THE COPYRIGHT HOLDERS BE LIABLE FOR ANY SPECIAL, INDIRECT OR
 * CONSEQUENTIAL DAMAGES OR ANY DAMAGES WHATSOEVER RESULTING FROM LOSS OF USE,
 * DATA OR PROFITS, WHETHER IN AN ACTION OF CONTRACT, NEGLIGENCE OR OTHER
 * TORTIOUS ACTION, ARISING OUT OF OR IN CONNECTION WITH THE USE OR PERFORMANCE
 * OF THIS SOFTWARE.
 */

#include <linux/bug.h>
#include <linux/ctype.h>
#include <linux/export.h>
#include <linux/kernel.h>

#include <drm/drm_device.h>
#include <drm/drm_fourcc.h>
#include <drm/drm_print.h>

static char printable_char(int c)
{
	return isascii(c) && isprint(c) ? c : '?';
}

/**
 * drm_mode_legacy_fb_format - compute drm fourcc code from legacy description
 * @bpp: bits per pixels
 * @depth: bit depth per pixel
 *
 * Computes a drm fourcc pixel format code for the given @bpp/@depth values.
 * Useful in fbdev emulation code, since that deals in those values.
 */
uint32_t drm_mode_legacy_fb_format(uint32_t bpp, uint32_t depth)
{
	uint32_t fmt = DRM_FORMAT_INVALID;

	switch (bpp) {
	case 8:
		if (depth == 8)
			fmt = DRM_FORMAT_C8;
		break;

	case 16:
		switch (depth) {
		case 15:
			fmt = DRM_FORMAT_XRGB1555;
			break;
		case 16:
			fmt = DRM_FORMAT_RGB565;
			break;
		default:
			break;
		}
		break;

	case 24:
		if (depth == 24)
			fmt = DRM_FORMAT_RGB888;
		break;

	case 32:
		switch (depth) {
		case 24:
			fmt = DRM_FORMAT_XRGB8888;
			break;
		case 30:
			fmt = DRM_FORMAT_XRGB2101010;
			break;
		case 32:
			fmt = DRM_FORMAT_ARGB8888;
			break;
		default:
			break;
		}
		break;

	default:
		break;
	}

	return fmt;
}
EXPORT_SYMBOL(drm_mode_legacy_fb_format);

/**
 * drm_driver_legacy_fb_format - compute drm fourcc code from legacy description
 * @dev: DRM device
 * @bpp: bits per pixels
 * @depth: bit depth per pixel
 *
 * Computes a drm fourcc pixel format code for the given @bpp/@depth values.
 * Unlike drm_mode_legacy_fb_format() this looks at the drivers mode_config,
 * and depending on the &drm_mode_config.quirk_addfb_prefer_host_byte_order flag
 * it returns little endian byte order or host byte order framebuffer formats.
 */
uint32_t drm_driver_legacy_fb_format(struct drm_device *dev,
				     uint32_t bpp, uint32_t depth)
{
	uint32_t fmt = drm_mode_legacy_fb_format(bpp, depth);

	if (dev->mode_config.quirk_addfb_prefer_host_byte_order) {
		if (fmt == DRM_FORMAT_XRGB8888)
			fmt = DRM_FORMAT_HOST_XRGB8888;
		if (fmt == DRM_FORMAT_ARGB8888)
			fmt = DRM_FORMAT_HOST_ARGB8888;
		if (fmt == DRM_FORMAT_RGB565)
			fmt = DRM_FORMAT_HOST_RGB565;
		if (fmt == DRM_FORMAT_XRGB1555)
			fmt = DRM_FORMAT_HOST_XRGB1555;
	}

	if (dev->mode_config.quirk_addfb_prefer_xbgr_30bpp &&
	    fmt == DRM_FORMAT_XRGB2101010)
		fmt = DRM_FORMAT_XBGR2101010;

	return fmt;
}
EXPORT_SYMBOL(drm_driver_legacy_fb_format);

/**
 * drm_get_format_name - fill a string with a drm fourcc format's name
 * @format: format to compute name of
 * @buf: caller-supplied buffer
 */
const char *drm_get_format_name(uint32_t format, struct drm_format_name_buf *buf)
{
	snprintf(buf->str, sizeof(buf->str),
		 "%c%c%c%c %s-endian (0x%08x)",
		 printable_char(format & 0xff),
		 printable_char((format >> 8) & 0xff),
		 printable_char((format >> 16) & 0xff),
		 printable_char((format >> 24) & 0x7f),
		 format & DRM_FORMAT_BIG_ENDIAN ? "big" : "little",
		 format);

	return buf->str;
}
EXPORT_SYMBOL(drm_get_format_name);

/*
 * Internal function to query information for a given format. See
 * drm_format_info() for the public API.
 */
const struct drm_format_info *__drm_format_info(u32 format)
{
	static const struct drm_format_info formats[] = {
		{ .format = DRM_FORMAT_C8,		.depth = 8,  .num_planes = 1, .cpp = { 1, 0, 0 }, .hsub = 1, .vsub = 1 },
		{ .format = DRM_FORMAT_RGB332,		.depth = 8,  .num_planes = 1, .cpp = { 1, 0, 0 }, .hsub = 1, .vsub = 1 },
		{ .format = DRM_FORMAT_BGR233,		.depth = 8,  .num_planes = 1, .cpp = { 1, 0, 0 }, .hsub = 1, .vsub = 1 },
		{ .format = DRM_FORMAT_XRGB4444,	.depth = 0,  .num_planes = 1, .cpp = { 2, 0, 0 }, .hsub = 1, .vsub = 1 },
		{ .format = DRM_FORMAT_XBGR4444,	.depth = 0,  .num_planes = 1, .cpp = { 2, 0, 0 }, .hsub = 1, .vsub = 1 },
		{ .format = DRM_FORMAT_RGBX4444,	.depth = 0,  .num_planes = 1, .cpp = { 2, 0, 0 }, .hsub = 1, .vsub = 1 },
		{ .format = DRM_FORMAT_BGRX4444,	.depth = 0,  .num_planes = 1, .cpp = { 2, 0, 0 }, .hsub = 1, .vsub = 1 },
		{ .format = DRM_FORMAT_ARGB4444,	.depth = 0,  .num_planes = 1, .cpp = { 2, 0, 0 }, .hsub = 1, .vsub = 1, .has_alpha = true },
		{ .format = DRM_FORMAT_ABGR4444,	.depth = 0,  .num_planes = 1, .cpp = { 2, 0, 0 }, .hsub = 1, .vsub = 1, .has_alpha = true },
		{ .format = DRM_FORMAT_RGBA4444,	.depth = 0,  .num_planes = 1, .cpp = { 2, 0, 0 }, .hsub = 1, .vsub = 1, .has_alpha = true },
		{ .format = DRM_FORMAT_BGRA4444,	.depth = 0,  .num_planes = 1, .cpp = { 2, 0, 0 }, .hsub = 1, .vsub = 1, .has_alpha = true },
		{ .format = DRM_FORMAT_XRGB1555,	.depth = 15, .num_planes = 1, .cpp = { 2, 0, 0 }, .hsub = 1, .vsub = 1 },
		{ .format = DRM_FORMAT_XBGR1555,	.depth = 15, .num_planes = 1, .cpp = { 2, 0, 0 }, .hsub = 1, .vsub = 1 },
		{ .format = DRM_FORMAT_RGBX5551,	.depth = 15, .num_planes = 1, .cpp = { 2, 0, 0 }, .hsub = 1, .vsub = 1 },
		{ .format = DRM_FORMAT_BGRX5551,	.depth = 15, .num_planes = 1, .cpp = { 2, 0, 0 }, .hsub = 1, .vsub = 1 },
		{ .format = DRM_FORMAT_ARGB1555,	.depth = 15, .num_planes = 1, .cpp = { 2, 0, 0 }, .hsub = 1, .vsub = 1, .has_alpha = true },
		{ .format = DRM_FORMAT_ABGR1555,	.depth = 15, .num_planes = 1, .cpp = { 2, 0, 0 }, .hsub = 1, .vsub = 1, .has_alpha = true },
		{ .format = DRM_FORMAT_RGBA5551,	.depth = 15, .num_planes = 1, .cpp = { 2, 0, 0 }, .hsub = 1, .vsub = 1, .has_alpha = true },
		{ .format = DRM_FORMAT_BGRA5551,	.depth = 15, .num_planes = 1, .cpp = { 2, 0, 0 }, .hsub = 1, .vsub = 1, .has_alpha = true },
		{ .format = DRM_FORMAT_RGB565,		.depth = 16, .num_planes = 1, .cpp = { 2, 0, 0 }, .hsub = 1, .vsub = 1 },
		{ .format = DRM_FORMAT_BGR565,		.depth = 16, .num_planes = 1, .cpp = { 2, 0, 0 }, .hsub = 1, .vsub = 1 },
		{ .format = DRM_FORMAT_RGB888,		.depth = 24, .num_planes = 1, .cpp = { 3, 0, 0 }, .hsub = 1, .vsub = 1 },
		{ .format = DRM_FORMAT_BGR888,		.depth = 24, .num_planes = 1, .cpp = { 3, 0, 0 }, .hsub = 1, .vsub = 1 },
		{ .format = DRM_FORMAT_XRGB8888,	.depth = 24, .num_planes = 1, .cpp = { 4, 0, 0 }, .hsub = 1, .vsub = 1 },
		{ .format = DRM_FORMAT_XBGR8888,	.depth = 24, .num_planes = 1, .cpp = { 4, 0, 0 }, .hsub = 1, .vsub = 1 },
		{ .format = DRM_FORMAT_RGBX8888,	.depth = 24, .num_planes = 1, .cpp = { 4, 0, 0 }, .hsub = 1, .vsub = 1 },
		{ .format = DRM_FORMAT_BGRX8888,	.depth = 24, .num_planes = 1, .cpp = { 4, 0, 0 }, .hsub = 1, .vsub = 1 },
		{ .format = DRM_FORMAT_RGB565_A8,	.depth = 24, .num_planes = 2, .cpp = { 2, 1, 0 }, .hsub = 1, .vsub = 1, .has_alpha = true },
		{ .format = DRM_FORMAT_BGR565_A8,	.depth = 24, .num_planes = 2, .cpp = { 2, 1, 0 }, .hsub = 1, .vsub = 1, .has_alpha = true },
		{ .format = DRM_FORMAT_XRGB2101010,	.depth = 30, .num_planes = 1, .cpp = { 4, 0, 0 }, .hsub = 1, .vsub = 1 },
		{ .format = DRM_FORMAT_XBGR2101010,	.depth = 30, .num_planes = 1, .cpp = { 4, 0, 0 }, .hsub = 1, .vsub = 1 },
		{ .format = DRM_FORMAT_RGBX1010102,	.depth = 30, .num_planes = 1, .cpp = { 4, 0, 0 }, .hsub = 1, .vsub = 1 },
		{ .format = DRM_FORMAT_BGRX1010102,	.depth = 30, .num_planes = 1, .cpp = { 4, 0, 0 }, .hsub = 1, .vsub = 1 },
		{ .format = DRM_FORMAT_ARGB2101010,	.depth = 30, .num_planes = 1, .cpp = { 4, 0, 0 }, .hsub = 1, .vsub = 1, .has_alpha = true },
		{ .format = DRM_FORMAT_ABGR2101010,	.depth = 30, .num_planes = 1, .cpp = { 4, 0, 0 }, .hsub = 1, .vsub = 1, .has_alpha = true },
		{ .format = DRM_FORMAT_RGBA1010102,	.depth = 30, .num_planes = 1, .cpp = { 4, 0, 0 }, .hsub = 1, .vsub = 1, .has_alpha = true },
		{ .format = DRM_FORMAT_BGRA1010102,	.depth = 30, .num_planes = 1, .cpp = { 4, 0, 0 }, .hsub = 1, .vsub = 1, .has_alpha = true },
		{ .format = DRM_FORMAT_ARGB8888,	.depth = 32, .num_planes = 1, .cpp = { 4, 0, 0 }, .hsub = 1, .vsub = 1, .has_alpha = true },
		{ .format = DRM_FORMAT_ABGR8888,	.depth = 32, .num_planes = 1, .cpp = { 4, 0, 0 }, .hsub = 1, .vsub = 1, .has_alpha = true },
		{ .format = DRM_FORMAT_RGBA8888,	.depth = 32, .num_planes = 1, .cpp = { 4, 0, 0 }, .hsub = 1, .vsub = 1, .has_alpha = true },
		{ .format = DRM_FORMAT_BGRA8888,	.depth = 32, .num_planes = 1, .cpp = { 4, 0, 0 }, .hsub = 1, .vsub = 1, .has_alpha = true },
		{ .format = DRM_FORMAT_XRGB16161616F,	.depth = 0,  .num_planes = 1, .cpp = { 8, 0, 0 }, .hsub = 1, .vsub = 1 },
		{ .format = DRM_FORMAT_XBGR16161616F,	.depth = 0,  .num_planes = 1, .cpp = { 8, 0, 0 }, .hsub = 1, .vsub = 1 },
		{ .format = DRM_FORMAT_ARGB16161616F,	.depth = 0,  .num_planes = 1, .cpp = { 8, 0, 0 }, .hsub = 1, .vsub = 1, .has_alpha = true },
		{ .format = DRM_FORMAT_ABGR16161616F,	.depth = 0,  .num_planes = 1, .cpp = { 8, 0, 0 }, .hsub = 1, .vsub = 1, .has_alpha = true },
		{ .format = DRM_FORMAT_RGB888_A8,	.depth = 32, .num_planes = 2, .cpp = { 3, 1, 0 }, .hsub = 1, .vsub = 1, .has_alpha = true },
		{ .format = DRM_FORMAT_BGR888_A8,	.depth = 32, .num_planes = 2, .cpp = { 3, 1, 0 }, .hsub = 1, .vsub = 1, .has_alpha = true },
		{ .format = DRM_FORMAT_XRGB8888_A8,	.depth = 32, .num_planes = 2, .cpp = { 4, 1, 0 }, .hsub = 1, .vsub = 1, .has_alpha = true },
		{ .format = DRM_FORMAT_XBGR8888_A8,	.depth = 32, .num_planes = 2, .cpp = { 4, 1, 0 }, .hsub = 1, .vsub = 1, .has_alpha = true },
		{ .format = DRM_FORMAT_RGBX8888_A8,	.depth = 32, .num_planes = 2, .cpp = { 4, 1, 0 }, .hsub = 1, .vsub = 1, .has_alpha = true },
		{ .format = DRM_FORMAT_BGRX8888_A8,	.depth = 32, .num_planes = 2, .cpp = { 4, 1, 0 }, .hsub = 1, .vsub = 1, .has_alpha = true },
		{ .format = DRM_FORMAT_YUV410,		.depth = 0,  .num_planes = 3, .cpp = { 1, 1, 1 }, .hsub = 4, .vsub = 4, .is_yuv = true },
		{ .format = DRM_FORMAT_YVU410,		.depth = 0,  .num_planes = 3, .cpp = { 1, 1, 1 }, .hsub = 4, .vsub = 4, .is_yuv = true },
		{ .format = DRM_FORMAT_YUV411,		.depth = 0,  .num_planes = 3, .cpp = { 1, 1, 1 }, .hsub = 4, .vsub = 1, .is_yuv = true },
		{ .format = DRM_FORMAT_YVU411,		.depth = 0,  .num_planes = 3, .cpp = { 1, 1, 1 }, .hsub = 4, .vsub = 1, .is_yuv = true },
		{ .format = DRM_FORMAT_YUV420,		.depth = 0,  .num_planes = 3, .cpp = { 1, 1, 1 }, .hsub = 2, .vsub = 2, .is_yuv = true },
		{ .format = DRM_FORMAT_YVU420,		.depth = 0,  .num_planes = 3, .cpp = { 1, 1, 1 }, .hsub = 2, .vsub = 2, .is_yuv = true },
		{ .format = DRM_FORMAT_YUV422,		.depth = 0,  .num_planes = 3, .cpp = { 1, 1, 1 }, .hsub = 2, .vsub = 1, .is_yuv = true },
		{ .format = DRM_FORMAT_YVU422,		.depth = 0,  .num_planes = 3, .cpp = { 1, 1, 1 }, .hsub = 2, .vsub = 1, .is_yuv = true },
		{ .format = DRM_FORMAT_YUV444,		.depth = 0,  .num_planes = 3, .cpp = { 1, 1, 1 }, .hsub = 1, .vsub = 1, .is_yuv = true },
		{ .format = DRM_FORMAT_YVU444,		.depth = 0,  .num_planes = 3, .cpp = { 1, 1, 1 }, .hsub = 1, .vsub = 1, .is_yuv = true },
		{ .format = DRM_FORMAT_NV12,		.depth = 0,  .num_planes = 2, .cpp = { 1, 2, 0 }, .hsub = 2, .vsub = 2, .is_yuv = true },
		{ .format = DRM_FORMAT_NV21,		.depth = 0,  .num_planes = 2, .cpp = { 1, 2, 0 }, .hsub = 2, .vsub = 2, .is_yuv = true },
		{ .format = DRM_FORMAT_NV16,		.depth = 0,  .num_planes = 2, .cpp = { 1, 2, 0 }, .hsub = 2, .vsub = 1, .is_yuv = true },
		{ .format = DRM_FORMAT_NV61,		.depth = 0,  .num_planes = 2, .cpp = { 1, 2, 0 }, .hsub = 2, .vsub = 1, .is_yuv = true },
		{ .format = DRM_FORMAT_NV24,		.depth = 0,  .num_planes = 2, .cpp = { 1, 2, 0 }, .hsub = 1, .vsub = 1, .is_yuv = true },
		{ .format = DRM_FORMAT_NV42,		.depth = 0,  .num_planes = 2, .cpp = { 1, 2, 0 }, .hsub = 1, .vsub = 1, .is_yuv = true },
		{ .format = DRM_FORMAT_XV15,		.depth = 0,  .num_planes = 2, .pixels_per_macropixel = { 3, 3, 0 }, .bytes_per_macropixel = { 4, 8, 0 }, .hsub = 2, .vsub = 2, }, /* FIXME consider is_yuv = true */
		{ .format = DRM_FORMAT_XV20,		.depth = 0,  .num_planes = 2, .pixels_per_macropixel = { 3, 3, 0 }, .bytes_per_macropixel = { 4, 8, 0 }, .hsub = 2, .vsub = 1, },
		{ .format = DRM_FORMAT_YUYV,		.depth = 0,  .num_planes = 1, .cpp = { 2, 0, 0 }, .hsub = 2, .vsub = 1, .is_yuv = true },
		{ .format = DRM_FORMAT_YVYU,		.depth = 0,  .num_planes = 1, .cpp = { 2, 0, 0 }, .hsub = 2, .vsub = 1, .is_yuv = true },
		{ .format = DRM_FORMAT_UYVY,		.depth = 0,  .num_planes = 1, .cpp = { 2, 0, 0 }, .hsub = 2, .vsub = 1, .is_yuv = true },
		{ .format = DRM_FORMAT_VYUY,		.depth = 0,  .num_planes = 1, .cpp = { 2, 0, 0 }, .hsub = 2, .vsub = 1, .is_yuv = true },
		{ .format = DRM_FORMAT_XYUV8888,	.depth = 0,  .num_planes = 1, .cpp = { 4, 0, 0 }, .hsub = 1, .vsub = 1, .is_yuv = true },
		{ .format = DRM_FORMAT_VUY888,          .depth = 0,  .num_planes = 1, .cpp = { 3, 0, 0 }, .hsub = 1, .vsub = 1, .is_yuv = true },
		{ .format = DRM_FORMAT_AYUV,		.depth = 0,  .num_planes = 1, .cpp = { 4, 0, 0 }, .hsub = 1, .vsub = 1, .has_alpha = true, .is_yuv = true },
		{ .format = DRM_FORMAT_Y210,            .depth = 0,  .num_planes = 1, .cpp = { 4, 0, 0 }, .hsub = 2, .vsub = 1, .is_yuv = true },
		{ .format = DRM_FORMAT_Y212,            .depth = 0,  .num_planes = 1, .cpp = { 4, 0, 0 }, .hsub = 2, .vsub = 1, .is_yuv = true },
		{ .format = DRM_FORMAT_Y216,            .depth = 0,  .num_planes = 1, .cpp = { 4, 0, 0 }, .hsub = 2, .vsub = 1, .is_yuv = true },
		{ .format = DRM_FORMAT_Y410,            .depth = 0,  .num_planes = 1, .cpp = { 4, 0, 0 }, .hsub = 1, .vsub = 1, .has_alpha = true, .is_yuv = true },
		{ .format = DRM_FORMAT_Y412,            .depth = 0,  .num_planes = 1, .cpp = { 8, 0, 0 }, .hsub = 1, .vsub = 1, .has_alpha = true, .is_yuv = true },
		{ .format = DRM_FORMAT_Y416,            .depth = 0,  .num_planes = 1, .cpp = { 8, 0, 0 }, .hsub = 1, .vsub = 1, .has_alpha = true, .is_yuv = true },
		{ .format = DRM_FORMAT_XVYU2101010,	.depth = 0,  .num_planes = 1, .cpp = { 4, 0, 0 }, .hsub = 1, .vsub = 1, .is_yuv = true },
		{ .format = DRM_FORMAT_XVYU12_16161616,	.depth = 0,  .num_planes = 1, .cpp = { 8, 0, 0 }, .hsub = 1, .vsub = 1, .is_yuv = true },
		{ .format = DRM_FORMAT_XVYU16161616,	.depth = 0,  .num_planes = 1, .cpp = { 8, 0, 0 }, .hsub = 1, .vsub = 1, .is_yuv = true },
		{ .format = DRM_FORMAT_Y0L0,		.depth = 0,  .num_planes = 1,
		  .char_per_block = { 8, 0, 0 }, .block_w = { 2, 0, 0 }, .block_h = { 2, 0, 0 },
		  .hsub = 2, .vsub = 2, .has_alpha = true, .is_yuv = true },
		{ .format = DRM_FORMAT_X0L0,		.depth = 0,  .num_planes = 1,
		  .char_per_block = { 8, 0, 0 }, .block_w = { 2, 0, 0 }, .block_h = { 2, 0, 0 },
		  .hsub = 2, .vsub = 2, .is_yuv = true },
		{ .format = DRM_FORMAT_Y0L2,		.depth = 0,  .num_planes = 1,
		  .char_per_block = { 8, 0, 0 }, .block_w = { 2, 0, 0 }, .block_h = { 2, 0, 0 },
		  .hsub = 2, .vsub = 2, .has_alpha = true, .is_yuv = true },
		{ .format = DRM_FORMAT_X0L2,		.depth = 0,  .num_planes = 1,
		  .char_per_block = { 8, 0, 0 }, .block_w = { 2, 0, 0 }, .block_h = { 2, 0, 0 },
		  .hsub = 2, .vsub = 2, .is_yuv = true },
		{ .format = DRM_FORMAT_P010,            .depth = 0,  .num_planes = 2,
		  .char_per_block = { 2, 4, 0 }, .block_w = { 1, 1, 0 }, .block_h = { 1, 1, 0 },
		  .hsub = 2, .vsub = 2, .is_yuv = true},
		{ .format = DRM_FORMAT_P012,		.depth = 0,  .num_planes = 2,
		  .char_per_block = { 2, 4, 0 }, .block_w = { 1, 1, 0 }, .block_h = { 1, 1, 0 },
		   .hsub = 2, .vsub = 2, .is_yuv = true},
		{ .format = DRM_FORMAT_P016,		.depth = 0,  .num_planes = 2,
		  .char_per_block = { 2, 4, 0 }, .block_w = { 1, 1, 0 }, .block_h = { 1, 1, 0 },
		  .hsub = 2, .vsub = 2, .is_yuv = true},
		{ .format = DRM_FORMAT_P210,		.depth = 0,
		  .num_planes = 2, .char_per_block = { 2, 4, 0 },
		  .block_w = { 1, 1, 0 }, .block_h = { 1, 1, 0 }, .hsub = 2,
		  .vsub = 1, .is_yuv = true },
		{ .format = DRM_FORMAT_VUY101010,	.depth = 0,
		  .num_planes = 1, .cpp = { 0, 0, 0 }, .hsub = 1, .vsub = 1,
		  .is_yuv = true },
		{ .format = DRM_FORMAT_YUV420_8BIT,     .depth = 0,
		  .num_planes = 1, .cpp = { 0, 0, 0 }, .hsub = 2, .vsub = 2,
		  .is_yuv = true },
		{ .format = DRM_FORMAT_YUV420_10BIT,    .depth = 0,
		  .num_planes = 1, .cpp = { 0, 0, 0 }, .hsub = 2, .vsub = 2,
		  .is_yuv = true },
<<<<<<< HEAD
=======
		{ .format = DRM_FORMAT_NV15,		.depth = 0,
		  .num_planes = 2, .char_per_block = { 5, 5, 0 },
		  .block_w = { 4, 2, 0 }, .block_h = { 1, 1, 0 }, .hsub = 2,
		  .vsub = 2, .is_yuv = true },
		{ .format = DRM_FORMAT_Q410,		.depth = 0,
		  .num_planes = 3, .char_per_block = { 2, 2, 2 },
		  .block_w = { 1, 1, 1 }, .block_h = { 1, 1, 1 }, .hsub = 0,
		  .vsub = 0, .is_yuv = true },
		{ .format = DRM_FORMAT_Q401,		.depth = 0,
		  .num_planes = 3, .char_per_block = { 2, 2, 2 },
		  .block_w = { 1, 1, 1 }, .block_h = { 1, 1, 1 }, .hsub = 0,
		  .vsub = 0, .is_yuv = true },
>>>>>>> a4adc2c2
		{ .format = DRM_FORMAT_AVUY,		.depth = 0,  .num_planes = 1, .cpp = { 4, 0, 0 }, .hsub = 1, .vsub = 1, .has_alpha = true },
		{ .format = DRM_FORMAT_XVUY8888,	.depth = 0,  .num_planes = 1, .cpp = { 4, 0, 0 }, .hsub = 1, .vsub = 1 },
		{ .format = DRM_FORMAT_XVUY2101010,	.depth = 0,  .num_planes = 1, .cpp = { 4, 0, 0 }, .hsub = 1, .vsub = 1 },
		{ .format = DRM_FORMAT_Y8,		.depth = 0,  .num_planes = 1, .cpp = { 1, 0, 0 }, .hsub = 1, .vsub = 1 },
		{ .format = DRM_FORMAT_Y10,		.depth = 0,  .num_planes = 1, .pixels_per_macropixel =  { 3, 0, 0 }, .bytes_per_macropixel = { 4, 0, 0 }, .hsub = 1, .vsub = 1 },
	};

	unsigned int i;

	for (i = 0; i < ARRAY_SIZE(formats); ++i) {
		if (formats[i].format == format)
			return &formats[i];
	}

	return NULL;
}

/**
 * drm_format_info - query information for a given format
 * @format: pixel format (DRM_FORMAT_*)
 *
 * The caller should only pass a supported pixel format to this function.
 * Unsupported pixel formats will generate a warning in the kernel log.
 *
 * Returns:
 * The instance of struct drm_format_info that describes the pixel format, or
 * NULL if the format is unsupported.
 */
const struct drm_format_info *drm_format_info(u32 format)
{
	const struct drm_format_info *info;

	info = __drm_format_info(format);
	WARN_ON(!info);
	return info;
}
EXPORT_SYMBOL(drm_format_info);

/**
 * drm_get_format_info - query information for a given framebuffer configuration
 * @dev: DRM device
 * @mode_cmd: metadata from the userspace fb creation request
 *
 * Returns:
 * The instance of struct drm_format_info that describes the pixel format, or
 * NULL if the format is unsupported.
 */
const struct drm_format_info *
drm_get_format_info(struct drm_device *dev,
		    const struct drm_mode_fb_cmd2 *mode_cmd)
{
	const struct drm_format_info *info = NULL;

	if (dev->mode_config.funcs->get_format_info)
		info = dev->mode_config.funcs->get_format_info(mode_cmd);

	if (!info)
		info = drm_format_info(mode_cmd->pixel_format);

	return info;
}
EXPORT_SYMBOL(drm_get_format_info);

/**
 * drm_format_info_block_width - width in pixels of block.
 * @info: pixel format info
 * @plane: plane index
 *
 * Returns:
 * The width in pixels of a block, depending on the plane index.
 */
unsigned int drm_format_info_block_width(const struct drm_format_info *info,
					 int plane)
{
	if (!info || plane < 0 || plane >= info->num_planes)
		return 0;

	if (!info->block_w[plane])
		return 1;
	return info->block_w[plane];
}
EXPORT_SYMBOL(drm_format_info_block_width);

/**
 * drm_format_info_block_height - height in pixels of a block
 * @info: pixel format info
 * @plane: plane index
 *
 * Returns:
 * The height in pixels of a block, depending on the plane index.
 */
unsigned int drm_format_info_block_height(const struct drm_format_info *info,
					  int plane)
{
	if (!info || plane < 0 || plane >= info->num_planes)
		return 0;

	if (!info->block_h[plane])
		return 1;
	return info->block_h[plane];
}
EXPORT_SYMBOL(drm_format_info_block_height);

/**
 * drm_format_info_min_pitch - computes the minimum required pitch in bytes
 * @info: pixel format info
 * @plane: plane index
 * @buffer_width: buffer width in pixels
 *
 * Returns:
 * The minimum required pitch in bytes for a buffer by taking into consideration
 * the pixel format information and the buffer width.
 */
uint64_t drm_format_info_min_pitch(const struct drm_format_info *info,
				   int plane, unsigned int buffer_width)
{
	if (!info || plane < 0 || plane >= info->num_planes)
		return 0;

	return DIV_ROUND_UP_ULL((u64)buffer_width * info->char_per_block[plane],
			    drm_format_info_block_width(info, plane) *
			    drm_format_info_block_height(info, plane));
}
EXPORT_SYMBOL(drm_format_info_min_pitch);

/**
 * drm_format_plane_width_bytes - bytes of the given width of the plane
 * @info: DRM format information
 * @plane: plane index
 * @width: width to get the number of bytes
 *
 * This returns the number of bytes for given @width and @plane.
 * The @char_per_block or macro pixel information should be valid.
 *
 * Returns:
 * The bytes of @width of @plane. 0 for invalid format info.
 */
uint64_t drm_format_plane_width_bytes(const struct drm_format_info *info,
				 int plane, unsigned int width)
{
	if (!info || plane >= info->num_planes)
		return 0;

	if (info->char_per_block[plane])
		return drm_format_info_min_pitch(info, plane, width);

	if (WARN_ON(!info->bytes_per_macropixel[plane] ||
		    !info->pixels_per_macropixel[plane])) {
		struct drm_format_name_buf buf;

		DRM_WARN("Either cpp or macro-pixel info should be valid: %s\n",
			 drm_get_format_name(info->format, &buf));
		return 0;
	}

	return DIV_ROUND_UP(width * info->bytes_per_macropixel[plane],
			    info->pixels_per_macropixel[plane]);
}
EXPORT_SYMBOL(drm_format_plane_width_bytes);<|MERGE_RESOLUTION|>--- conflicted
+++ resolved
@@ -277,8 +277,6 @@
 		{ .format = DRM_FORMAT_YUV420_10BIT,    .depth = 0,
 		  .num_planes = 1, .cpp = { 0, 0, 0 }, .hsub = 2, .vsub = 2,
 		  .is_yuv = true },
-<<<<<<< HEAD
-=======
 		{ .format = DRM_FORMAT_NV15,		.depth = 0,
 		  .num_planes = 2, .char_per_block = { 5, 5, 0 },
 		  .block_w = { 4, 2, 0 }, .block_h = { 1, 1, 0 }, .hsub = 2,
@@ -291,7 +289,6 @@
 		  .num_planes = 3, .char_per_block = { 2, 2, 2 },
 		  .block_w = { 1, 1, 1 }, .block_h = { 1, 1, 1 }, .hsub = 0,
 		  .vsub = 0, .is_yuv = true },
->>>>>>> a4adc2c2
 		{ .format = DRM_FORMAT_AVUY,		.depth = 0,  .num_planes = 1, .cpp = { 4, 0, 0 }, .hsub = 1, .vsub = 1, .has_alpha = true },
 		{ .format = DRM_FORMAT_XVUY8888,	.depth = 0,  .num_planes = 1, .cpp = { 4, 0, 0 }, .hsub = 1, .vsub = 1 },
 		{ .format = DRM_FORMAT_XVUY2101010,	.depth = 0,  .num_planes = 1, .cpp = { 4, 0, 0 }, .hsub = 1, .vsub = 1 },
