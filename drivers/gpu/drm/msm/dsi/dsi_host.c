/*
 * Copyright (c) 2015, The Linux Foundation. All rights reserved.
 *
 * This program is free software; you can redistribute it and/or modify
 * it under the terms of the GNU General Public License version 2 and
 * only version 2 as published by the Free Software Foundation.
 *
 * This program is distributed in the hope that it will be useful,
 * but WITHOUT ANY WARRANTY; without even the implied warranty of
 * MERCHANTABILITY or FITNESS FOR A PARTICULAR PURPOSE.  See the
 * GNU General Public License for more details.
 */

#include <linux/clk.h>
#include <linux/delay.h>
#include <linux/err.h>
#include <linux/gpio.h>
#include <linux/gpio/consumer.h>
#include <linux/interrupt.h>
#include <linux/of_device.h>
#include <linux/of_gpio.h>
#include <linux/of_irq.h>
#include <linux/pinctrl/consumer.h>
#include <linux/of_graph.h>
#include <linux/regulator/consumer.h>
#include <linux/spinlock.h>
#include <linux/mfd/syscon.h>
#include <linux/regmap.h>
#include <video/mipi_display.h>

#include "dsi.h"
#include "dsi.xml.h"
#include "sfpb.xml.h"
#include "dsi_cfg.h"
#include "msm_kms.h"

static int dsi_get_version(const void __iomem *base, u32 *major, u32 *minor)
{
	u32 ver;

	if (!major || !minor)
		return -EINVAL;

	/*
	 * From DSI6G(v3), addition of a 6G_HW_VERSION register at offset 0
	 * makes all other registers 4-byte shifted down.
	 *
	 * In order to identify between DSI6G(v3) and beyond, and DSIv2 and
	 * older, we read the DSI_VERSION register without any shift(offset
	 * 0x1f0). In the case of DSIv2, this hast to be a non-zero value. In
	 * the case of DSI6G, this has to be zero (the offset points to a
	 * scratch register which we never touch)
	 */

	ver = msm_readl(base + REG_DSI_VERSION);
	if (ver) {
		/* older dsi host, there is no register shift */
		ver = FIELD(ver, DSI_VERSION_MAJOR);
		if (ver <= MSM_DSI_VER_MAJOR_V2) {
			/* old versions */
			*major = ver;
			*minor = 0;
			return 0;
		} else {
			return -EINVAL;
		}
	} else {
		/*
		 * newer host, offset 0 has 6G_HW_VERSION, the rest of the
		 * registers are shifted down, read DSI_VERSION again with
		 * the shifted offset
		 */
		ver = msm_readl(base + DSI_6G_REG_SHIFT + REG_DSI_VERSION);
		ver = FIELD(ver, DSI_VERSION_MAJOR);
		if (ver == MSM_DSI_VER_MAJOR_6G) {
			/* 6G version */
			*major = ver;
			*minor = msm_readl(base + REG_DSI_6G_HW_VERSION);
			return 0;
		} else {
			return -EINVAL;
		}
	}
}

#define DSI_ERR_STATE_ACK			0x0000
#define DSI_ERR_STATE_TIMEOUT			0x0001
#define DSI_ERR_STATE_DLN0_PHY			0x0002
#define DSI_ERR_STATE_FIFO			0x0004
#define DSI_ERR_STATE_MDP_FIFO_UNDERFLOW	0x0008
#define DSI_ERR_STATE_INTERLEAVE_OP_CONTENTION	0x0010
#define DSI_ERR_STATE_PLL_UNLOCKED		0x0020

#define DSI_CLK_CTRL_ENABLE_CLKS	\
		(DSI_CLK_CTRL_AHBS_HCLK_ON | DSI_CLK_CTRL_AHBM_SCLK_ON | \
		DSI_CLK_CTRL_PCLK_ON | DSI_CLK_CTRL_DSICLK_ON | \
		DSI_CLK_CTRL_BYTECLK_ON | DSI_CLK_CTRL_ESCCLK_ON | \
		DSI_CLK_CTRL_FORCE_ON_DYN_AHBM_HCLK)

struct msm_dsi_host {
	struct mipi_dsi_host base;

	struct platform_device *pdev;
	struct drm_device *dev;

	int id;

	void __iomem *ctrl_base;
	struct regulator_bulk_data supplies[DSI_DEV_REGULATOR_MAX];

	struct clk *bus_clks[DSI_BUS_CLK_MAX];

	struct clk *byte_clk;
	struct clk *esc_clk;
	struct clk *pixel_clk;
	struct clk *byte_clk_src;
	struct clk *pixel_clk_src;
	struct clk *byte_intf_clk;

	u32 byte_clk_rate;
	u32 pixel_clk_rate;
	u32 esc_clk_rate;

	/* DSI v2 specific clocks */
	struct clk *src_clk;
	struct clk *esc_clk_src;
	struct clk *dsi_clk_src;

	u32 src_clk_rate;

	struct gpio_desc *disp_en_gpio;
	struct gpio_desc *te_gpio;

	const struct msm_dsi_cfg_handler *cfg_hnd;

	struct completion dma_comp;
	struct completion video_comp;
	struct mutex dev_mutex;
	struct mutex cmd_mutex;
	spinlock_t intr_lock; /* Protect interrupt ctrl register */

	u32 err_work_state;
	struct work_struct err_work;
	struct work_struct hpd_work;
	struct workqueue_struct *workqueue;

	/* DSI 6G TX buffer*/
	struct drm_gem_object *tx_gem_obj;

	/* DSI v2 TX buffer */
	void *tx_buf;
	dma_addr_t tx_buf_paddr;

	int tx_size;

	u8 *rx_buf;

	struct regmap *sfpb;

	struct drm_display_mode *mode;

	/* connected device info */
	struct device_node *device_node;
	unsigned int channel;
	unsigned int lanes;
	enum mipi_dsi_pixel_format format;
	unsigned long mode_flags;

	/* lane data parsed via DT */
	int dlane_swap;
	int num_data_lanes;

	u32 dma_cmd_ctrl_restore;

	bool registered;
	bool power_on;
	bool enabled;
	int irq;
};

static u32 dsi_get_bpp(const enum mipi_dsi_pixel_format fmt)
{
	switch (fmt) {
	case MIPI_DSI_FMT_RGB565:		return 16;
	case MIPI_DSI_FMT_RGB666_PACKED:	return 18;
	case MIPI_DSI_FMT_RGB666:
	case MIPI_DSI_FMT_RGB888:
	default:				return 24;
	}
}

static inline u32 dsi_read(struct msm_dsi_host *msm_host, u32 reg)
{
	return msm_readl(msm_host->ctrl_base + reg);
}
static inline void dsi_write(struct msm_dsi_host *msm_host, u32 reg, u32 data)
{
	msm_writel(data, msm_host->ctrl_base + reg);
}

static int dsi_host_regulator_enable(struct msm_dsi_host *msm_host);
static void dsi_host_regulator_disable(struct msm_dsi_host *msm_host);

static const struct msm_dsi_cfg_handler *dsi_get_config(
						struct msm_dsi_host *msm_host)
{
	const struct msm_dsi_cfg_handler *cfg_hnd = NULL;
	struct device *dev = &msm_host->pdev->dev;
	struct regulator *gdsc_reg;
	struct clk *ahb_clk;
	int ret;
	u32 major = 0, minor = 0;

	gdsc_reg = regulator_get(dev, "gdsc");
	if (IS_ERR(gdsc_reg)) {
		pr_err("%s: cannot get gdsc\n", __func__);
		goto exit;
	}

	ahb_clk = msm_clk_get(msm_host->pdev, "iface");
	if (IS_ERR(ahb_clk)) {
		pr_err("%s: cannot get interface clock\n", __func__);
		goto put_gdsc;
	}

	pm_runtime_get_sync(dev);

	ret = regulator_enable(gdsc_reg);
	if (ret) {
		pr_err("%s: unable to enable gdsc\n", __func__);
		goto put_gdsc;
	}

	ret = clk_prepare_enable(ahb_clk);
	if (ret) {
		pr_err("%s: unable to enable ahb_clk\n", __func__);
		goto disable_gdsc;
	}

	ret = dsi_get_version(msm_host->ctrl_base, &major, &minor);
	if (ret) {
		pr_err("%s: Invalid version\n", __func__);
		goto disable_clks;
	}

	cfg_hnd = msm_dsi_cfg_get(major, minor);

	DBG("%s: Version %x:%x\n", __func__, major, minor);

disable_clks:
	clk_disable_unprepare(ahb_clk);
disable_gdsc:
	regulator_disable(gdsc_reg);
	pm_runtime_put_sync(dev);
put_gdsc:
	regulator_put(gdsc_reg);
exit:
	return cfg_hnd;
}

static inline struct msm_dsi_host *to_msm_dsi_host(struct mipi_dsi_host *host)
{
	return container_of(host, struct msm_dsi_host, base);
}

static void dsi_host_regulator_disable(struct msm_dsi_host *msm_host)
{
	struct regulator_bulk_data *s = msm_host->supplies;
	const struct dsi_reg_entry *regs = msm_host->cfg_hnd->cfg->reg_cfg.regs;
	int num = msm_host->cfg_hnd->cfg->reg_cfg.num;
	int i;

	DBG("");
	for (i = num - 1; i >= 0; i--)
		if (regs[i].disable_load >= 0)
			regulator_set_load(s[i].consumer,
					   regs[i].disable_load);

	regulator_bulk_disable(num, s);
}

static int dsi_host_regulator_enable(struct msm_dsi_host *msm_host)
{
	struct regulator_bulk_data *s = msm_host->supplies;
	const struct dsi_reg_entry *regs = msm_host->cfg_hnd->cfg->reg_cfg.regs;
	int num = msm_host->cfg_hnd->cfg->reg_cfg.num;
	int ret, i;

	DBG("");
	for (i = 0; i < num; i++) {
		if (regs[i].enable_load >= 0) {
			ret = regulator_set_load(s[i].consumer,
						 regs[i].enable_load);
			if (ret < 0) {
				pr_err("regulator %d set op mode failed, %d\n",
					i, ret);
				goto fail;
			}
		}
	}

	ret = regulator_bulk_enable(num, s);
	if (ret < 0) {
		pr_err("regulator enable failed, %d\n", ret);
		goto fail;
	}

	return 0;

fail:
	for (i--; i >= 0; i--)
		regulator_set_load(s[i].consumer, regs[i].disable_load);
	return ret;
}

static int dsi_regulator_init(struct msm_dsi_host *msm_host)
{
	struct regulator_bulk_data *s = msm_host->supplies;
	const struct dsi_reg_entry *regs = msm_host->cfg_hnd->cfg->reg_cfg.regs;
	int num = msm_host->cfg_hnd->cfg->reg_cfg.num;
	int i, ret;

	for (i = 0; i < num; i++)
		s[i].supply = regs[i].name;

	ret = devm_regulator_bulk_get(&msm_host->pdev->dev, num, s);
	if (ret < 0) {
		pr_err("%s: failed to init regulator, ret=%d\n",
						__func__, ret);
		return ret;
	}

	return 0;
}

int dsi_clk_init_v2(struct msm_dsi_host *msm_host)
{
	struct platform_device *pdev = msm_host->pdev;
	int ret = 0;

	msm_host->src_clk = msm_clk_get(pdev, "src");

	if (IS_ERR(msm_host->src_clk)) {
		ret = PTR_ERR(msm_host->src_clk);
		pr_err("%s: can't find src clock. ret=%d\n",
			__func__, ret);
		msm_host->src_clk = NULL;
		return ret;
	}

	msm_host->esc_clk_src = clk_get_parent(msm_host->esc_clk);
	if (!msm_host->esc_clk_src) {
		ret = -ENODEV;
		pr_err("%s: can't get esc clock parent. ret=%d\n",
			__func__, ret);
		return ret;
	}

	msm_host->dsi_clk_src = clk_get_parent(msm_host->src_clk);
	if (!msm_host->dsi_clk_src) {
		ret = -ENODEV;
		pr_err("%s: can't get src clock parent. ret=%d\n",
			__func__, ret);
	}

	return ret;
}

int dsi_clk_init_6g_v2(struct msm_dsi_host *msm_host)
{
	struct platform_device *pdev = msm_host->pdev;
	int ret = 0;

	msm_host->byte_intf_clk = msm_clk_get(pdev, "byte_intf");
	if (IS_ERR(msm_host->byte_intf_clk)) {
		ret = PTR_ERR(msm_host->byte_intf_clk);
		pr_err("%s: can't find byte_intf clock. ret=%d\n",
			__func__, ret);
	}

	return ret;
}

static int dsi_clk_init(struct msm_dsi_host *msm_host)
{
	struct platform_device *pdev = msm_host->pdev;
	const struct msm_dsi_cfg_handler *cfg_hnd = msm_host->cfg_hnd;
	const struct msm_dsi_config *cfg = cfg_hnd->cfg;
	int i, ret = 0;

	/* get bus clocks */
	for (i = 0; i < cfg->num_bus_clks; i++) {
		msm_host->bus_clks[i] = msm_clk_get(pdev,
						cfg->bus_clk_names[i]);
		if (IS_ERR(msm_host->bus_clks[i])) {
			ret = PTR_ERR(msm_host->bus_clks[i]);
			pr_err("%s: Unable to get %s clock, ret = %d\n",
				__func__, cfg->bus_clk_names[i], ret);
			goto exit;
		}
	}

	/* get link and source clocks */
	msm_host->byte_clk = msm_clk_get(pdev, "byte");
	if (IS_ERR(msm_host->byte_clk)) {
		ret = PTR_ERR(msm_host->byte_clk);
		pr_err("%s: can't find dsi_byte clock. ret=%d\n",
			__func__, ret);
		msm_host->byte_clk = NULL;
		goto exit;
	}

	msm_host->pixel_clk = msm_clk_get(pdev, "pixel");
	if (IS_ERR(msm_host->pixel_clk)) {
		ret = PTR_ERR(msm_host->pixel_clk);
		pr_err("%s: can't find dsi_pixel clock. ret=%d\n",
			__func__, ret);
		msm_host->pixel_clk = NULL;
		goto exit;
	}

	msm_host->esc_clk = msm_clk_get(pdev, "core");
	if (IS_ERR(msm_host->esc_clk)) {
		ret = PTR_ERR(msm_host->esc_clk);
		pr_err("%s: can't find dsi_esc clock. ret=%d\n",
			__func__, ret);
		msm_host->esc_clk = NULL;
		goto exit;
	}

	msm_host->byte_clk_src = clk_get_parent(msm_host->byte_clk);
	if (!msm_host->byte_clk_src) {
		ret = -ENODEV;
		pr_err("%s: can't find byte_clk clock. ret=%d\n", __func__, ret);
		goto exit;
	}

	msm_host->pixel_clk_src = clk_get_parent(msm_host->pixel_clk);
	if (!msm_host->pixel_clk_src) {
		ret = -ENODEV;
		pr_err("%s: can't find pixel_clk clock. ret=%d\n", __func__, ret);
		goto exit;
	}

	if (cfg_hnd->ops->clk_init_ver)
		ret = cfg_hnd->ops->clk_init_ver(msm_host);
exit:
	return ret;
}

static int dsi_bus_clk_enable(struct msm_dsi_host *msm_host)
{
	const struct msm_dsi_config *cfg = msm_host->cfg_hnd->cfg;
	int i, ret;

	DBG("id=%d", msm_host->id);

	for (i = 0; i < cfg->num_bus_clks; i++) {
		ret = clk_prepare_enable(msm_host->bus_clks[i]);
		if (ret) {
			pr_err("%s: failed to enable bus clock %d ret %d\n",
				__func__, i, ret);
			goto err;
		}
	}

	return 0;
err:
	for (; i > 0; i--)
		clk_disable_unprepare(msm_host->bus_clks[i]);

	return ret;
}

static void dsi_bus_clk_disable(struct msm_dsi_host *msm_host)
{
	const struct msm_dsi_config *cfg = msm_host->cfg_hnd->cfg;
	int i;

	DBG("");

	for (i = cfg->num_bus_clks - 1; i >= 0; i--)
		clk_disable_unprepare(msm_host->bus_clks[i]);
}

int msm_dsi_runtime_suspend(struct device *dev)
{
	struct platform_device *pdev = to_platform_device(dev);
	struct msm_dsi *msm_dsi = platform_get_drvdata(pdev);
	struct mipi_dsi_host *host = msm_dsi->host;
	struct msm_dsi_host *msm_host = to_msm_dsi_host(host);

	if (!msm_host->cfg_hnd)
		return 0;

	dsi_bus_clk_disable(msm_host);

	return 0;
}

int msm_dsi_runtime_resume(struct device *dev)
{
	struct platform_device *pdev = to_platform_device(dev);
	struct msm_dsi *msm_dsi = platform_get_drvdata(pdev);
	struct mipi_dsi_host *host = msm_dsi->host;
	struct msm_dsi_host *msm_host = to_msm_dsi_host(host);

	if (!msm_host->cfg_hnd)
		return 0;

	return dsi_bus_clk_enable(msm_host);
}

int dsi_link_clk_enable_6g(struct msm_dsi_host *msm_host)
{
	int ret;

	DBG("Set clk rates: pclk=%d, byteclk=%d",
		msm_host->mode->clock, msm_host->byte_clk_rate);

	ret = clk_set_rate(msm_host->byte_clk, msm_host->byte_clk_rate);
	if (ret) {
		pr_err("%s: Failed to set rate byte clk, %d\n", __func__, ret);
		goto error;
	}

	ret = clk_set_rate(msm_host->pixel_clk, msm_host->pixel_clk_rate);
	if (ret) {
		pr_err("%s: Failed to set rate pixel clk, %d\n", __func__, ret);
		goto error;
	}

	if (msm_host->byte_intf_clk) {
		ret = clk_set_rate(msm_host->byte_intf_clk,
				   msm_host->byte_clk_rate / 2);
		if (ret) {
			pr_err("%s: Failed to set rate byte intf clk, %d\n",
			       __func__, ret);
			goto error;
		}
	}

	ret = clk_prepare_enable(msm_host->esc_clk);
	if (ret) {
		pr_err("%s: Failed to enable dsi esc clk\n", __func__);
		goto error;
	}

	ret = clk_prepare_enable(msm_host->byte_clk);
	if (ret) {
		pr_err("%s: Failed to enable dsi byte clk\n", __func__);
		goto byte_clk_err;
	}

	ret = clk_prepare_enable(msm_host->pixel_clk);
	if (ret) {
		pr_err("%s: Failed to enable dsi pixel clk\n", __func__);
		goto pixel_clk_err;
	}

	if (msm_host->byte_intf_clk) {
		ret = clk_prepare_enable(msm_host->byte_intf_clk);
		if (ret) {
			pr_err("%s: Failed to enable byte intf clk\n",
			       __func__);
			goto byte_intf_clk_err;
		}
	}

	return 0;

byte_intf_clk_err:
	clk_disable_unprepare(msm_host->pixel_clk);
pixel_clk_err:
	clk_disable_unprepare(msm_host->byte_clk);
byte_clk_err:
	clk_disable_unprepare(msm_host->esc_clk);
error:
	return ret;
}

int dsi_link_clk_enable_v2(struct msm_dsi_host *msm_host)
{
	int ret;

	DBG("Set clk rates: pclk=%d, byteclk=%d, esc_clk=%d, dsi_src_clk=%d",
		msm_host->mode->clock, msm_host->byte_clk_rate,
		msm_host->esc_clk_rate, msm_host->src_clk_rate);

	ret = clk_set_rate(msm_host->byte_clk, msm_host->byte_clk_rate);
	if (ret) {
		pr_err("%s: Failed to set rate byte clk, %d\n", __func__, ret);
		goto error;
	}

	ret = clk_set_rate(msm_host->esc_clk, msm_host->esc_clk_rate);
	if (ret) {
		pr_err("%s: Failed to set rate esc clk, %d\n", __func__, ret);
		goto error;
	}

	ret = clk_set_rate(msm_host->src_clk, msm_host->src_clk_rate);
	if (ret) {
		pr_err("%s: Failed to set rate src clk, %d\n", __func__, ret);
		goto error;
	}

	ret = clk_set_rate(msm_host->pixel_clk, msm_host->pixel_clk_rate);
	if (ret) {
		pr_err("%s: Failed to set rate pixel clk, %d\n", __func__, ret);
		goto error;
	}

	ret = clk_prepare_enable(msm_host->byte_clk);
	if (ret) {
		pr_err("%s: Failed to enable dsi byte clk\n", __func__);
		goto error;
	}

	ret = clk_prepare_enable(msm_host->esc_clk);
	if (ret) {
		pr_err("%s: Failed to enable dsi esc clk\n", __func__);
		goto esc_clk_err;
	}

	ret = clk_prepare_enable(msm_host->src_clk);
	if (ret) {
		pr_err("%s: Failed to enable dsi src clk\n", __func__);
		goto src_clk_err;
	}

	ret = clk_prepare_enable(msm_host->pixel_clk);
	if (ret) {
		pr_err("%s: Failed to enable dsi pixel clk\n", __func__);
		goto pixel_clk_err;
	}

	return 0;

pixel_clk_err:
	clk_disable_unprepare(msm_host->src_clk);
src_clk_err:
	clk_disable_unprepare(msm_host->esc_clk);
esc_clk_err:
	clk_disable_unprepare(msm_host->byte_clk);
error:
	return ret;
}

void dsi_link_clk_disable_6g(struct msm_dsi_host *msm_host)
{
	clk_disable_unprepare(msm_host->esc_clk);
	clk_disable_unprepare(msm_host->pixel_clk);
	if (msm_host->byte_intf_clk)
		clk_disable_unprepare(msm_host->byte_intf_clk);
	clk_disable_unprepare(msm_host->byte_clk);
}

void dsi_link_clk_disable_v2(struct msm_dsi_host *msm_host)
{
	clk_disable_unprepare(msm_host->pixel_clk);
	clk_disable_unprepare(msm_host->src_clk);
	clk_disable_unprepare(msm_host->esc_clk);
	clk_disable_unprepare(msm_host->byte_clk);
}

static u32 dsi_get_pclk_rate(struct msm_dsi_host *msm_host, bool is_dual_dsi)
{
	struct drm_display_mode *mode = msm_host->mode;
	u32 pclk_rate;

	pclk_rate = mode->clock * 1000;

	/*
	 * For dual DSI mode, the current DRM mode has the complete width of the
	 * panel. Since, the complete panel is driven by two DSI controllers,
	 * the clock rates have to be split between the two dsi controllers.
	 * Adjust the byte and pixel clock rates for each dsi host accordingly.
	 */
	if (is_dual_dsi)
		pclk_rate /= 2;

	return pclk_rate;
}

static void dsi_calc_pclk(struct msm_dsi_host *msm_host, bool is_dual_dsi)
{
	u8 lanes = msm_host->lanes;
	u32 bpp = dsi_get_bpp(msm_host->format);
	u32 pclk_rate = dsi_get_pclk_rate(msm_host, is_dual_dsi);
	u64 pclk_bpp = (u64)pclk_rate * bpp;

	if (lanes == 0) {
		pr_err("%s: forcing mdss_dsi lanes to 1\n", __func__);
		lanes = 1;
	}

	do_div(pclk_bpp, (8 * lanes));

	msm_host->pixel_clk_rate = pclk_rate;
	msm_host->byte_clk_rate = pclk_bpp;
<<<<<<< HEAD

	DBG("pclk=%d, bclk=%d", msm_host->pixel_clk_rate,
				msm_host->byte_clk_rate);

}

int dsi_calc_clk_rate_6g(struct msm_dsi_host *msm_host, bool is_dual_dsi)
{
	if (!msm_host->mode) {
		pr_err("%s: mode not set\n", __func__);
		return -EINVAL;
	}

=======

	DBG("pclk=%d, bclk=%d", msm_host->pixel_clk_rate,
				msm_host->byte_clk_rate);

}

int dsi_calc_clk_rate_6g(struct msm_dsi_host *msm_host, bool is_dual_dsi)
{
	if (!msm_host->mode) {
		pr_err("%s: mode not set\n", __func__);
		return -EINVAL;
	}

>>>>>>> f9885ef8
	dsi_calc_pclk(msm_host, is_dual_dsi);
	msm_host->esc_clk_rate = clk_get_rate(msm_host->esc_clk);
	return 0;
}

int dsi_calc_clk_rate_v2(struct msm_dsi_host *msm_host, bool is_dual_dsi)
{
	u32 bpp = dsi_get_bpp(msm_host->format);
	u64 pclk_bpp;
	unsigned int esc_mhz, esc_div;
	unsigned long byte_mhz;

	dsi_calc_pclk(msm_host, is_dual_dsi);

	pclk_bpp = (u64)dsi_get_pclk_rate(msm_host, is_dual_dsi) * bpp;
	do_div(pclk_bpp, 8);
	msm_host->src_clk_rate = pclk_bpp;

	/*
	 * esc clock is byte clock followed by a 4 bit divider,
	 * we need to find an escape clock frequency within the
	 * mipi DSI spec range within the maximum divider limit
	 * We iterate here between an escape clock frequencey
	 * between 20 Mhz to 5 Mhz and pick up the first one
	 * that can be supported by our divider
	 */

	byte_mhz = msm_host->byte_clk_rate / 1000000;

	for (esc_mhz = 20; esc_mhz >= 5; esc_mhz--) {
		esc_div = DIV_ROUND_UP(byte_mhz, esc_mhz);

		/*
		 * TODO: Ideally, we shouldn't know what sort of divider
		 * is available in mmss_cc, we're just assuming that
		 * it'll always be a 4 bit divider. Need to come up with
		 * a better way here.
		 */
		if (esc_div >= 1 && esc_div <= 16)
			break;
	}

	if (esc_mhz < 5)
		return -EINVAL;

	msm_host->esc_clk_rate = msm_host->byte_clk_rate / esc_div;

	DBG("esc=%d, src=%d", msm_host->esc_clk_rate,
		msm_host->src_clk_rate);

	return 0;
}

static void dsi_intr_ctrl(struct msm_dsi_host *msm_host, u32 mask, int enable)
{
	u32 intr;
	unsigned long flags;

	spin_lock_irqsave(&msm_host->intr_lock, flags);
	intr = dsi_read(msm_host, REG_DSI_INTR_CTRL);

	if (enable)
		intr |= mask;
	else
		intr &= ~mask;

	DBG("intr=%x enable=%d", intr, enable);

	dsi_write(msm_host, REG_DSI_INTR_CTRL, intr);
	spin_unlock_irqrestore(&msm_host->intr_lock, flags);
}

static inline enum dsi_traffic_mode dsi_get_traffic_mode(const u32 mode_flags)
{
	if (mode_flags & MIPI_DSI_MODE_VIDEO_BURST)
		return BURST_MODE;
	else if (mode_flags & MIPI_DSI_MODE_VIDEO_SYNC_PULSE)
		return NON_BURST_SYNCH_PULSE;

	return NON_BURST_SYNCH_EVENT;
}

static inline enum dsi_vid_dst_format dsi_get_vid_fmt(
				const enum mipi_dsi_pixel_format mipi_fmt)
{
	switch (mipi_fmt) {
	case MIPI_DSI_FMT_RGB888:	return VID_DST_FORMAT_RGB888;
	case MIPI_DSI_FMT_RGB666:	return VID_DST_FORMAT_RGB666_LOOSE;
	case MIPI_DSI_FMT_RGB666_PACKED:	return VID_DST_FORMAT_RGB666;
	case MIPI_DSI_FMT_RGB565:	return VID_DST_FORMAT_RGB565;
	default:			return VID_DST_FORMAT_RGB888;
	}
}

static inline enum dsi_cmd_dst_format dsi_get_cmd_fmt(
				const enum mipi_dsi_pixel_format mipi_fmt)
{
	switch (mipi_fmt) {
	case MIPI_DSI_FMT_RGB888:	return CMD_DST_FORMAT_RGB888;
	case MIPI_DSI_FMT_RGB666_PACKED:
	case MIPI_DSI_FMT_RGB666:	return CMD_DST_FORMAT_RGB666;
	case MIPI_DSI_FMT_RGB565:	return CMD_DST_FORMAT_RGB565;
	default:			return CMD_DST_FORMAT_RGB888;
	}
}

static void dsi_ctrl_config(struct msm_dsi_host *msm_host, bool enable,
			struct msm_dsi_phy_shared_timings *phy_shared_timings)
{
	u32 flags = msm_host->mode_flags;
	enum mipi_dsi_pixel_format mipi_fmt = msm_host->format;
	const struct msm_dsi_cfg_handler *cfg_hnd = msm_host->cfg_hnd;
	u32 data = 0;

	if (!enable) {
		dsi_write(msm_host, REG_DSI_CTRL, 0);
		return;
	}

	if (flags & MIPI_DSI_MODE_VIDEO) {
		if (flags & MIPI_DSI_MODE_VIDEO_HSE)
			data |= DSI_VID_CFG0_PULSE_MODE_HSA_HE;
		if (flags & MIPI_DSI_MODE_VIDEO_HFP)
			data |= DSI_VID_CFG0_HFP_POWER_STOP;
		if (flags & MIPI_DSI_MODE_VIDEO_HBP)
			data |= DSI_VID_CFG0_HBP_POWER_STOP;
		if (flags & MIPI_DSI_MODE_VIDEO_HSA)
			data |= DSI_VID_CFG0_HSA_POWER_STOP;
		/* Always set low power stop mode for BLLP
		 * to let command engine send packets
		 */
		data |= DSI_VID_CFG0_EOF_BLLP_POWER_STOP |
			DSI_VID_CFG0_BLLP_POWER_STOP;
		data |= DSI_VID_CFG0_TRAFFIC_MODE(dsi_get_traffic_mode(flags));
		data |= DSI_VID_CFG0_DST_FORMAT(dsi_get_vid_fmt(mipi_fmt));
		data |= DSI_VID_CFG0_VIRT_CHANNEL(msm_host->channel);
		dsi_write(msm_host, REG_DSI_VID_CFG0, data);

		/* Do not swap RGB colors */
		data = DSI_VID_CFG1_RGB_SWAP(SWAP_RGB);
		dsi_write(msm_host, REG_DSI_VID_CFG1, 0);
	} else {
		/* Do not swap RGB colors */
		data = DSI_CMD_CFG0_RGB_SWAP(SWAP_RGB);
		data |= DSI_CMD_CFG0_DST_FORMAT(dsi_get_cmd_fmt(mipi_fmt));
		dsi_write(msm_host, REG_DSI_CMD_CFG0, data);

		data = DSI_CMD_CFG1_WR_MEM_START(MIPI_DCS_WRITE_MEMORY_START) |
			DSI_CMD_CFG1_WR_MEM_CONTINUE(
					MIPI_DCS_WRITE_MEMORY_CONTINUE);
		/* Always insert DCS command */
		data |= DSI_CMD_CFG1_INSERT_DCS_COMMAND;
		dsi_write(msm_host, REG_DSI_CMD_CFG1, data);
	}

	dsi_write(msm_host, REG_DSI_CMD_DMA_CTRL,
			DSI_CMD_DMA_CTRL_FROM_FRAME_BUFFER |
			DSI_CMD_DMA_CTRL_LOW_POWER);

	data = 0;
	/* Always assume dedicated TE pin */
	data |= DSI_TRIG_CTRL_TE;
	data |= DSI_TRIG_CTRL_MDP_TRIGGER(TRIGGER_NONE);
	data |= DSI_TRIG_CTRL_DMA_TRIGGER(TRIGGER_SW);
	data |= DSI_TRIG_CTRL_STREAM(msm_host->channel);
	if ((cfg_hnd->major == MSM_DSI_VER_MAJOR_6G) &&
		(cfg_hnd->minor >= MSM_DSI_6G_VER_MINOR_V1_2))
		data |= DSI_TRIG_CTRL_BLOCK_DMA_WITHIN_FRAME;
	dsi_write(msm_host, REG_DSI_TRIG_CTRL, data);

	data = DSI_CLKOUT_TIMING_CTRL_T_CLK_POST(phy_shared_timings->clk_post) |
		DSI_CLKOUT_TIMING_CTRL_T_CLK_PRE(phy_shared_timings->clk_pre);
	dsi_write(msm_host, REG_DSI_CLKOUT_TIMING_CTRL, data);

	if ((cfg_hnd->major == MSM_DSI_VER_MAJOR_6G) &&
	    (cfg_hnd->minor > MSM_DSI_6G_VER_MINOR_V1_0) &&
	    phy_shared_timings->clk_pre_inc_by_2)
		dsi_write(msm_host, REG_DSI_T_CLK_PRE_EXTEND,
			  DSI_T_CLK_PRE_EXTEND_INC_BY_2_BYTECLK);

	data = 0;
	if (!(flags & MIPI_DSI_MODE_EOT_PACKET))
		data |= DSI_EOT_PACKET_CTRL_TX_EOT_APPEND;
	dsi_write(msm_host, REG_DSI_EOT_PACKET_CTRL, data);

	/* allow only ack-err-status to generate interrupt */
	dsi_write(msm_host, REG_DSI_ERR_INT_MASK0, 0x13ff3fe0);

	dsi_intr_ctrl(msm_host, DSI_IRQ_MASK_ERROR, 1);

	dsi_write(msm_host, REG_DSI_CLK_CTRL, DSI_CLK_CTRL_ENABLE_CLKS);

	data = DSI_CTRL_CLK_EN;

	DBG("lane number=%d", msm_host->lanes);
	data |= ((DSI_CTRL_LANE0 << msm_host->lanes) - DSI_CTRL_LANE0);

	dsi_write(msm_host, REG_DSI_LANE_SWAP_CTRL,
		  DSI_LANE_SWAP_CTRL_DLN_SWAP_SEL(msm_host->dlane_swap));

	if (!(flags & MIPI_DSI_CLOCK_NON_CONTINUOUS))
		dsi_write(msm_host, REG_DSI_LANE_CTRL,
			DSI_LANE_CTRL_CLKLN_HS_FORCE_REQUEST);

	data |= DSI_CTRL_ENABLE;

	dsi_write(msm_host, REG_DSI_CTRL, data);
}

static void dsi_timing_setup(struct msm_dsi_host *msm_host, bool is_dual_dsi)
{
	struct drm_display_mode *mode = msm_host->mode;
	u32 hs_start = 0, vs_start = 0; /* take sync start as 0 */
	u32 h_total = mode->htotal;
	u32 v_total = mode->vtotal;
	u32 hs_end = mode->hsync_end - mode->hsync_start;
	u32 vs_end = mode->vsync_end - mode->vsync_start;
	u32 ha_start = h_total - mode->hsync_start;
	u32 ha_end = ha_start + mode->hdisplay;
	u32 va_start = v_total - mode->vsync_start;
	u32 va_end = va_start + mode->vdisplay;
	u32 hdisplay = mode->hdisplay;
	u32 wc;

	DBG("");

	/*
	 * For dual DSI mode, the current DRM mode has
	 * the complete width of the panel. Since, the complete
	 * panel is driven by two DSI controllers, the horizontal
	 * timings have to be split between the two dsi controllers.
	 * Adjust the DSI host timing values accordingly.
	 */
	if (is_dual_dsi) {
		h_total /= 2;
		hs_end /= 2;
		ha_start /= 2;
		ha_end /= 2;
		hdisplay /= 2;
	}

	if (msm_host->mode_flags & MIPI_DSI_MODE_VIDEO) {
		dsi_write(msm_host, REG_DSI_ACTIVE_H,
			DSI_ACTIVE_H_START(ha_start) |
			DSI_ACTIVE_H_END(ha_end));
		dsi_write(msm_host, REG_DSI_ACTIVE_V,
			DSI_ACTIVE_V_START(va_start) |
			DSI_ACTIVE_V_END(va_end));
		dsi_write(msm_host, REG_DSI_TOTAL,
			DSI_TOTAL_H_TOTAL(h_total - 1) |
			DSI_TOTAL_V_TOTAL(v_total - 1));

		dsi_write(msm_host, REG_DSI_ACTIVE_HSYNC,
			DSI_ACTIVE_HSYNC_START(hs_start) |
			DSI_ACTIVE_HSYNC_END(hs_end));
		dsi_write(msm_host, REG_DSI_ACTIVE_VSYNC_HPOS, 0);
		dsi_write(msm_host, REG_DSI_ACTIVE_VSYNC_VPOS,
			DSI_ACTIVE_VSYNC_VPOS_START(vs_start) |
			DSI_ACTIVE_VSYNC_VPOS_END(vs_end));
	} else {		/* command mode */
		/* image data and 1 byte write_memory_start cmd */
		wc = hdisplay * dsi_get_bpp(msm_host->format) / 8 + 1;

		dsi_write(msm_host, REG_DSI_CMD_MDP_STREAM_CTRL,
			DSI_CMD_MDP_STREAM_CTRL_WORD_COUNT(wc) |
			DSI_CMD_MDP_STREAM_CTRL_VIRTUAL_CHANNEL(
					msm_host->channel) |
			DSI_CMD_MDP_STREAM_CTRL_DATA_TYPE(
					MIPI_DSI_DCS_LONG_WRITE));

		dsi_write(msm_host, REG_DSI_CMD_MDP_STREAM_TOTAL,
			DSI_CMD_MDP_STREAM_TOTAL_H_TOTAL(hdisplay) |
			DSI_CMD_MDP_STREAM_TOTAL_V_TOTAL(mode->vdisplay));
	}
}

static void dsi_sw_reset(struct msm_dsi_host *msm_host)
{
	dsi_write(msm_host, REG_DSI_CLK_CTRL, DSI_CLK_CTRL_ENABLE_CLKS);
	wmb(); /* clocks need to be enabled before reset */

	dsi_write(msm_host, REG_DSI_RESET, 1);
	wmb(); /* make sure reset happen */
	dsi_write(msm_host, REG_DSI_RESET, 0);
}

static void dsi_op_mode_config(struct msm_dsi_host *msm_host,
					bool video_mode, bool enable)
{
	u32 dsi_ctrl;

	dsi_ctrl = dsi_read(msm_host, REG_DSI_CTRL);

	if (!enable) {
		dsi_ctrl &= ~(DSI_CTRL_ENABLE | DSI_CTRL_VID_MODE_EN |
				DSI_CTRL_CMD_MODE_EN);
		dsi_intr_ctrl(msm_host, DSI_IRQ_MASK_CMD_MDP_DONE |
					DSI_IRQ_MASK_VIDEO_DONE, 0);
	} else {
		if (video_mode) {
			dsi_ctrl |= DSI_CTRL_VID_MODE_EN;
		} else {		/* command mode */
			dsi_ctrl |= DSI_CTRL_CMD_MODE_EN;
			dsi_intr_ctrl(msm_host, DSI_IRQ_MASK_CMD_MDP_DONE, 1);
		}
		dsi_ctrl |= DSI_CTRL_ENABLE;
	}

	dsi_write(msm_host, REG_DSI_CTRL, dsi_ctrl);
}

static void dsi_set_tx_power_mode(int mode, struct msm_dsi_host *msm_host)
{
	u32 data;

	data = dsi_read(msm_host, REG_DSI_CMD_DMA_CTRL);

	if (mode == 0)
		data &= ~DSI_CMD_DMA_CTRL_LOW_POWER;
	else
		data |= DSI_CMD_DMA_CTRL_LOW_POWER;

	dsi_write(msm_host, REG_DSI_CMD_DMA_CTRL, data);
}

static void dsi_wait4video_done(struct msm_dsi_host *msm_host)
{
	u32 ret = 0;
	struct device *dev = &msm_host->pdev->dev;

	dsi_intr_ctrl(msm_host, DSI_IRQ_MASK_VIDEO_DONE, 1);

	reinit_completion(&msm_host->video_comp);

	ret = wait_for_completion_timeout(&msm_host->video_comp,
			msecs_to_jiffies(70));

	if (ret <= 0)
		dev_err(dev, "wait for video done timed out\n");

	dsi_intr_ctrl(msm_host, DSI_IRQ_MASK_VIDEO_DONE, 0);
}

static void dsi_wait4video_eng_busy(struct msm_dsi_host *msm_host)
{
	if (!(msm_host->mode_flags & MIPI_DSI_MODE_VIDEO))
		return;

	if (msm_host->power_on && msm_host->enabled) {
		dsi_wait4video_done(msm_host);
		/* delay 4 ms to skip BLLP */
		usleep_range(2000, 4000);
	}
}

int dsi_tx_buf_alloc_6g(struct msm_dsi_host *msm_host, int size)
{
	struct drm_device *dev = msm_host->dev;
	struct msm_drm_private *priv = dev->dev_private;
	uint64_t iova;
	u8 *data;

	data = msm_gem_kernel_new(dev, size, MSM_BO_UNCACHED,
					priv->kms->aspace,
					&msm_host->tx_gem_obj, &iova);

	if (IS_ERR(data)) {
		msm_host->tx_gem_obj = NULL;
		return PTR_ERR(data);
	}

	msm_host->tx_size = msm_host->tx_gem_obj->size;

	return 0;
}

int dsi_tx_buf_alloc_v2(struct msm_dsi_host *msm_host, int size)
{
	struct drm_device *dev = msm_host->dev;

	msm_host->tx_buf = dma_alloc_coherent(dev->dev, size,
					&msm_host->tx_buf_paddr, GFP_KERNEL);
	if (!msm_host->tx_buf)
		return -ENOMEM;

	msm_host->tx_size = size;

	return 0;
}

static void dsi_tx_buf_free(struct msm_dsi_host *msm_host)
{
	struct drm_device *dev = msm_host->dev;
	struct msm_drm_private *priv;

	/*
	 * This is possible if we're tearing down before we've had a chance to
	 * fully initialize. A very real possibility if our probe is deferred,
	 * in which case we'll hit msm_dsi_host_destroy() without having run
	 * through the dsi_tx_buf_alloc().
	 */
	if (!dev)
		return;

	priv = dev->dev_private;
	if (msm_host->tx_gem_obj) {
		msm_gem_put_iova(msm_host->tx_gem_obj, priv->kms->aspace);
		drm_gem_object_put_unlocked(msm_host->tx_gem_obj);
		msm_host->tx_gem_obj = NULL;
	}

	if (msm_host->tx_buf)
		dma_free_coherent(dev->dev, msm_host->tx_size, msm_host->tx_buf,
			msm_host->tx_buf_paddr);
}

void *dsi_tx_buf_get_6g(struct msm_dsi_host *msm_host)
{
	return msm_gem_get_vaddr(msm_host->tx_gem_obj);
}

void *dsi_tx_buf_get_v2(struct msm_dsi_host *msm_host)
{
	return msm_host->tx_buf;
}

void dsi_tx_buf_put_6g(struct msm_dsi_host *msm_host)
{
	msm_gem_put_vaddr(msm_host->tx_gem_obj);
}

/*
 * prepare cmd buffer to be txed
 */
static int dsi_cmd_dma_add(struct msm_dsi_host *msm_host,
			   const struct mipi_dsi_msg *msg)
{
	const struct msm_dsi_cfg_handler *cfg_hnd = msm_host->cfg_hnd;
	struct mipi_dsi_packet packet;
	int len;
	int ret;
	u8 *data;

	ret = mipi_dsi_create_packet(&packet, msg);
	if (ret) {
		pr_err("%s: create packet failed, %d\n", __func__, ret);
		return ret;
	}
	len = (packet.size + 3) & (~0x3);

	if (len > msm_host->tx_size) {
		pr_err("%s: packet size is too big\n", __func__);
		return -EINVAL;
	}

	data = cfg_hnd->ops->tx_buf_get(msm_host);
	if (IS_ERR(data)) {
		ret = PTR_ERR(data);
		pr_err("%s: get vaddr failed, %d\n", __func__, ret);
		return ret;
	}

	/* MSM specific command format in memory */
	data[0] = packet.header[1];
	data[1] = packet.header[2];
	data[2] = packet.header[0];
	data[3] = BIT(7); /* Last packet */
	if (mipi_dsi_packet_format_is_long(msg->type))
		data[3] |= BIT(6);
	if (msg->rx_buf && msg->rx_len)
		data[3] |= BIT(5);

	/* Long packet */
	if (packet.payload && packet.payload_length)
		memcpy(data + 4, packet.payload, packet.payload_length);

	/* Append 0xff to the end */
	if (packet.size < len)
		memset(data + packet.size, 0xff, len - packet.size);

	if (cfg_hnd->ops->tx_buf_put)
		cfg_hnd->ops->tx_buf_put(msm_host);

	return len;
}

/*
 * dsi_short_read1_resp: 1 parameter
 */
static int dsi_short_read1_resp(u8 *buf, const struct mipi_dsi_msg *msg)
{
	u8 *data = msg->rx_buf;
	if (data && (msg->rx_len >= 1)) {
		*data = buf[1]; /* strip out dcs type */
		return 1;
	} else {
		pr_err("%s: read data does not match with rx_buf len %zu\n",
			__func__, msg->rx_len);
		return -EINVAL;
	}
}

/*
 * dsi_short_read2_resp: 2 parameter
 */
static int dsi_short_read2_resp(u8 *buf, const struct mipi_dsi_msg *msg)
{
	u8 *data = msg->rx_buf;
	if (data && (msg->rx_len >= 2)) {
		data[0] = buf[1]; /* strip out dcs type */
		data[1] = buf[2];
		return 2;
	} else {
		pr_err("%s: read data does not match with rx_buf len %zu\n",
			__func__, msg->rx_len);
		return -EINVAL;
	}
}

static int dsi_long_read_resp(u8 *buf, const struct mipi_dsi_msg *msg)
{
	/* strip out 4 byte dcs header */
	if (msg->rx_buf && msg->rx_len)
		memcpy(msg->rx_buf, buf + 4, msg->rx_len);

	return msg->rx_len;
}

int dsi_dma_base_get_6g(struct msm_dsi_host *msm_host, uint64_t *dma_base)
{
	struct drm_device *dev = msm_host->dev;
	struct msm_drm_private *priv = dev->dev_private;

	if (!dma_base)
		return -EINVAL;

	return msm_gem_get_iova(msm_host->tx_gem_obj,
				priv->kms->aspace, dma_base);
}

int dsi_dma_base_get_v2(struct msm_dsi_host *msm_host, uint64_t *dma_base)
{
	if (!dma_base)
		return -EINVAL;

	*dma_base = msm_host->tx_buf_paddr;
	return 0;
}

static int dsi_cmd_dma_tx(struct msm_dsi_host *msm_host, int len)
{
	const struct msm_dsi_cfg_handler *cfg_hnd = msm_host->cfg_hnd;
	int ret;
	uint64_t dma_base;
	bool triggered;

	ret = cfg_hnd->ops->dma_base_get(msm_host, &dma_base);
	if (ret) {
		pr_err("%s: failed to get iova: %d\n", __func__, ret);
		return ret;
	}

	reinit_completion(&msm_host->dma_comp);

	dsi_wait4video_eng_busy(msm_host);

	triggered = msm_dsi_manager_cmd_xfer_trigger(
						msm_host->id, dma_base, len);
	if (triggered) {
		ret = wait_for_completion_timeout(&msm_host->dma_comp,
					msecs_to_jiffies(200));
		DBG("ret=%d", ret);
		if (ret == 0)
			ret = -ETIMEDOUT;
		else
			ret = len;
	} else
		ret = len;

	return ret;
}

static int dsi_cmd_dma_rx(struct msm_dsi_host *msm_host,
			u8 *buf, int rx_byte, int pkt_size)
{
	u32 *lp, *temp, data;
	int i, j = 0, cnt;
	u32 read_cnt;
	u8 reg[16];
	int repeated_bytes = 0;
	int buf_offset = buf - msm_host->rx_buf;

	lp = (u32 *)buf;
	temp = (u32 *)reg;
	cnt = (rx_byte + 3) >> 2;
	if (cnt > 4)
		cnt = 4; /* 4 x 32 bits registers only */

	if (rx_byte == 4)
		read_cnt = 4;
	else
		read_cnt = pkt_size + 6;

	/*
	 * In case of multiple reads from the panel, after the first read, there
	 * is possibility that there are some bytes in the payload repeating in
	 * the RDBK_DATA registers. Since we read all the parameters from the
	 * panel right from the first byte for every pass. We need to skip the
	 * repeating bytes and then append the new parameters to the rx buffer.
	 */
	if (read_cnt > 16) {
		int bytes_shifted;
		/* Any data more than 16 bytes will be shifted out.
		 * The temp read buffer should already contain these bytes.
		 * The remaining bytes in read buffer are the repeated bytes.
		 */
		bytes_shifted = read_cnt - 16;
		repeated_bytes = buf_offset - bytes_shifted;
	}

	for (i = cnt - 1; i >= 0; i--) {
		data = dsi_read(msm_host, REG_DSI_RDBK_DATA(i));
		*temp++ = ntohl(data); /* to host byte order */
		DBG("data = 0x%x and ntohl(data) = 0x%x", data, ntohl(data));
	}

	for (i = repeated_bytes; i < 16; i++)
		buf[j++] = reg[i];

	return j;
}

static int dsi_cmds2buf_tx(struct msm_dsi_host *msm_host,
				const struct mipi_dsi_msg *msg)
{
	int len, ret;
	int bllp_len = msm_host->mode->hdisplay *
			dsi_get_bpp(msm_host->format) / 8;

	len = dsi_cmd_dma_add(msm_host, msg);
	if (!len) {
		pr_err("%s: failed to add cmd type = 0x%x\n",
			__func__,  msg->type);
		return -EINVAL;
	}

	/* for video mode, do not send cmds more than
	* one pixel line, since it only transmit it
	* during BLLP.
	*/
	/* TODO: if the command is sent in LP mode, the bit rate is only
	 * half of esc clk rate. In this case, if the video is already
	 * actively streaming, we need to check more carefully if the
	 * command can be fit into one BLLP.
	 */
	if ((msm_host->mode_flags & MIPI_DSI_MODE_VIDEO) && (len > bllp_len)) {
		pr_err("%s: cmd cannot fit into BLLP period, len=%d\n",
			__func__, len);
		return -EINVAL;
	}

	ret = dsi_cmd_dma_tx(msm_host, len);
	if (ret < len) {
		pr_err("%s: cmd dma tx failed, type=0x%x, data0=0x%x, len=%d\n",
			__func__, msg->type, (*(u8 *)(msg->tx_buf)), len);
		return -ECOMM;
	}

	return len;
}

static void dsi_sw_reset_restore(struct msm_dsi_host *msm_host)
{
	u32 data0, data1;

	data0 = dsi_read(msm_host, REG_DSI_CTRL);
	data1 = data0;
	data1 &= ~DSI_CTRL_ENABLE;
	dsi_write(msm_host, REG_DSI_CTRL, data1);
	/*
	 * dsi controller need to be disabled before
	 * clocks turned on
	 */
	wmb();

	dsi_write(msm_host, REG_DSI_CLK_CTRL, DSI_CLK_CTRL_ENABLE_CLKS);
	wmb();	/* make sure clocks enabled */

	/* dsi controller can only be reset while clocks are running */
	dsi_write(msm_host, REG_DSI_RESET, 1);
	wmb();	/* make sure reset happen */
	dsi_write(msm_host, REG_DSI_RESET, 0);
	wmb();	/* controller out of reset */
	dsi_write(msm_host, REG_DSI_CTRL, data0);
	wmb();	/* make sure dsi controller enabled again */
}

static void dsi_hpd_worker(struct work_struct *work)
{
	struct msm_dsi_host *msm_host =
		container_of(work, struct msm_dsi_host, hpd_work);

	drm_helper_hpd_irq_event(msm_host->dev);
}

static void dsi_err_worker(struct work_struct *work)
{
	struct msm_dsi_host *msm_host =
		container_of(work, struct msm_dsi_host, err_work);
	u32 status = msm_host->err_work_state;

	pr_err_ratelimited("%s: status=%x\n", __func__, status);
	if (status & DSI_ERR_STATE_MDP_FIFO_UNDERFLOW)
		dsi_sw_reset_restore(msm_host);

	/* It is safe to clear here because error irq is disabled. */
	msm_host->err_work_state = 0;

	/* enable dsi error interrupt */
	dsi_intr_ctrl(msm_host, DSI_IRQ_MASK_ERROR, 1);
}

static void dsi_ack_err_status(struct msm_dsi_host *msm_host)
{
	u32 status;

	status = dsi_read(msm_host, REG_DSI_ACK_ERR_STATUS);

	if (status) {
		dsi_write(msm_host, REG_DSI_ACK_ERR_STATUS, status);
		/* Writing of an extra 0 needed to clear error bits */
		dsi_write(msm_host, REG_DSI_ACK_ERR_STATUS, 0);
		msm_host->err_work_state |= DSI_ERR_STATE_ACK;
	}
}

static void dsi_timeout_status(struct msm_dsi_host *msm_host)
{
	u32 status;

	status = dsi_read(msm_host, REG_DSI_TIMEOUT_STATUS);

	if (status) {
		dsi_write(msm_host, REG_DSI_TIMEOUT_STATUS, status);
		msm_host->err_work_state |= DSI_ERR_STATE_TIMEOUT;
	}
}

static void dsi_dln0_phy_err(struct msm_dsi_host *msm_host)
{
	u32 status;

	status = dsi_read(msm_host, REG_DSI_DLN0_PHY_ERR);

	if (status & (DSI_DLN0_PHY_ERR_DLN0_ERR_ESC |
			DSI_DLN0_PHY_ERR_DLN0_ERR_SYNC_ESC |
			DSI_DLN0_PHY_ERR_DLN0_ERR_CONTROL |
			DSI_DLN0_PHY_ERR_DLN0_ERR_CONTENTION_LP0 |
			DSI_DLN0_PHY_ERR_DLN0_ERR_CONTENTION_LP1)) {
		dsi_write(msm_host, REG_DSI_DLN0_PHY_ERR, status);
		msm_host->err_work_state |= DSI_ERR_STATE_DLN0_PHY;
	}
}

static void dsi_fifo_status(struct msm_dsi_host *msm_host)
{
	u32 status;

	status = dsi_read(msm_host, REG_DSI_FIFO_STATUS);

	/* fifo underflow, overflow */
	if (status) {
		dsi_write(msm_host, REG_DSI_FIFO_STATUS, status);
		msm_host->err_work_state |= DSI_ERR_STATE_FIFO;
		if (status & DSI_FIFO_STATUS_CMD_MDP_FIFO_UNDERFLOW)
			msm_host->err_work_state |=
					DSI_ERR_STATE_MDP_FIFO_UNDERFLOW;
	}
}

static void dsi_status(struct msm_dsi_host *msm_host)
{
	u32 status;

	status = dsi_read(msm_host, REG_DSI_STATUS0);

	if (status & DSI_STATUS0_INTERLEAVE_OP_CONTENTION) {
		dsi_write(msm_host, REG_DSI_STATUS0, status);
		msm_host->err_work_state |=
			DSI_ERR_STATE_INTERLEAVE_OP_CONTENTION;
	}
}

static void dsi_clk_status(struct msm_dsi_host *msm_host)
{
	u32 status;

	status = dsi_read(msm_host, REG_DSI_CLK_STATUS);

	if (status & DSI_CLK_STATUS_PLL_UNLOCKED) {
		dsi_write(msm_host, REG_DSI_CLK_STATUS, status);
		msm_host->err_work_state |= DSI_ERR_STATE_PLL_UNLOCKED;
	}
}

static void dsi_error(struct msm_dsi_host *msm_host)
{
	/* disable dsi error interrupt */
	dsi_intr_ctrl(msm_host, DSI_IRQ_MASK_ERROR, 0);

	dsi_clk_status(msm_host);
	dsi_fifo_status(msm_host);
	dsi_ack_err_status(msm_host);
	dsi_timeout_status(msm_host);
	dsi_status(msm_host);
	dsi_dln0_phy_err(msm_host);

	queue_work(msm_host->workqueue, &msm_host->err_work);
}

static irqreturn_t dsi_host_irq(int irq, void *ptr)
{
	struct msm_dsi_host *msm_host = ptr;
	u32 isr;
	unsigned long flags;

	if (!msm_host->ctrl_base)
		return IRQ_HANDLED;

	spin_lock_irqsave(&msm_host->intr_lock, flags);
	isr = dsi_read(msm_host, REG_DSI_INTR_CTRL);
	dsi_write(msm_host, REG_DSI_INTR_CTRL, isr);
	spin_unlock_irqrestore(&msm_host->intr_lock, flags);

	DBG("isr=0x%x, id=%d", isr, msm_host->id);

	if (isr & DSI_IRQ_ERROR)
		dsi_error(msm_host);

	if (isr & DSI_IRQ_VIDEO_DONE)
		complete(&msm_host->video_comp);

	if (isr & DSI_IRQ_CMD_DMA_DONE)
		complete(&msm_host->dma_comp);

	return IRQ_HANDLED;
}

static int dsi_host_init_panel_gpios(struct msm_dsi_host *msm_host,
			struct device *panel_device)
{
	msm_host->disp_en_gpio = devm_gpiod_get_optional(panel_device,
							 "disp-enable",
							 GPIOD_OUT_LOW);
	if (IS_ERR(msm_host->disp_en_gpio)) {
		DBG("cannot get disp-enable-gpios %ld",
				PTR_ERR(msm_host->disp_en_gpio));
		return PTR_ERR(msm_host->disp_en_gpio);
	}

	msm_host->te_gpio = devm_gpiod_get_optional(panel_device, "disp-te",
								GPIOD_IN);
	if (IS_ERR(msm_host->te_gpio)) {
		DBG("cannot get disp-te-gpios %ld", PTR_ERR(msm_host->te_gpio));
		return PTR_ERR(msm_host->te_gpio);
	}

	return 0;
}

static int dsi_host_attach(struct mipi_dsi_host *host,
					struct mipi_dsi_device *dsi)
{
	struct msm_dsi_host *msm_host = to_msm_dsi_host(host);
	int ret;

	if (dsi->lanes > msm_host->num_data_lanes)
		return -EINVAL;

	msm_host->channel = dsi->channel;
	msm_host->lanes = dsi->lanes;
	msm_host->format = dsi->format;
	msm_host->mode_flags = dsi->mode_flags;

	msm_dsi_manager_attach_dsi_device(msm_host->id, dsi->mode_flags);

	/* Some gpios defined in panel DT need to be controlled by host */
	ret = dsi_host_init_panel_gpios(msm_host, &dsi->dev);
	if (ret)
		return ret;

	DBG("id=%d", msm_host->id);
	if (msm_host->dev)
		queue_work(msm_host->workqueue, &msm_host->hpd_work);

	return 0;
}

static int dsi_host_detach(struct mipi_dsi_host *host,
					struct mipi_dsi_device *dsi)
{
	struct msm_dsi_host *msm_host = to_msm_dsi_host(host);

	msm_host->device_node = NULL;

	DBG("id=%d", msm_host->id);
	if (msm_host->dev)
		queue_work(msm_host->workqueue, &msm_host->hpd_work);

	return 0;
}

static ssize_t dsi_host_transfer(struct mipi_dsi_host *host,
					const struct mipi_dsi_msg *msg)
{
	struct msm_dsi_host *msm_host = to_msm_dsi_host(host);
	int ret;

	if (!msg || !msm_host->power_on)
		return -EINVAL;

	mutex_lock(&msm_host->cmd_mutex);
	ret = msm_dsi_manager_cmd_xfer(msm_host->id, msg);
	mutex_unlock(&msm_host->cmd_mutex);

	return ret;
}

static struct mipi_dsi_host_ops dsi_host_ops = {
	.attach = dsi_host_attach,
	.detach = dsi_host_detach,
	.transfer = dsi_host_transfer,
};

/*
 * List of supported physical to logical lane mappings.
 * For example, the 2nd entry represents the following mapping:
 *
 * "3012": Logic 3->Phys 0; Logic 0->Phys 1; Logic 1->Phys 2; Logic 2->Phys 3;
 */
static const int supported_data_lane_swaps[][4] = {
	{ 0, 1, 2, 3 },
	{ 3, 0, 1, 2 },
	{ 2, 3, 0, 1 },
	{ 1, 2, 3, 0 },
	{ 0, 3, 2, 1 },
	{ 1, 0, 3, 2 },
	{ 2, 1, 0, 3 },
	{ 3, 2, 1, 0 },
};

static int dsi_host_parse_lane_data(struct msm_dsi_host *msm_host,
				    struct device_node *ep)
{
	struct device *dev = &msm_host->pdev->dev;
	struct property *prop;
	u32 lane_map[4];
	int ret, i, len, num_lanes;

	prop = of_find_property(ep, "data-lanes", &len);
	if (!prop) {
		dev_dbg(dev,
			"failed to find data lane mapping, using default\n");
		return 0;
	}

	num_lanes = len / sizeof(u32);

	if (num_lanes < 1 || num_lanes > 4) {
		dev_err(dev, "bad number of data lanes\n");
		return -EINVAL;
	}

	msm_host->num_data_lanes = num_lanes;

	ret = of_property_read_u32_array(ep, "data-lanes", lane_map,
					 num_lanes);
	if (ret) {
		dev_err(dev, "failed to read lane data\n");
		return ret;
	}

	/*
	 * compare DT specified physical-logical lane mappings with the ones
	 * supported by hardware
	 */
	for (i = 0; i < ARRAY_SIZE(supported_data_lane_swaps); i++) {
		const int *swap = supported_data_lane_swaps[i];
		int j;

		/*
		 * the data-lanes array we get from DT has a logical->physical
		 * mapping. The "data lane swap" register field represents
		 * supported configurations in a physical->logical mapping.
		 * Translate the DT mapping to what we understand and find a
		 * configuration that works.
		 */
		for (j = 0; j < num_lanes; j++) {
			if (lane_map[j] < 0 || lane_map[j] > 3)
				dev_err(dev, "bad physical lane entry %u\n",
					lane_map[j]);

			if (swap[lane_map[j]] != j)
				break;
		}

		if (j == num_lanes) {
			msm_host->dlane_swap = i;
			return 0;
		}
	}

	return -EINVAL;
}

static int dsi_host_parse_dt(struct msm_dsi_host *msm_host)
{
	struct device *dev = &msm_host->pdev->dev;
	struct device_node *np = dev->of_node;
	struct device_node *endpoint, *device_node;
	int ret = 0;

	/*
	 * Get the endpoint of the output port of the DSI host. In our case,
	 * this is mapped to port number with reg = 1. Don't return an error if
	 * the remote endpoint isn't defined. It's possible that there is
	 * nothing connected to the dsi output.
	 */
	endpoint = of_graph_get_endpoint_by_regs(np, 1, -1);
	if (!endpoint) {
		dev_dbg(dev, "%s: no endpoint\n", __func__);
		return 0;
	}

	ret = dsi_host_parse_lane_data(msm_host, endpoint);
	if (ret) {
		dev_err(dev, "%s: invalid lane configuration %d\n",
			__func__, ret);
		ret = -EINVAL;
		goto err;
	}

	/* Get panel node from the output port's endpoint data */
	device_node = of_graph_get_remote_node(np, 1, 0);
	if (!device_node) {
		dev_dbg(dev, "%s: no valid device\n", __func__);
		ret = -ENODEV;
		goto err;
	}

	msm_host->device_node = device_node;

	if (of_property_read_bool(np, "syscon-sfpb")) {
		msm_host->sfpb = syscon_regmap_lookup_by_phandle(np,
					"syscon-sfpb");
		if (IS_ERR(msm_host->sfpb)) {
			dev_err(dev, "%s: failed to get sfpb regmap\n",
				__func__);
			ret = PTR_ERR(msm_host->sfpb);
		}
	}

	of_node_put(device_node);

err:
	of_node_put(endpoint);

	return ret;
}

static int dsi_host_get_id(struct msm_dsi_host *msm_host)
{
	struct platform_device *pdev = msm_host->pdev;
	const struct msm_dsi_config *cfg = msm_host->cfg_hnd->cfg;
	struct resource *res;
	int i;

	res = platform_get_resource_byname(pdev, IORESOURCE_MEM, "dsi_ctrl");
	if (!res)
		return -EINVAL;

	for (i = 0; i < cfg->num_dsi; i++) {
		if (cfg->io_start[i] == res->start)
			return i;
	}

	return -EINVAL;
}

int msm_dsi_host_init(struct msm_dsi *msm_dsi)
{
	struct msm_dsi_host *msm_host = NULL;
	struct platform_device *pdev = msm_dsi->pdev;
	int ret;

	msm_host = devm_kzalloc(&pdev->dev, sizeof(*msm_host), GFP_KERNEL);
	if (!msm_host) {
		pr_err("%s: FAILED: cannot alloc dsi host\n",
		       __func__);
		ret = -ENOMEM;
		goto fail;
	}

	msm_host->pdev = pdev;
	msm_dsi->host = &msm_host->base;

	ret = dsi_host_parse_dt(msm_host);
	if (ret) {
		pr_err("%s: failed to parse dt\n", __func__);
		goto fail;
	}

	msm_host->ctrl_base = msm_ioremap(pdev, "dsi_ctrl", "DSI CTRL");
	if (IS_ERR(msm_host->ctrl_base)) {
		pr_err("%s: unable to map Dsi ctrl base\n", __func__);
		ret = PTR_ERR(msm_host->ctrl_base);
		goto fail;
	}

	pm_runtime_enable(&pdev->dev);

	msm_host->cfg_hnd = dsi_get_config(msm_host);
	if (!msm_host->cfg_hnd) {
		ret = -EINVAL;
		pr_err("%s: get config failed\n", __func__);
		goto fail;
	}

	msm_host->id = dsi_host_get_id(msm_host);
	if (msm_host->id < 0) {
		ret = msm_host->id;
		pr_err("%s: unable to identify DSI host index\n", __func__);
		goto fail;
	}

	/* fixup base address by io offset */
	msm_host->ctrl_base += msm_host->cfg_hnd->cfg->io_offset;

	ret = dsi_regulator_init(msm_host);
	if (ret) {
		pr_err("%s: regulator init failed\n", __func__);
		goto fail;
	}

	ret = dsi_clk_init(msm_host);
	if (ret) {
		pr_err("%s: unable to initialize dsi clks\n", __func__);
		goto fail;
	}

	msm_host->rx_buf = devm_kzalloc(&pdev->dev, SZ_4K, GFP_KERNEL);
	if (!msm_host->rx_buf) {
		ret = -ENOMEM;
		pr_err("%s: alloc rx temp buf failed\n", __func__);
		goto fail;
	}

	init_completion(&msm_host->dma_comp);
	init_completion(&msm_host->video_comp);
	mutex_init(&msm_host->dev_mutex);
	mutex_init(&msm_host->cmd_mutex);
	spin_lock_init(&msm_host->intr_lock);

	/* setup workqueue */
	msm_host->workqueue = alloc_ordered_workqueue("dsi_drm_work", 0);
	INIT_WORK(&msm_host->err_work, dsi_err_worker);
	INIT_WORK(&msm_host->hpd_work, dsi_hpd_worker);

	msm_dsi->id = msm_host->id;

	DBG("Dsi Host %d initialized", msm_host->id);
	return 0;

fail:
	return ret;
}

void msm_dsi_host_destroy(struct mipi_dsi_host *host)
{
	struct msm_dsi_host *msm_host = to_msm_dsi_host(host);

	DBG("");
	dsi_tx_buf_free(msm_host);
	if (msm_host->workqueue) {
		flush_workqueue(msm_host->workqueue);
		destroy_workqueue(msm_host->workqueue);
		msm_host->workqueue = NULL;
	}

	mutex_destroy(&msm_host->cmd_mutex);
	mutex_destroy(&msm_host->dev_mutex);

	pm_runtime_disable(&msm_host->pdev->dev);
}

int msm_dsi_host_modeset_init(struct mipi_dsi_host *host,
					struct drm_device *dev)
{
	struct msm_dsi_host *msm_host = to_msm_dsi_host(host);
	const struct msm_dsi_cfg_handler *cfg_hnd = msm_host->cfg_hnd;
	struct platform_device *pdev = msm_host->pdev;
	int ret;

	msm_host->irq = irq_of_parse_and_map(pdev->dev.of_node, 0);
	if (msm_host->irq < 0) {
		ret = msm_host->irq;
		dev_err(dev->dev, "failed to get irq: %d\n", ret);
		return ret;
	}

	ret = devm_request_irq(&pdev->dev, msm_host->irq,
			dsi_host_irq, IRQF_TRIGGER_HIGH | IRQF_ONESHOT,
			"dsi_isr", msm_host);
	if (ret < 0) {
		dev_err(&pdev->dev, "failed to request IRQ%u: %d\n",
				msm_host->irq, ret);
		return ret;
	}

	msm_host->dev = dev;
	ret = cfg_hnd->ops->tx_buf_alloc(msm_host, SZ_4K);
	if (ret) {
		pr_err("%s: alloc tx gem obj failed, %d\n", __func__, ret);
		return ret;
	}

	return 0;
}

int msm_dsi_host_register(struct mipi_dsi_host *host, bool check_defer)
{
	struct msm_dsi_host *msm_host = to_msm_dsi_host(host);
	int ret;

	/* Register mipi dsi host */
	if (!msm_host->registered) {
		host->dev = &msm_host->pdev->dev;
		host->ops = &dsi_host_ops;
		ret = mipi_dsi_host_register(host);
		if (ret)
			return ret;

		msm_host->registered = true;

		/* If the panel driver has not been probed after host register,
		 * we should defer the host's probe.
		 * It makes sure panel is connected when fbcon detects
		 * connector status and gets the proper display mode to
		 * create framebuffer.
		 * Don't try to defer if there is nothing connected to the dsi
		 * output
		 */
		if (check_defer && msm_host->device_node) {
			if (IS_ERR(of_drm_find_panel(msm_host->device_node)))
				if (!of_drm_find_bridge(msm_host->device_node))
					return -EPROBE_DEFER;
		}
	}

	return 0;
}

void msm_dsi_host_unregister(struct mipi_dsi_host *host)
{
	struct msm_dsi_host *msm_host = to_msm_dsi_host(host);

	if (msm_host->registered) {
		mipi_dsi_host_unregister(host);
		host->dev = NULL;
		host->ops = NULL;
		msm_host->registered = false;
	}
}

int msm_dsi_host_xfer_prepare(struct mipi_dsi_host *host,
				const struct mipi_dsi_msg *msg)
{
	struct msm_dsi_host *msm_host = to_msm_dsi_host(host);
	const struct msm_dsi_cfg_handler *cfg_hnd = msm_host->cfg_hnd;

	/* TODO: make sure dsi_cmd_mdp is idle.
	 * Since DSI6G v1.2.0, we can set DSI_TRIG_CTRL.BLOCK_DMA_WITHIN_FRAME
	 * to ask H/W to wait until cmd mdp is idle. S/W wait is not needed.
	 * How to handle the old versions? Wait for mdp cmd done?
	 */

	/*
	 * mdss interrupt is generated in mdp core clock domain
	 * mdp clock need to be enabled to receive dsi interrupt
	 */
	pm_runtime_get_sync(&msm_host->pdev->dev);
	cfg_hnd->ops->link_clk_enable(msm_host);

	/* TODO: vote for bus bandwidth */

	if (!(msg->flags & MIPI_DSI_MSG_USE_LPM))
		dsi_set_tx_power_mode(0, msm_host);

	msm_host->dma_cmd_ctrl_restore = dsi_read(msm_host, REG_DSI_CTRL);
	dsi_write(msm_host, REG_DSI_CTRL,
		msm_host->dma_cmd_ctrl_restore |
		DSI_CTRL_CMD_MODE_EN |
		DSI_CTRL_ENABLE);
	dsi_intr_ctrl(msm_host, DSI_IRQ_MASK_CMD_DMA_DONE, 1);

	return 0;
}

void msm_dsi_host_xfer_restore(struct mipi_dsi_host *host,
				const struct mipi_dsi_msg *msg)
{
	struct msm_dsi_host *msm_host = to_msm_dsi_host(host);
	const struct msm_dsi_cfg_handler *cfg_hnd = msm_host->cfg_hnd;

	dsi_intr_ctrl(msm_host, DSI_IRQ_MASK_CMD_DMA_DONE, 0);
	dsi_write(msm_host, REG_DSI_CTRL, msm_host->dma_cmd_ctrl_restore);

	if (!(msg->flags & MIPI_DSI_MSG_USE_LPM))
		dsi_set_tx_power_mode(1, msm_host);

	/* TODO: unvote for bus bandwidth */

	cfg_hnd->ops->link_clk_disable(msm_host);
	pm_runtime_put_autosuspend(&msm_host->pdev->dev);
}

int msm_dsi_host_cmd_tx(struct mipi_dsi_host *host,
				const struct mipi_dsi_msg *msg)
{
	struct msm_dsi_host *msm_host = to_msm_dsi_host(host);

	return dsi_cmds2buf_tx(msm_host, msg);
}

int msm_dsi_host_cmd_rx(struct mipi_dsi_host *host,
				const struct mipi_dsi_msg *msg)
{
	struct msm_dsi_host *msm_host = to_msm_dsi_host(host);
	const struct msm_dsi_cfg_handler *cfg_hnd = msm_host->cfg_hnd;
	int data_byte, rx_byte, dlen, end;
	int short_response, diff, pkt_size, ret = 0;
	char cmd;
	int rlen = msg->rx_len;
	u8 *buf;

	if (rlen <= 2) {
		short_response = 1;
		pkt_size = rlen;
		rx_byte = 4;
	} else {
		short_response = 0;
		data_byte = 10;	/* first read */
		if (rlen < data_byte)
			pkt_size = rlen;
		else
			pkt_size = data_byte;
		rx_byte = data_byte + 6; /* 4 header + 2 crc */
	}

	buf = msm_host->rx_buf;
	end = 0;
	while (!end) {
		u8 tx[2] = {pkt_size & 0xff, pkt_size >> 8};
		struct mipi_dsi_msg max_pkt_size_msg = {
			.channel = msg->channel,
			.type = MIPI_DSI_SET_MAXIMUM_RETURN_PACKET_SIZE,
			.tx_len = 2,
			.tx_buf = tx,
		};

		DBG("rlen=%d pkt_size=%d rx_byte=%d",
			rlen, pkt_size, rx_byte);

		ret = dsi_cmds2buf_tx(msm_host, &max_pkt_size_msg);
		if (ret < 2) {
			pr_err("%s: Set max pkt size failed, %d\n",
				__func__, ret);
			return -EINVAL;
		}

		if ((cfg_hnd->major == MSM_DSI_VER_MAJOR_6G) &&
			(cfg_hnd->minor >= MSM_DSI_6G_VER_MINOR_V1_1)) {
			/* Clear the RDBK_DATA registers */
			dsi_write(msm_host, REG_DSI_RDBK_DATA_CTRL,
					DSI_RDBK_DATA_CTRL_CLR);
			wmb(); /* make sure the RDBK registers are cleared */
			dsi_write(msm_host, REG_DSI_RDBK_DATA_CTRL, 0);
			wmb(); /* release cleared status before transfer */
		}

		ret = dsi_cmds2buf_tx(msm_host, msg);
		if (ret < msg->tx_len) {
			pr_err("%s: Read cmd Tx failed, %d\n", __func__, ret);
			return ret;
		}

		/*
		 * once cmd_dma_done interrupt received,
		 * return data from client is ready and stored
		 * at RDBK_DATA register already
		 * since rx fifo is 16 bytes, dcs header is kept at first loop,
		 * after that dcs header lost during shift into registers
		 */
		dlen = dsi_cmd_dma_rx(msm_host, buf, rx_byte, pkt_size);

		if (dlen <= 0)
			return 0;

		if (short_response)
			break;

		if (rlen <= data_byte) {
			diff = data_byte - rlen;
			end = 1;
		} else {
			diff = 0;
			rlen -= data_byte;
		}

		if (!end) {
			dlen -= 2; /* 2 crc */
			dlen -= diff;
			buf += dlen;	/* next start position */
			data_byte = 14;	/* NOT first read */
			if (rlen < data_byte)
				pkt_size += rlen;
			else
				pkt_size += data_byte;
			DBG("buf=%p dlen=%d diff=%d", buf, dlen, diff);
		}
	}

	/*
	 * For single Long read, if the requested rlen < 10,
	 * we need to shift the start position of rx
	 * data buffer to skip the bytes which are not
	 * updated.
	 */
	if (pkt_size < 10 && !short_response)
		buf = msm_host->rx_buf + (10 - rlen);
	else
		buf = msm_host->rx_buf;

	cmd = buf[0];
	switch (cmd) {
	case MIPI_DSI_RX_ACKNOWLEDGE_AND_ERROR_REPORT:
		pr_err("%s: rx ACK_ERR_PACLAGE\n", __func__);
		ret = 0;
		break;
	case MIPI_DSI_RX_GENERIC_SHORT_READ_RESPONSE_1BYTE:
	case MIPI_DSI_RX_DCS_SHORT_READ_RESPONSE_1BYTE:
		ret = dsi_short_read1_resp(buf, msg);
		break;
	case MIPI_DSI_RX_GENERIC_SHORT_READ_RESPONSE_2BYTE:
	case MIPI_DSI_RX_DCS_SHORT_READ_RESPONSE_2BYTE:
		ret = dsi_short_read2_resp(buf, msg);
		break;
	case MIPI_DSI_RX_GENERIC_LONG_READ_RESPONSE:
	case MIPI_DSI_RX_DCS_LONG_READ_RESPONSE:
		ret = dsi_long_read_resp(buf, msg);
		break;
	default:
		pr_warn("%s:Invalid response cmd\n", __func__);
		ret = 0;
	}

	return ret;
}

void msm_dsi_host_cmd_xfer_commit(struct mipi_dsi_host *host, u32 dma_base,
				  u32 len)
{
	struct msm_dsi_host *msm_host = to_msm_dsi_host(host);

	dsi_write(msm_host, REG_DSI_DMA_BASE, dma_base);
	dsi_write(msm_host, REG_DSI_DMA_LEN, len);
	dsi_write(msm_host, REG_DSI_TRIG_DMA, 1);

	/* Make sure trigger happens */
	wmb();
}

int msm_dsi_host_set_src_pll(struct mipi_dsi_host *host,
	struct msm_dsi_pll *src_pll)
{
	struct msm_dsi_host *msm_host = to_msm_dsi_host(host);
	struct clk *byte_clk_provider, *pixel_clk_provider;
	int ret;

	ret = msm_dsi_pll_get_clk_provider(src_pll,
				&byte_clk_provider, &pixel_clk_provider);
	if (ret) {
		pr_info("%s: can't get provider from pll, don't set parent\n",
			__func__);
		return 0;
	}

	ret = clk_set_parent(msm_host->byte_clk_src, byte_clk_provider);
	if (ret) {
		pr_err("%s: can't set parent to byte_clk_src. ret=%d\n",
			__func__, ret);
		goto exit;
	}

	ret = clk_set_parent(msm_host->pixel_clk_src, pixel_clk_provider);
	if (ret) {
		pr_err("%s: can't set parent to pixel_clk_src. ret=%d\n",
			__func__, ret);
		goto exit;
	}

	if (msm_host->dsi_clk_src) {
		ret = clk_set_parent(msm_host->dsi_clk_src, pixel_clk_provider);
		if (ret) {
			pr_err("%s: can't set parent to dsi_clk_src. ret=%d\n",
				__func__, ret);
			goto exit;
		}
	}

	if (msm_host->esc_clk_src) {
		ret = clk_set_parent(msm_host->esc_clk_src, byte_clk_provider);
		if (ret) {
			pr_err("%s: can't set parent to esc_clk_src. ret=%d\n",
				__func__, ret);
			goto exit;
		}
	}

exit:
	return ret;
}

void msm_dsi_host_reset_phy(struct mipi_dsi_host *host)
{
	struct msm_dsi_host *msm_host = to_msm_dsi_host(host);

	DBG("");
	dsi_write(msm_host, REG_DSI_PHY_RESET, DSI_PHY_RESET_RESET);
	/* Make sure fully reset */
	wmb();
	udelay(1000);
	dsi_write(msm_host, REG_DSI_PHY_RESET, 0);
	udelay(100);
}

void msm_dsi_host_get_phy_clk_req(struct mipi_dsi_host *host,
			struct msm_dsi_phy_clk_request *clk_req,
			bool is_dual_dsi)
{
	struct msm_dsi_host *msm_host = to_msm_dsi_host(host);
	const struct msm_dsi_cfg_handler *cfg_hnd = msm_host->cfg_hnd;
	int ret;

	ret = cfg_hnd->ops->calc_clk_rate(msm_host, is_dual_dsi);
	if (ret) {
		pr_err("%s: unable to calc clk rate, %d\n", __func__, ret);
		return;
	}

	clk_req->bitclk_rate = msm_host->byte_clk_rate * 8;
	clk_req->escclk_rate = msm_host->esc_clk_rate;
}

int msm_dsi_host_enable(struct mipi_dsi_host *host)
{
	struct msm_dsi_host *msm_host = to_msm_dsi_host(host);

	dsi_op_mode_config(msm_host,
		!!(msm_host->mode_flags & MIPI_DSI_MODE_VIDEO), true);

	/* TODO: clock should be turned off for command mode,
	 * and only turned on before MDP START.
	 * This part of code should be enabled once mdp driver support it.
	 */
	/* if (msm_panel->mode == MSM_DSI_CMD_MODE) {
	 *	dsi_link_clk_disable(msm_host);
	 *	pm_runtime_put_autosuspend(&msm_host->pdev->dev);
	 * }
	 */
	msm_host->enabled = true;
	return 0;
}

int msm_dsi_host_disable(struct mipi_dsi_host *host)
{
	struct msm_dsi_host *msm_host = to_msm_dsi_host(host);

	msm_host->enabled = false;
	dsi_op_mode_config(msm_host,
		!!(msm_host->mode_flags & MIPI_DSI_MODE_VIDEO), false);

	/* Since we have disabled INTF, the video engine won't stop so that
	 * the cmd engine will be blocked.
	 * Reset to disable video engine so that we can send off cmd.
	 */
	dsi_sw_reset(msm_host);

	return 0;
}

static void msm_dsi_sfpb_config(struct msm_dsi_host *msm_host, bool enable)
{
	enum sfpb_ahb_arb_master_port_en en;

	if (!msm_host->sfpb)
		return;

	en = enable ? SFPB_MASTER_PORT_ENABLE : SFPB_MASTER_PORT_DISABLE;

	regmap_update_bits(msm_host->sfpb, REG_SFPB_GPREG,
			SFPB_GPREG_MASTER_PORT_EN__MASK,
			SFPB_GPREG_MASTER_PORT_EN(en));
}

int msm_dsi_host_power_on(struct mipi_dsi_host *host,
			struct msm_dsi_phy_shared_timings *phy_shared_timings,
			bool is_dual_dsi)
{
	struct msm_dsi_host *msm_host = to_msm_dsi_host(host);
	const struct msm_dsi_cfg_handler *cfg_hnd = msm_host->cfg_hnd;
	int ret = 0;

	mutex_lock(&msm_host->dev_mutex);
	if (msm_host->power_on) {
		DBG("dsi host already on");
		goto unlock_ret;
	}

	msm_dsi_sfpb_config(msm_host, true);

	ret = dsi_host_regulator_enable(msm_host);
	if (ret) {
		pr_err("%s:Failed to enable vregs.ret=%d\n",
			__func__, ret);
		goto unlock_ret;
	}

	pm_runtime_get_sync(&msm_host->pdev->dev);
	ret = cfg_hnd->ops->link_clk_enable(msm_host);
	if (ret) {
		pr_err("%s: failed to enable link clocks. ret=%d\n",
		       __func__, ret);
		goto fail_disable_reg;
	}

	ret = pinctrl_pm_select_default_state(&msm_host->pdev->dev);
	if (ret) {
		pr_err("%s: failed to set pinctrl default state, %d\n",
			__func__, ret);
		goto fail_disable_clk;
	}

	dsi_timing_setup(msm_host, is_dual_dsi);
	dsi_sw_reset(msm_host);
	dsi_ctrl_config(msm_host, true, phy_shared_timings);

	if (msm_host->disp_en_gpio)
		gpiod_set_value(msm_host->disp_en_gpio, 1);

	msm_host->power_on = true;
	mutex_unlock(&msm_host->dev_mutex);

	return 0;

fail_disable_clk:
	cfg_hnd->ops->link_clk_disable(msm_host);
	pm_runtime_put_autosuspend(&msm_host->pdev->dev);
fail_disable_reg:
	dsi_host_regulator_disable(msm_host);
unlock_ret:
	mutex_unlock(&msm_host->dev_mutex);
	return ret;
}

int msm_dsi_host_power_off(struct mipi_dsi_host *host)
{
	struct msm_dsi_host *msm_host = to_msm_dsi_host(host);
	const struct msm_dsi_cfg_handler *cfg_hnd = msm_host->cfg_hnd;

	mutex_lock(&msm_host->dev_mutex);
	if (!msm_host->power_on) {
		DBG("dsi host already off");
		goto unlock_ret;
	}

	dsi_ctrl_config(msm_host, false, NULL);

	if (msm_host->disp_en_gpio)
		gpiod_set_value(msm_host->disp_en_gpio, 0);

	pinctrl_pm_select_sleep_state(&msm_host->pdev->dev);

	cfg_hnd->ops->link_clk_disable(msm_host);
	pm_runtime_put_autosuspend(&msm_host->pdev->dev);

	dsi_host_regulator_disable(msm_host);

	msm_dsi_sfpb_config(msm_host, false);

	DBG("-");

	msm_host->power_on = false;

unlock_ret:
	mutex_unlock(&msm_host->dev_mutex);
	return 0;
}

int msm_dsi_host_set_display_mode(struct mipi_dsi_host *host,
					struct drm_display_mode *mode)
{
	struct msm_dsi_host *msm_host = to_msm_dsi_host(host);

	if (msm_host->mode) {
		drm_mode_destroy(msm_host->dev, msm_host->mode);
		msm_host->mode = NULL;
	}

	msm_host->mode = drm_mode_duplicate(msm_host->dev, mode);
	if (!msm_host->mode) {
		pr_err("%s: cannot duplicate mode\n", __func__);
		return -ENOMEM;
	}

	return 0;
}

struct drm_panel *msm_dsi_host_get_panel(struct mipi_dsi_host *host,
				unsigned long *panel_flags)
{
	struct msm_dsi_host *msm_host = to_msm_dsi_host(host);
	struct drm_panel *panel;

	panel = of_drm_find_panel(msm_host->device_node);
	if (panel_flags)
			*panel_flags = msm_host->mode_flags;

	return panel;
}

struct drm_bridge *msm_dsi_host_get_bridge(struct mipi_dsi_host *host)
{
	struct msm_dsi_host *msm_host = to_msm_dsi_host(host);

	return of_drm_find_bridge(msm_host->device_node);
}<|MERGE_RESOLUTION|>--- conflicted
+++ resolved
@@ -699,7 +699,6 @@
 
 	msm_host->pixel_clk_rate = pclk_rate;
 	msm_host->byte_clk_rate = pclk_bpp;
-<<<<<<< HEAD
 
 	DBG("pclk=%d, bclk=%d", msm_host->pixel_clk_rate,
 				msm_host->byte_clk_rate);
@@ -713,21 +712,6 @@
 		return -EINVAL;
 	}
 
-=======
-
-	DBG("pclk=%d, bclk=%d", msm_host->pixel_clk_rate,
-				msm_host->byte_clk_rate);
-
-}
-
-int dsi_calc_clk_rate_6g(struct msm_dsi_host *msm_host, bool is_dual_dsi)
-{
-	if (!msm_host->mode) {
-		pr_err("%s: mode not set\n", __func__);
-		return -EINVAL;
-	}
-
->>>>>>> f9885ef8
 	dsi_calc_pclk(msm_host, is_dual_dsi);
 	msm_host->esc_clk_rate = clk_get_rate(msm_host->esc_clk);
 	return 0;
