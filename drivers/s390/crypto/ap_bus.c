// SPDX-License-Identifier: GPL-2.0+
/*
 * Copyright IBM Corp. 2006, 2023
 * Author(s): Cornelia Huck <cornelia.huck@de.ibm.com>
 *	      Martin Schwidefsky <schwidefsky@de.ibm.com>
 *	      Ralph Wuerthner <rwuerthn@de.ibm.com>
 *	      Felix Beck <felix.beck@de.ibm.com>
 *	      Holger Dengler <hd@linux.vnet.ibm.com>
 *	      Harald Freudenberger <freude@linux.ibm.com>
 *
 * Adjunct processor bus.
 */

#define KMSG_COMPONENT "ap"
#define pr_fmt(fmt) KMSG_COMPONENT ": " fmt

#include <linux/kernel_stat.h>
#include <linux/moduleparam.h>
#include <linux/init.h>
#include <linux/delay.h>
#include <linux/err.h>
#include <linux/freezer.h>
#include <linux/interrupt.h>
#include <linux/workqueue.h>
#include <linux/slab.h>
#include <linux/notifier.h>
#include <linux/kthread.h>
#include <linux/mutex.h>
#include <asm/airq.h>
#include <asm/tpi.h>
#include <linux/atomic.h>
#include <asm/isc.h>
#include <linux/hrtimer.h>
#include <linux/ktime.h>
#include <asm/facility.h>
#include <linux/crypto.h>
#include <linux/mod_devicetable.h>
#include <linux/debugfs.h>
#include <linux/ctype.h>
#include <linux/module.h>
#include <asm/uv.h>
<<<<<<< HEAD
=======
#include <asm/chsc.h>
>>>>>>> 0c383648

#include "ap_bus.h"
#include "ap_debug.h"

MODULE_AUTHOR("IBM Corporation");
MODULE_DESCRIPTION("Adjunct Processor Bus driver");
MODULE_LICENSE("GPL");

int ap_domain_index = -1;	/* Adjunct Processor Domain Index */
static DEFINE_SPINLOCK(ap_domain_lock);
module_param_named(domain, ap_domain_index, int, 0440);
MODULE_PARM_DESC(domain, "domain index for ap devices");
EXPORT_SYMBOL(ap_domain_index);

static int ap_thread_flag;
module_param_named(poll_thread, ap_thread_flag, int, 0440);
MODULE_PARM_DESC(poll_thread, "Turn on/off poll thread, default is 0 (off).");

static char *apm_str;
module_param_named(apmask, apm_str, charp, 0440);
MODULE_PARM_DESC(apmask, "AP bus adapter mask.");

static char *aqm_str;
module_param_named(aqmask, aqm_str, charp, 0440);
MODULE_PARM_DESC(aqmask, "AP bus domain mask.");

static int ap_useirq = 1;
module_param_named(useirq, ap_useirq, int, 0440);
MODULE_PARM_DESC(useirq, "Use interrupt if available, default is 1 (on).");

atomic_t ap_max_msg_size = ATOMIC_INIT(AP_DEFAULT_MAX_MSG_SIZE);
EXPORT_SYMBOL(ap_max_msg_size);

static struct device *ap_root_device;

/* Hashtable of all queue devices on the AP bus */
DEFINE_HASHTABLE(ap_queues, 8);
/* lock used for the ap_queues hashtable */
DEFINE_SPINLOCK(ap_queues_lock);

/* Default permissions (ioctl, card and domain masking) */
struct ap_perms ap_perms;
EXPORT_SYMBOL(ap_perms);
DEFINE_MUTEX(ap_perms_mutex);
EXPORT_SYMBOL(ap_perms_mutex);

/* # of bindings complete since init */
static atomic64_t ap_bindings_complete_count = ATOMIC64_INIT(0);

/* completion for APQN bindings complete */
static DECLARE_COMPLETION(ap_apqn_bindings_complete);

static struct ap_config_info qci[2];
static struct ap_config_info *const ap_qci_info = &qci[0];
static struct ap_config_info *const ap_qci_info_old = &qci[1];

/*
 * AP bus related debug feature things.
 */
debug_info_t *ap_dbf_info;

/*
 * AP bus rescan related things.
 */
static bool ap_scan_bus(void);
static bool ap_scan_bus_result; /* result of last ap_scan_bus() */
static DEFINE_MUTEX(ap_scan_bus_mutex); /* mutex ap_scan_bus() invocations */
static atomic64_t ap_scan_bus_count; /* counter ap_scan_bus() invocations */
static int ap_scan_bus_time = AP_CONFIG_TIME;
static struct timer_list ap_scan_bus_timer;
static void ap_scan_bus_wq_callback(struct work_struct *);
static DECLARE_WORK(ap_scan_bus_work, ap_scan_bus_wq_callback);

/*
 * Tasklet & timer for AP request polling and interrupts
 */
static void ap_tasklet_fn(unsigned long);
static DECLARE_TASKLET_OLD(ap_tasklet, ap_tasklet_fn);
static DECLARE_WAIT_QUEUE_HEAD(ap_poll_wait);
static struct task_struct *ap_poll_kthread;
static DEFINE_MUTEX(ap_poll_thread_mutex);
static DEFINE_SPINLOCK(ap_poll_timer_lock);
static struct hrtimer ap_poll_timer;
/*
 * In LPAR poll with 4kHz frequency. Poll every 250000 nanoseconds.
 * If z/VM change to 1500000 nanoseconds to adjust to z/VM polling.
 */
static unsigned long poll_high_timeout = 250000UL;

/*
 * Some state machine states only require a low frequency polling.
 * We use 25 Hz frequency for these.
 */
static unsigned long poll_low_timeout = 40000000UL;

/* Maximum domain id, if not given via qci */
static int ap_max_domain_id = 15;
/* Maximum adapter id, if not given via qci */
static int ap_max_adapter_id = 63;

static const struct bus_type ap_bus_type;

/* Adapter interrupt definitions */
static void ap_interrupt_handler(struct airq_struct *airq,
				 struct tpi_info *tpi_info);

static bool ap_irq_flag;

static struct airq_struct ap_airq = {
	.handler = ap_interrupt_handler,
	.isc = AP_ISC,
};

/**
 * ap_airq_ptr() - Get the address of the adapter interrupt indicator
 *
 * Returns the address of the local-summary-indicator of the adapter
 * interrupt handler for AP, or NULL if adapter interrupts are not
 * available.
 */
void *ap_airq_ptr(void)
{
	if (ap_irq_flag)
		return ap_airq.lsi_ptr;
	return NULL;
}

/**
 * ap_interrupts_available(): Test if AP interrupts are available.
 *
 * Returns 1 if AP interrupts are available.
 */
static int ap_interrupts_available(void)
{
	return test_facility(65);
}

/**
 * ap_qci_available(): Test if AP configuration
 * information can be queried via QCI subfunction.
 *
 * Returns 1 if subfunction PQAP(QCI) is available.
 */
static int ap_qci_available(void)
{
	return test_facility(12);
}

/**
 * ap_apft_available(): Test if AP facilities test (APFT)
 * facility is available.
 *
 * Returns 1 if APFT is available.
 */
static int ap_apft_available(void)
{
	return test_facility(15);
}

/*
 * ap_qact_available(): Test if the PQAP(QACT) subfunction is available.
 *
 * Returns 1 if the QACT subfunction is available.
 */
static inline int ap_qact_available(void)
{
	return ap_qci_info->qact;
}

/*
 * ap_sb_available(): Test if the AP secure binding facility is available.
 *
 * Returns 1 if secure binding facility is available.
 */
int ap_sb_available(void)
{
	return ap_qci_info->apsb;
}

/*
 * ap_is_se_guest(): Check for SE guest with AP pass-through support.
<<<<<<< HEAD
 */
bool ap_is_se_guest(void)
{
	return is_prot_virt_guest() && ap_sb_available();
}
EXPORT_SYMBOL(ap_is_se_guest);

/*
 * ap_fetch_qci_info(): Fetch cryptographic config info
 *
 * Returns the ap configuration info fetched via PQAP(QCI).
 * On success 0 is returned, on failure a negative errno
 * is returned, e.g. if the PQAP(QCI) instruction is not
 * available, the return value will be -EOPNOTSUPP.
=======
>>>>>>> 0c383648
 */
bool ap_is_se_guest(void)
{
	return is_prot_virt_guest() && ap_sb_available();
}
EXPORT_SYMBOL(ap_is_se_guest);

/**
 * ap_init_qci_info(): Allocate and query qci config info.
 * Does also update the static variables ap_max_domain_id
 * and ap_max_adapter_id if this info is available.
 */
static void __init ap_init_qci_info(void)
{
	if (!ap_qci_available() ||
	    ap_qci(ap_qci_info)) {
		AP_DBF_INFO("%s QCI not supported\n", __func__);
		return;
	}
	memcpy(ap_qci_info_old, ap_qci_info, sizeof(*ap_qci_info));
	AP_DBF_INFO("%s successful fetched initial qci info\n", __func__);

	if (ap_qci_info->apxa) {
		if (ap_qci_info->na) {
			ap_max_adapter_id = ap_qci_info->na;
			AP_DBF_INFO("%s new ap_max_adapter_id is %d\n",
				    __func__, ap_max_adapter_id);
		}
		if (ap_qci_info->nd) {
			ap_max_domain_id = ap_qci_info->nd;
			AP_DBF_INFO("%s new ap_max_domain_id is %d\n",
				    __func__, ap_max_domain_id);
		}
	}
}

/*
 * ap_test_config(): helper function to extract the nrth bit
 *		     within the unsigned int array field.
 */
static inline int ap_test_config(unsigned int *field, unsigned int nr)
{
	return ap_test_bit((field + (nr >> 5)), (nr & 0x1f));
}

/*
 * ap_test_config_card_id(): Test, whether an AP card ID is configured.
 *
 * Returns 0 if the card is not configured
 *	   1 if the card is configured or
 *	     if the configuration information is not available
 */
static inline int ap_test_config_card_id(unsigned int id)
{
	if (id > ap_max_adapter_id)
		return 0;
	if (ap_qci_info->flags)
		return ap_test_config(ap_qci_info->apm, id);
	return 1;
}

/*
 * ap_test_config_usage_domain(): Test, whether an AP usage domain
 * is configured.
 *
 * Returns 0 if the usage domain is not configured
 *	   1 if the usage domain is configured or
 *	     if the configuration information is not available
 */
int ap_test_config_usage_domain(unsigned int domain)
{
	if (domain > ap_max_domain_id)
		return 0;
	if (ap_qci_info->flags)
		return ap_test_config(ap_qci_info->aqm, domain);
	return 1;
}
EXPORT_SYMBOL(ap_test_config_usage_domain);

/*
 * ap_test_config_ctrl_domain(): Test, whether an AP control domain
 * is configured.
 * @domain AP control domain ID
 *
 * Returns 1 if the control domain is configured
 *	   0 in all other cases
 */
int ap_test_config_ctrl_domain(unsigned int domain)
{
	if (!ap_qci_info || domain > ap_max_domain_id)
		return 0;
	return ap_test_config(ap_qci_info->adm, domain);
}
EXPORT_SYMBOL(ap_test_config_ctrl_domain);

/*
 * ap_queue_info(): Check and get AP queue info.
 * Returns: 1 if APQN exists and info is filled,
 *	    0 if APQN seems to exist but there is no info
 *	      available (eg. caused by an asynch pending error)
 *	   -1 invalid APQN, TAPQ error or AP queue status which
 *	      indicates there is no APQN.
 */
static int ap_queue_info(ap_qid_t qid, struct ap_tapq_hwinfo *hwinfo,
			 bool *decfg, bool *cstop)
{
	struct ap_queue_status status;

	hwinfo->value = 0;

	/* make sure we don't run into a specifiation exception */
	if (AP_QID_CARD(qid) > ap_max_adapter_id ||
	    AP_QID_QUEUE(qid) > ap_max_domain_id)
		return -1;

	/* call TAPQ on this APQN */
	status = ap_test_queue(qid, ap_apft_available(), hwinfo);

	switch (status.response_code) {
	case AP_RESPONSE_NORMAL:
	case AP_RESPONSE_RESET_IN_PROGRESS:
	case AP_RESPONSE_DECONFIGURED:
	case AP_RESPONSE_CHECKSTOPPED:
	case AP_RESPONSE_BUSY:
		/* For all these RCs the tapq info should be available */
		break;
	default:
		/* On a pending async error the info should be available */
		if (!status.async)
			return -1;
		break;
	}

	/* There should be at least one of the mode bits set */
	if (WARN_ON_ONCE(!hwinfo->value))
		return 0;

	*decfg = status.response_code == AP_RESPONSE_DECONFIGURED;
	*cstop = status.response_code == AP_RESPONSE_CHECKSTOPPED;

	return 1;
}

void ap_wait(enum ap_sm_wait wait)
{
	ktime_t hr_time;

	switch (wait) {
	case AP_SM_WAIT_AGAIN:
	case AP_SM_WAIT_INTERRUPT:
		if (ap_irq_flag)
			break;
		if (ap_poll_kthread) {
			wake_up(&ap_poll_wait);
			break;
		}
		fallthrough;
	case AP_SM_WAIT_LOW_TIMEOUT:
	case AP_SM_WAIT_HIGH_TIMEOUT:
		spin_lock_bh(&ap_poll_timer_lock);
		if (!hrtimer_is_queued(&ap_poll_timer)) {
			hr_time =
				wait == AP_SM_WAIT_LOW_TIMEOUT ?
				poll_low_timeout : poll_high_timeout;
			hrtimer_forward_now(&ap_poll_timer, hr_time);
			hrtimer_restart(&ap_poll_timer);
		}
		spin_unlock_bh(&ap_poll_timer_lock);
		break;
	case AP_SM_WAIT_NONE:
	default:
		break;
	}
}

/**
 * ap_request_timeout(): Handling of request timeouts
 * @t: timer making this callback
 *
 * Handles request timeouts.
 */
void ap_request_timeout(struct timer_list *t)
{
	struct ap_queue *aq = from_timer(aq, t, timeout);

	spin_lock_bh(&aq->lock);
	ap_wait(ap_sm_event(aq, AP_SM_EVENT_TIMEOUT));
	spin_unlock_bh(&aq->lock);
}

/**
 * ap_poll_timeout(): AP receive polling for finished AP requests.
 * @unused: Unused pointer.
 *
 * Schedules the AP tasklet using a high resolution timer.
 */
static enum hrtimer_restart ap_poll_timeout(struct hrtimer *unused)
{
	tasklet_schedule(&ap_tasklet);
	return HRTIMER_NORESTART;
}

/**
 * ap_interrupt_handler() - Schedule ap_tasklet on interrupt
 * @airq: pointer to adapter interrupt descriptor
 * @tpi_info: ignored
 */
static void ap_interrupt_handler(struct airq_struct *airq,
				 struct tpi_info *tpi_info)
{
	inc_irq_stat(IRQIO_APB);
	tasklet_schedule(&ap_tasklet);
}

/**
 * ap_tasklet_fn(): Tasklet to poll all AP devices.
 * @dummy: Unused variable
 *
 * Poll all AP devices on the bus.
 */
static void ap_tasklet_fn(unsigned long dummy)
{
	int bkt;
	struct ap_queue *aq;
	enum ap_sm_wait wait = AP_SM_WAIT_NONE;

	/* Reset the indicator if interrupts are used. Thus new interrupts can
	 * be received. Doing it in the beginning of the tasklet is therefore
	 * important that no requests on any AP get lost.
	 */
	if (ap_irq_flag)
		xchg(ap_airq.lsi_ptr, 0);

	spin_lock_bh(&ap_queues_lock);
	hash_for_each(ap_queues, bkt, aq, hnode) {
		spin_lock_bh(&aq->lock);
		wait = min(wait, ap_sm_event_loop(aq, AP_SM_EVENT_POLL));
		spin_unlock_bh(&aq->lock);
	}
	spin_unlock_bh(&ap_queues_lock);

	ap_wait(wait);
}

static int ap_pending_requests(void)
{
	int bkt;
	struct ap_queue *aq;

	spin_lock_bh(&ap_queues_lock);
	hash_for_each(ap_queues, bkt, aq, hnode) {
		if (aq->queue_count == 0)
			continue;
		spin_unlock_bh(&ap_queues_lock);
		return 1;
	}
	spin_unlock_bh(&ap_queues_lock);
	return 0;
}

/**
 * ap_poll_thread(): Thread that polls for finished requests.
 * @data: Unused pointer
 *
 * AP bus poll thread. The purpose of this thread is to poll for
 * finished requests in a loop if there is a "free" cpu - that is
 * a cpu that doesn't have anything better to do. The polling stops
 * as soon as there is another task or if all messages have been
 * delivered.
 */
static int ap_poll_thread(void *data)
{
	DECLARE_WAITQUEUE(wait, current);

	set_user_nice(current, MAX_NICE);
	set_freezable();
	while (!kthread_should_stop()) {
		add_wait_queue(&ap_poll_wait, &wait);
		set_current_state(TASK_INTERRUPTIBLE);
		if (!ap_pending_requests()) {
			schedule();
			try_to_freeze();
		}
		set_current_state(TASK_RUNNING);
		remove_wait_queue(&ap_poll_wait, &wait);
		if (need_resched()) {
			schedule();
			try_to_freeze();
			continue;
		}
		ap_tasklet_fn(0);
	}

	return 0;
}

static int ap_poll_thread_start(void)
{
	int rc;

	if (ap_irq_flag || ap_poll_kthread)
		return 0;
	mutex_lock(&ap_poll_thread_mutex);
	ap_poll_kthread = kthread_run(ap_poll_thread, NULL, "appoll");
	rc = PTR_ERR_OR_ZERO(ap_poll_kthread);
	if (rc)
		ap_poll_kthread = NULL;
	mutex_unlock(&ap_poll_thread_mutex);
	return rc;
}

static void ap_poll_thread_stop(void)
{
	if (!ap_poll_kthread)
		return;
	mutex_lock(&ap_poll_thread_mutex);
	kthread_stop(ap_poll_kthread);
	ap_poll_kthread = NULL;
	mutex_unlock(&ap_poll_thread_mutex);
}

#define is_card_dev(x) ((x)->parent == ap_root_device)
#define is_queue_dev(x) ((x)->parent != ap_root_device)

/**
 * ap_bus_match()
 * @dev: Pointer to device
 * @drv: Pointer to device_driver
 *
 * AP bus driver registration/unregistration.
 */
static int ap_bus_match(struct device *dev, struct device_driver *drv)
{
	struct ap_driver *ap_drv = to_ap_drv(drv);
	struct ap_device_id *id;

	/*
	 * Compare device type of the device with the list of
	 * supported types of the device_driver.
	 */
	for (id = ap_drv->ids; id->match_flags; id++) {
		if (is_card_dev(dev) &&
		    id->match_flags & AP_DEVICE_ID_MATCH_CARD_TYPE &&
		    id->dev_type == to_ap_dev(dev)->device_type)
			return 1;
		if (is_queue_dev(dev) &&
		    id->match_flags & AP_DEVICE_ID_MATCH_QUEUE_TYPE &&
		    id->dev_type == to_ap_dev(dev)->device_type)
			return 1;
	}
	return 0;
}

/**
 * ap_uevent(): Uevent function for AP devices.
 * @dev: Pointer to device
 * @env: Pointer to kobj_uevent_env
 *
 * It sets up a single environment variable DEV_TYPE which contains the
 * hardware device type.
 */
static int ap_uevent(const struct device *dev, struct kobj_uevent_env *env)
{
	int rc = 0;
	const struct ap_device *ap_dev = to_ap_dev(dev);

	/* Uevents from ap bus core don't need extensions to the env */
	if (dev == ap_root_device)
		return 0;

	if (is_card_dev(dev)) {
		struct ap_card *ac = to_ap_card(&ap_dev->device);

		/* Set up DEV_TYPE environment variable. */
		rc = add_uevent_var(env, "DEV_TYPE=%04X", ap_dev->device_type);
		if (rc)
			return rc;
		/* Add MODALIAS= */
		rc = add_uevent_var(env, "MODALIAS=ap:t%02X", ap_dev->device_type);
		if (rc)
			return rc;

		/* Add MODE=<accel|cca|ep11> */
		if (ac->hwinfo.accel)
			rc = add_uevent_var(env, "MODE=accel");
		else if (ac->hwinfo.cca)
			rc = add_uevent_var(env, "MODE=cca");
		else if (ac->hwinfo.ep11)
			rc = add_uevent_var(env, "MODE=ep11");
		if (rc)
			return rc;
	} else {
		struct ap_queue *aq = to_ap_queue(&ap_dev->device);

		/* Add MODE=<accel|cca|ep11> */
		if (aq->card->hwinfo.accel)
			rc = add_uevent_var(env, "MODE=accel");
		else if (aq->card->hwinfo.cca)
			rc = add_uevent_var(env, "MODE=cca");
		else if (aq->card->hwinfo.ep11)
			rc = add_uevent_var(env, "MODE=ep11");
		if (rc)
			return rc;
	}

	return 0;
}

static void ap_send_init_scan_done_uevent(void)
{
	char *envp[] = { "INITSCAN=done", NULL };

	kobject_uevent_env(&ap_root_device->kobj, KOBJ_CHANGE, envp);
}

static void ap_send_bindings_complete_uevent(void)
{
	char buf[32];
	char *envp[] = { "BINDINGS=complete", buf, NULL };

	snprintf(buf, sizeof(buf), "COMPLETECOUNT=%llu",
		 atomic64_inc_return(&ap_bindings_complete_count));
	kobject_uevent_env(&ap_root_device->kobj, KOBJ_CHANGE, envp);
}

void ap_send_config_uevent(struct ap_device *ap_dev, bool cfg)
{
	char buf[16];
	char *envp[] = { buf, NULL };

	snprintf(buf, sizeof(buf), "CONFIG=%d", cfg ? 1 : 0);

	kobject_uevent_env(&ap_dev->device.kobj, KOBJ_CHANGE, envp);
}
EXPORT_SYMBOL(ap_send_config_uevent);

void ap_send_online_uevent(struct ap_device *ap_dev, int online)
{
	char buf[16];
	char *envp[] = { buf, NULL };

	snprintf(buf, sizeof(buf), "ONLINE=%d", online ? 1 : 0);

	kobject_uevent_env(&ap_dev->device.kobj, KOBJ_CHANGE, envp);
}
EXPORT_SYMBOL(ap_send_online_uevent);

static void ap_send_mask_changed_uevent(unsigned long *newapm,
					unsigned long *newaqm)
{
	char buf[100];
	char *envp[] = { buf, NULL };

	if (newapm)
		snprintf(buf, sizeof(buf),
			 "APMASK=0x%016lx%016lx%016lx%016lx\n",
			 newapm[0], newapm[1], newapm[2], newapm[3]);
	else
		snprintf(buf, sizeof(buf),
			 "AQMASK=0x%016lx%016lx%016lx%016lx\n",
			 newaqm[0], newaqm[1], newaqm[2], newaqm[3]);

	kobject_uevent_env(&ap_root_device->kobj, KOBJ_CHANGE, envp);
}

/*
 * calc # of bound APQNs
 */

struct __ap_calc_ctrs {
	unsigned int apqns;
	unsigned int bound;
};

static int __ap_calc_helper(struct device *dev, void *arg)
{
	struct __ap_calc_ctrs *pctrs = (struct __ap_calc_ctrs *)arg;

	if (is_queue_dev(dev)) {
		pctrs->apqns++;
		if (dev->driver)
			pctrs->bound++;
	}

	return 0;
}

static void ap_calc_bound_apqns(unsigned int *apqns, unsigned int *bound)
{
	struct __ap_calc_ctrs ctrs;

	memset(&ctrs, 0, sizeof(ctrs));
	bus_for_each_dev(&ap_bus_type, NULL, (void *)&ctrs, __ap_calc_helper);

	*apqns = ctrs.apqns;
	*bound = ctrs.bound;
}

/*
 * After ap bus scan do check if all existing APQNs are
 * bound to device drivers.
 */
static void ap_check_bindings_complete(void)
{
	unsigned int apqns, bound;

	if (atomic64_read(&ap_scan_bus_count) >= 1) {
		ap_calc_bound_apqns(&apqns, &bound);
		if (bound == apqns) {
			if (!completion_done(&ap_apqn_bindings_complete)) {
				complete_all(&ap_apqn_bindings_complete);
<<<<<<< HEAD
=======
				ap_send_bindings_complete_uevent();
>>>>>>> 0c383648
				pr_debug("%s all apqn bindings complete\n", __func__);
			}
		}
	}
}

/*
 * Interface to wait for the AP bus to have done one initial ap bus
 * scan and all detected APQNs have been bound to device drivers.
 * If these both conditions are not fulfilled, this function blocks
 * on a condition with wait_for_completion_interruptible_timeout().
 * If these both conditions are fulfilled (before the timeout hits)
 * the return value is 0. If the timeout (in jiffies) hits instead
 * -ETIME is returned. On failures negative return values are
 * returned to the caller.
 */
int ap_wait_apqn_bindings_complete(unsigned long timeout)
{
	int rc = 0;
	long l;

	if (completion_done(&ap_apqn_bindings_complete))
		return 0;

	if (timeout)
		l = wait_for_completion_interruptible_timeout(
			&ap_apqn_bindings_complete, timeout);
	else
		l = wait_for_completion_interruptible(
			&ap_apqn_bindings_complete);
	if (l < 0)
		rc = l == -ERESTARTSYS ? -EINTR : l;
	else if (l == 0 && timeout)
		rc = -ETIME;

	pr_debug("%s rc=%d\n", __func__, rc);
	return rc;
}
EXPORT_SYMBOL(ap_wait_apqn_bindings_complete);

static int __ap_queue_devices_with_id_unregister(struct device *dev, void *data)
{
	if (is_queue_dev(dev) &&
	    AP_QID_CARD(to_ap_queue(dev)->qid) == (int)(long)data)
		device_unregister(dev);
	return 0;
}

static int __ap_revise_reserved(struct device *dev, void *dummy)
{
	int rc, card, queue, devres, drvres;

	if (is_queue_dev(dev)) {
		card = AP_QID_CARD(to_ap_queue(dev)->qid);
		queue = AP_QID_QUEUE(to_ap_queue(dev)->qid);
		mutex_lock(&ap_perms_mutex);
		devres = test_bit_inv(card, ap_perms.apm) &&
			test_bit_inv(queue, ap_perms.aqm);
		mutex_unlock(&ap_perms_mutex);
		drvres = to_ap_drv(dev->driver)->flags
			& AP_DRIVER_FLAG_DEFAULT;
		if (!!devres != !!drvres) {
			pr_debug("%s reprobing queue=%02x.%04x\n",
				 __func__, card, queue);
			rc = device_reprobe(dev);
			if (rc)
				AP_DBF_WARN("%s reprobing queue=%02x.%04x failed\n",
					    __func__, card, queue);
		}
	}

	return 0;
}

static void ap_bus_revise_bindings(void)
{
	bus_for_each_dev(&ap_bus_type, NULL, NULL, __ap_revise_reserved);
}

/**
 * ap_owned_by_def_drv: indicates whether an AP adapter is reserved for the
 *			default host driver or not.
 * @card: the APID of the adapter card to check
 * @queue: the APQI of the queue to check
 *
 * Note: the ap_perms_mutex must be locked by the caller of this function.
 *
 * Return: an int specifying whether the AP adapter is reserved for the host (1)
 *	   or not (0).
 */
int ap_owned_by_def_drv(int card, int queue)
{
	int rc = 0;

	if (card < 0 || card >= AP_DEVICES || queue < 0 || queue >= AP_DOMAINS)
		return -EINVAL;

	if (test_bit_inv(card, ap_perms.apm) &&
	    test_bit_inv(queue, ap_perms.aqm))
		rc = 1;

	return rc;
}
EXPORT_SYMBOL(ap_owned_by_def_drv);

/**
 * ap_apqn_in_matrix_owned_by_def_drv: indicates whether every APQN contained in
 *				       a set is reserved for the host drivers
 *				       or not.
 * @apm: a bitmap specifying a set of APIDs comprising the APQNs to check
 * @aqm: a bitmap specifying a set of APQIs comprising the APQNs to check
 *
 * Note: the ap_perms_mutex must be locked by the caller of this function.
 *
 * Return: an int specifying whether each APQN is reserved for the host (1) or
 *	   not (0)
 */
int ap_apqn_in_matrix_owned_by_def_drv(unsigned long *apm,
				       unsigned long *aqm)
{
	int card, queue, rc = 0;

	for (card = 0; !rc && card < AP_DEVICES; card++)
		if (test_bit_inv(card, apm) &&
		    test_bit_inv(card, ap_perms.apm))
			for (queue = 0; !rc && queue < AP_DOMAINS; queue++)
				if (test_bit_inv(queue, aqm) &&
				    test_bit_inv(queue, ap_perms.aqm))
					rc = 1;

	return rc;
}
EXPORT_SYMBOL(ap_apqn_in_matrix_owned_by_def_drv);

static int ap_device_probe(struct device *dev)
{
	struct ap_device *ap_dev = to_ap_dev(dev);
	struct ap_driver *ap_drv = to_ap_drv(dev->driver);
	int card, queue, devres, drvres, rc = -ENODEV;

	if (!get_device(dev))
		return rc;

	if (is_queue_dev(dev)) {
		/*
		 * If the apqn is marked as reserved/used by ap bus and
		 * default drivers, only probe with drivers with the default
		 * flag set. If it is not marked, only probe with drivers
		 * with the default flag not set.
		 */
		card = AP_QID_CARD(to_ap_queue(dev)->qid);
		queue = AP_QID_QUEUE(to_ap_queue(dev)->qid);
		mutex_lock(&ap_perms_mutex);
		devres = test_bit_inv(card, ap_perms.apm) &&
			test_bit_inv(queue, ap_perms.aqm);
		mutex_unlock(&ap_perms_mutex);
		drvres = ap_drv->flags & AP_DRIVER_FLAG_DEFAULT;
		if (!!devres != !!drvres)
			goto out;
	}

	/*
	 * Rearm the bindings complete completion to trigger
	 * bindings complete when all devices are bound again
	 */
	reinit_completion(&ap_apqn_bindings_complete);

	/* Add queue/card to list of active queues/cards */
	spin_lock_bh(&ap_queues_lock);
	if (is_queue_dev(dev))
		hash_add(ap_queues, &to_ap_queue(dev)->hnode,
			 to_ap_queue(dev)->qid);
	spin_unlock_bh(&ap_queues_lock);

	rc = ap_drv->probe ? ap_drv->probe(ap_dev) : -ENODEV;

	if (rc) {
		spin_lock_bh(&ap_queues_lock);
		if (is_queue_dev(dev))
			hash_del(&to_ap_queue(dev)->hnode);
		spin_unlock_bh(&ap_queues_lock);
	}

out:
	if (rc)
		put_device(dev);
	return rc;
}

static void ap_device_remove(struct device *dev)
{
	struct ap_device *ap_dev = to_ap_dev(dev);
	struct ap_driver *ap_drv = to_ap_drv(dev->driver);

	/* prepare ap queue device removal */
	if (is_queue_dev(dev))
		ap_queue_prepare_remove(to_ap_queue(dev));

	/* driver's chance to clean up gracefully */
	if (ap_drv->remove)
		ap_drv->remove(ap_dev);

	/* now do the ap queue device remove */
	if (is_queue_dev(dev))
		ap_queue_remove(to_ap_queue(dev));

	/* Remove queue/card from list of active queues/cards */
	spin_lock_bh(&ap_queues_lock);
	if (is_queue_dev(dev))
		hash_del(&to_ap_queue(dev)->hnode);
	spin_unlock_bh(&ap_queues_lock);

	put_device(dev);
}

struct ap_queue *ap_get_qdev(ap_qid_t qid)
{
	int bkt;
	struct ap_queue *aq;

	spin_lock_bh(&ap_queues_lock);
	hash_for_each(ap_queues, bkt, aq, hnode) {
		if (aq->qid == qid) {
			get_device(&aq->ap_dev.device);
			spin_unlock_bh(&ap_queues_lock);
			return aq;
		}
	}
	spin_unlock_bh(&ap_queues_lock);

	return NULL;
}
EXPORT_SYMBOL(ap_get_qdev);

int ap_driver_register(struct ap_driver *ap_drv, struct module *owner,
		       char *name)
{
	struct device_driver *drv = &ap_drv->driver;

	drv->bus = &ap_bus_type;
	drv->owner = owner;
	drv->name = name;
	return driver_register(drv);
}
EXPORT_SYMBOL(ap_driver_register);

void ap_driver_unregister(struct ap_driver *ap_drv)
{
	driver_unregister(&ap_drv->driver);
}
EXPORT_SYMBOL(ap_driver_unregister);

/*
 * Enforce a synchronous AP bus rescan.
 * Returns true if the bus scan finds a change in the AP configuration
 * and AP devices have been added or deleted when this function returns.
 */
bool ap_bus_force_rescan(void)
{
	unsigned long scan_counter = atomic64_read(&ap_scan_bus_count);
	bool rc = false;

	pr_debug(">%s scan counter=%lu\n", __func__, scan_counter);

	/* Only trigger AP bus scans after the initial scan is done */
	if (scan_counter <= 0)
		goto out;

	/* Try to acquire the AP scan bus mutex */
	if (mutex_trylock(&ap_scan_bus_mutex)) {
		/* mutex acquired, run the AP bus scan */
		ap_scan_bus_result = ap_scan_bus();
		rc = ap_scan_bus_result;
		mutex_unlock(&ap_scan_bus_mutex);
		goto out;
	}

	/*
	 * Mutex acquire failed. So there is currently another task
	 * already running the AP bus scan. Then let's simple wait
	 * for the lock which means the other task has finished and
	 * stored the result in ap_scan_bus_result.
	 */
	if (mutex_lock_interruptible(&ap_scan_bus_mutex)) {
		/* some error occurred, ignore and go out */
		goto out;
	}
	rc = ap_scan_bus_result;
	mutex_unlock(&ap_scan_bus_mutex);

out:
	pr_debug("%s rc=%d\n", __func__, rc);
	return rc;
}
EXPORT_SYMBOL(ap_bus_force_rescan);

/*
 * A config change has happened, force an ap bus rescan.
 */
static int ap_bus_cfg_chg(struct notifier_block *nb,
			  unsigned long action, void *data)
{
<<<<<<< HEAD
=======
	if (action != CHSC_NOTIFY_AP_CFG)
		return NOTIFY_DONE;

>>>>>>> 0c383648
	pr_debug("%s config change, forcing bus rescan\n", __func__);

	ap_bus_force_rescan();

	return NOTIFY_OK;
}

static struct notifier_block ap_bus_nb = {
	.notifier_call = ap_bus_cfg_chg,
};

int ap_hex2bitmap(const char *str, unsigned long *bitmap, int bits)
{
	int i, n, b;

	/* bits needs to be a multiple of 8 */
	if (bits & 0x07)
		return -EINVAL;

	if (str[0] == '0' && str[1] == 'x')
		str++;
	if (*str == 'x')
		str++;

	for (i = 0; isxdigit(*str) && i < bits; str++) {
		b = hex_to_bin(*str);
		for (n = 0; n < 4; n++)
			if (b & (0x08 >> n))
				set_bit_inv(i + n, bitmap);
		i += 4;
	}

	if (*str == '\n')
		str++;
	if (*str)
		return -EINVAL;
	return 0;
}
EXPORT_SYMBOL(ap_hex2bitmap);

/*
 * modify_bitmap() - parse bitmask argument and modify an existing
 * bit mask accordingly. A concatenation (done with ',') of these
 * terms is recognized:
 *   +<bitnr>[-<bitnr>] or -<bitnr>[-<bitnr>]
 * <bitnr> may be any valid number (hex, decimal or octal) in the range
 * 0...bits-1; the leading + or - is required. Here are some examples:
 *   +0-15,+32,-128,-0xFF
 *   -0-255,+1-16,+0x128
 *   +1,+2,+3,+4,-5,-7-10
 * Returns the new bitmap after all changes have been applied. Every
 * positive value in the string will set a bit and every negative value
 * in the string will clear a bit. As a bit may be touched more than once,
 * the last 'operation' wins:
 * +0-255,-128 = first bits 0-255 will be set, then bit 128 will be
 * cleared again. All other bits are unmodified.
 */
static int modify_bitmap(const char *str, unsigned long *bitmap, int bits)
{
	unsigned long a, i, z;
	char *np, sign;

	/* bits needs to be a multiple of 8 */
	if (bits & 0x07)
		return -EINVAL;

	while (*str) {
		sign = *str++;
		if (sign != '+' && sign != '-')
			return -EINVAL;
		a = z = simple_strtoul(str, &np, 0);
		if (str == np || a >= bits)
			return -EINVAL;
		str = np;
		if (*str == '-') {
			z = simple_strtoul(++str, &np, 0);
			if (str == np || a > z || z >= bits)
				return -EINVAL;
			str = np;
		}
		for (i = a; i <= z; i++)
			if (sign == '+')
				set_bit_inv(i, bitmap);
			else
				clear_bit_inv(i, bitmap);
		while (*str == ',' || *str == '\n')
			str++;
	}

	return 0;
}

static int ap_parse_bitmap_str(const char *str, unsigned long *bitmap, int bits,
			       unsigned long *newmap)
{
	unsigned long size;
	int rc;

	size = BITS_TO_LONGS(bits) * sizeof(unsigned long);
	if (*str == '+' || *str == '-') {
		memcpy(newmap, bitmap, size);
		rc = modify_bitmap(str, newmap, bits);
	} else {
		memset(newmap, 0, size);
		rc = ap_hex2bitmap(str, newmap, bits);
	}
	return rc;
}

int ap_parse_mask_str(const char *str,
		      unsigned long *bitmap, int bits,
		      struct mutex *lock)
{
	unsigned long *newmap, size;
	int rc;

	/* bits needs to be a multiple of 8 */
	if (bits & 0x07)
		return -EINVAL;

	size = BITS_TO_LONGS(bits) * sizeof(unsigned long);
	newmap = kmalloc(size, GFP_KERNEL);
	if (!newmap)
		return -ENOMEM;
	if (mutex_lock_interruptible(lock)) {
		kfree(newmap);
		return -ERESTARTSYS;
	}
	rc = ap_parse_bitmap_str(str, bitmap, bits, newmap);
	if (rc == 0)
		memcpy(bitmap, newmap, size);
	mutex_unlock(lock);
	kfree(newmap);
	return rc;
}
EXPORT_SYMBOL(ap_parse_mask_str);

/*
 * AP bus attributes.
 */

static ssize_t ap_domain_show(const struct bus_type *bus, char *buf)
{
	return sysfs_emit(buf, "%d\n", ap_domain_index);
}

static ssize_t ap_domain_store(const struct bus_type *bus,
			       const char *buf, size_t count)
{
	int domain;

	if (sscanf(buf, "%i\n", &domain) != 1 ||
	    domain < 0 || domain > ap_max_domain_id ||
	    !test_bit_inv(domain, ap_perms.aqm))
		return -EINVAL;

	spin_lock_bh(&ap_domain_lock);
	ap_domain_index = domain;
	spin_unlock_bh(&ap_domain_lock);

	AP_DBF_INFO("%s stored new default domain=%d\n",
		    __func__, domain);

	return count;
}

static BUS_ATTR_RW(ap_domain);

static ssize_t ap_control_domain_mask_show(const struct bus_type *bus, char *buf)
{
	if (!ap_qci_info->flags)	/* QCI not supported */
		return sysfs_emit(buf, "not supported\n");

	return sysfs_emit(buf, "0x%08x%08x%08x%08x%08x%08x%08x%08x\n",
			  ap_qci_info->adm[0], ap_qci_info->adm[1],
			  ap_qci_info->adm[2], ap_qci_info->adm[3],
			  ap_qci_info->adm[4], ap_qci_info->adm[5],
			  ap_qci_info->adm[6], ap_qci_info->adm[7]);
}

static BUS_ATTR_RO(ap_control_domain_mask);

static ssize_t ap_usage_domain_mask_show(const struct bus_type *bus, char *buf)
{
	if (!ap_qci_info->flags)	/* QCI not supported */
		return sysfs_emit(buf, "not supported\n");

	return sysfs_emit(buf, "0x%08x%08x%08x%08x%08x%08x%08x%08x\n",
			  ap_qci_info->aqm[0], ap_qci_info->aqm[1],
			  ap_qci_info->aqm[2], ap_qci_info->aqm[3],
			  ap_qci_info->aqm[4], ap_qci_info->aqm[5],
			  ap_qci_info->aqm[6], ap_qci_info->aqm[7]);
}

static BUS_ATTR_RO(ap_usage_domain_mask);

static ssize_t ap_adapter_mask_show(const struct bus_type *bus, char *buf)
{
	if (!ap_qci_info->flags)	/* QCI not supported */
		return sysfs_emit(buf, "not supported\n");

	return sysfs_emit(buf, "0x%08x%08x%08x%08x%08x%08x%08x%08x\n",
			  ap_qci_info->apm[0], ap_qci_info->apm[1],
			  ap_qci_info->apm[2], ap_qci_info->apm[3],
			  ap_qci_info->apm[4], ap_qci_info->apm[5],
			  ap_qci_info->apm[6], ap_qci_info->apm[7]);
}

static BUS_ATTR_RO(ap_adapter_mask);

static ssize_t ap_interrupts_show(const struct bus_type *bus, char *buf)
{
	return sysfs_emit(buf, "%d\n", ap_irq_flag ? 1 : 0);
}

static BUS_ATTR_RO(ap_interrupts);

static ssize_t config_time_show(const struct bus_type *bus, char *buf)
{
	return sysfs_emit(buf, "%d\n", ap_scan_bus_time);
}

static ssize_t config_time_store(const struct bus_type *bus,
				 const char *buf, size_t count)
{
	int time;

	if (sscanf(buf, "%d\n", &time) != 1 || time < 5 || time > 120)
		return -EINVAL;
	ap_scan_bus_time = time;
	mod_timer(&ap_scan_bus_timer, jiffies + ap_scan_bus_time * HZ);
	return count;
}

static BUS_ATTR_RW(config_time);

static ssize_t poll_thread_show(const struct bus_type *bus, char *buf)
{
	return sysfs_emit(buf, "%d\n", ap_poll_kthread ? 1 : 0);
}

static ssize_t poll_thread_store(const struct bus_type *bus,
				 const char *buf, size_t count)
{
	bool value;
	int rc;

	rc = kstrtobool(buf, &value);
	if (rc)
		return rc;

	if (value) {
		rc = ap_poll_thread_start();
		if (rc)
			count = rc;
	} else {
		ap_poll_thread_stop();
	}
	return count;
}

static BUS_ATTR_RW(poll_thread);

static ssize_t poll_timeout_show(const struct bus_type *bus, char *buf)
{
	return sysfs_emit(buf, "%lu\n", poll_high_timeout);
}

static ssize_t poll_timeout_store(const struct bus_type *bus, const char *buf,
				  size_t count)
{
	unsigned long value;
	ktime_t hr_time;
	int rc;

	rc = kstrtoul(buf, 0, &value);
	if (rc)
		return rc;

	/* 120 seconds = maximum poll interval */
	if (value > 120000000000UL)
		return -EINVAL;
	poll_high_timeout = value;
	hr_time = poll_high_timeout;

	spin_lock_bh(&ap_poll_timer_lock);
	hrtimer_cancel(&ap_poll_timer);
	hrtimer_set_expires(&ap_poll_timer, hr_time);
	hrtimer_start_expires(&ap_poll_timer, HRTIMER_MODE_ABS);
	spin_unlock_bh(&ap_poll_timer_lock);

	return count;
}

static BUS_ATTR_RW(poll_timeout);

static ssize_t ap_max_domain_id_show(const struct bus_type *bus, char *buf)
{
	return sysfs_emit(buf, "%d\n", ap_max_domain_id);
}

static BUS_ATTR_RO(ap_max_domain_id);

static ssize_t ap_max_adapter_id_show(const struct bus_type *bus, char *buf)
{
	return sysfs_emit(buf, "%d\n", ap_max_adapter_id);
}

static BUS_ATTR_RO(ap_max_adapter_id);

static ssize_t apmask_show(const struct bus_type *bus, char *buf)
{
	int rc;

	if (mutex_lock_interruptible(&ap_perms_mutex))
		return -ERESTARTSYS;
	rc = sysfs_emit(buf, "0x%016lx%016lx%016lx%016lx\n",
			ap_perms.apm[0], ap_perms.apm[1],
			ap_perms.apm[2], ap_perms.apm[3]);
	mutex_unlock(&ap_perms_mutex);

	return rc;
}

static int __verify_card_reservations(struct device_driver *drv, void *data)
{
	int rc = 0;
	struct ap_driver *ap_drv = to_ap_drv(drv);
	unsigned long *newapm = (unsigned long *)data;

	/*
	 * increase the driver's module refcounter to be sure it is not
	 * going away when we invoke the callback function.
	 */
	if (!try_module_get(drv->owner))
		return 0;

	if (ap_drv->in_use) {
		rc = ap_drv->in_use(newapm, ap_perms.aqm);
		if (rc)
			rc = -EBUSY;
	}

	/* release the driver's module */
	module_put(drv->owner);

	return rc;
}

static int apmask_commit(unsigned long *newapm)
{
	int rc;
	unsigned long reserved[BITS_TO_LONGS(AP_DEVICES)];

	/*
	 * Check if any bits in the apmask have been set which will
	 * result in queues being removed from non-default drivers
	 */
	if (bitmap_andnot(reserved, newapm, ap_perms.apm, AP_DEVICES)) {
		rc = bus_for_each_drv(&ap_bus_type, NULL, reserved,
				      __verify_card_reservations);
		if (rc)
			return rc;
	}

	memcpy(ap_perms.apm, newapm, APMASKSIZE);

	return 0;
}

static ssize_t apmask_store(const struct bus_type *bus, const char *buf,
			    size_t count)
{
	int rc, changes = 0;
	DECLARE_BITMAP(newapm, AP_DEVICES);

	if (mutex_lock_interruptible(&ap_perms_mutex))
		return -ERESTARTSYS;

	rc = ap_parse_bitmap_str(buf, ap_perms.apm, AP_DEVICES, newapm);
	if (rc)
		goto done;

	changes = memcmp(ap_perms.apm, newapm, APMASKSIZE);
	if (changes)
		rc = apmask_commit(newapm);

done:
	mutex_unlock(&ap_perms_mutex);
	if (rc)
		return rc;

	if (changes) {
		ap_bus_revise_bindings();
		ap_send_mask_changed_uevent(newapm, NULL);
	}

	return count;
}

static BUS_ATTR_RW(apmask);

static ssize_t aqmask_show(const struct bus_type *bus, char *buf)
{
	int rc;

	if (mutex_lock_interruptible(&ap_perms_mutex))
		return -ERESTARTSYS;
	rc = sysfs_emit(buf, "0x%016lx%016lx%016lx%016lx\n",
			ap_perms.aqm[0], ap_perms.aqm[1],
			ap_perms.aqm[2], ap_perms.aqm[3]);
	mutex_unlock(&ap_perms_mutex);

	return rc;
}

static int __verify_queue_reservations(struct device_driver *drv, void *data)
{
	int rc = 0;
	struct ap_driver *ap_drv = to_ap_drv(drv);
	unsigned long *newaqm = (unsigned long *)data;

	/*
	 * increase the driver's module refcounter to be sure it is not
	 * going away when we invoke the callback function.
	 */
	if (!try_module_get(drv->owner))
		return 0;

	if (ap_drv->in_use) {
		rc = ap_drv->in_use(ap_perms.apm, newaqm);
		if (rc)
			rc = -EBUSY;
	}

	/* release the driver's module */
	module_put(drv->owner);

	return rc;
}

static int aqmask_commit(unsigned long *newaqm)
{
	int rc;
	unsigned long reserved[BITS_TO_LONGS(AP_DOMAINS)];

	/*
	 * Check if any bits in the aqmask have been set which will
	 * result in queues being removed from non-default drivers
	 */
	if (bitmap_andnot(reserved, newaqm, ap_perms.aqm, AP_DOMAINS)) {
		rc = bus_for_each_drv(&ap_bus_type, NULL, reserved,
				      __verify_queue_reservations);
		if (rc)
			return rc;
	}

	memcpy(ap_perms.aqm, newaqm, AQMASKSIZE);

	return 0;
}

static ssize_t aqmask_store(const struct bus_type *bus, const char *buf,
			    size_t count)
{
	int rc, changes = 0;
	DECLARE_BITMAP(newaqm, AP_DOMAINS);

	if (mutex_lock_interruptible(&ap_perms_mutex))
		return -ERESTARTSYS;

	rc = ap_parse_bitmap_str(buf, ap_perms.aqm, AP_DOMAINS, newaqm);
	if (rc)
		goto done;

	changes = memcmp(ap_perms.aqm, newaqm, APMASKSIZE);
	if (changes)
		rc = aqmask_commit(newaqm);

done:
	mutex_unlock(&ap_perms_mutex);
	if (rc)
		return rc;

	if (changes) {
		ap_bus_revise_bindings();
		ap_send_mask_changed_uevent(NULL, newaqm);
	}

	return count;
}

static BUS_ATTR_RW(aqmask);

static ssize_t scans_show(const struct bus_type *bus, char *buf)
{
	return sysfs_emit(buf, "%llu\n", atomic64_read(&ap_scan_bus_count));
}

static ssize_t scans_store(const struct bus_type *bus, const char *buf,
			   size_t count)
{
	AP_DBF_INFO("%s force AP bus rescan\n", __func__);

	ap_bus_force_rescan();

	return count;
}

static BUS_ATTR_RW(scans);

static ssize_t bindings_show(const struct bus_type *bus, char *buf)
{
	int rc;
	unsigned int apqns, n;

	ap_calc_bound_apqns(&apqns, &n);
	if (atomic64_read(&ap_scan_bus_count) >= 1 && n == apqns)
		rc = sysfs_emit(buf, "%u/%u (complete)\n", n, apqns);
	else
		rc = sysfs_emit(buf, "%u/%u\n", n, apqns);

	return rc;
}

static BUS_ATTR_RO(bindings);

static ssize_t features_show(const struct bus_type *bus, char *buf)
{
	int n = 0;

	if (!ap_qci_info->flags)	/* QCI not supported */
		return sysfs_emit(buf, "-\n");

	if (ap_qci_info->apsc)
		n += sysfs_emit_at(buf, n, "APSC ");
	if (ap_qci_info->apxa)
		n += sysfs_emit_at(buf, n, "APXA ");
	if (ap_qci_info->qact)
		n += sysfs_emit_at(buf, n, "QACT ");
	if (ap_qci_info->rc8a)
		n += sysfs_emit_at(buf, n, "RC8A ");
	if (ap_qci_info->apsb)
		n += sysfs_emit_at(buf, n, "APSB ");

	sysfs_emit_at(buf, n == 0 ? 0 : n - 1, "\n");

	return n;
}

static BUS_ATTR_RO(features);

static struct attribute *ap_bus_attrs[] = {
	&bus_attr_ap_domain.attr,
	&bus_attr_ap_control_domain_mask.attr,
	&bus_attr_ap_usage_domain_mask.attr,
	&bus_attr_ap_adapter_mask.attr,
	&bus_attr_config_time.attr,
	&bus_attr_poll_thread.attr,
	&bus_attr_ap_interrupts.attr,
	&bus_attr_poll_timeout.attr,
	&bus_attr_ap_max_domain_id.attr,
	&bus_attr_ap_max_adapter_id.attr,
	&bus_attr_apmask.attr,
	&bus_attr_aqmask.attr,
	&bus_attr_scans.attr,
	&bus_attr_bindings.attr,
	&bus_attr_features.attr,
	NULL,
};
ATTRIBUTE_GROUPS(ap_bus);

static const struct bus_type ap_bus_type = {
	.name = "ap",
	.bus_groups = ap_bus_groups,
	.match = &ap_bus_match,
	.uevent = &ap_uevent,
	.probe = ap_device_probe,
	.remove = ap_device_remove,
};

/**
 * ap_select_domain(): Select an AP domain if possible and we haven't
 * already done so before.
 */
static void ap_select_domain(void)
{
	struct ap_queue_status status;
	int card, dom;

	/*
	 * Choose the default domain. Either the one specified with
	 * the "domain=" parameter or the first domain with at least
	 * one valid APQN.
	 */
	spin_lock_bh(&ap_domain_lock);
	if (ap_domain_index >= 0) {
		/* Domain has already been selected. */
		goto out;
	}
	for (dom = 0; dom <= ap_max_domain_id; dom++) {
		if (!ap_test_config_usage_domain(dom) ||
		    !test_bit_inv(dom, ap_perms.aqm))
			continue;
		for (card = 0; card <= ap_max_adapter_id; card++) {
			if (!ap_test_config_card_id(card) ||
			    !test_bit_inv(card, ap_perms.apm))
				continue;
			status = ap_test_queue(AP_MKQID(card, dom),
					       ap_apft_available(),
					       NULL);
			if (status.response_code == AP_RESPONSE_NORMAL)
				break;
		}
		if (card <= ap_max_adapter_id)
			break;
	}
	if (dom <= ap_max_domain_id) {
		ap_domain_index = dom;
		AP_DBF_INFO("%s new default domain is %d\n",
			    __func__, ap_domain_index);
	}
out:
	spin_unlock_bh(&ap_domain_lock);
}

/*
 * This function checks the type and returns either 0 for not
 * supported or the highest compatible type value (which may
 * include the input type value).
 */
static int ap_get_compatible_type(ap_qid_t qid, int rawtype, unsigned int func)
{
	int comp_type = 0;

	/* < CEX4 is not supported */
	if (rawtype < AP_DEVICE_TYPE_CEX4) {
		AP_DBF_WARN("%s queue=%02x.%04x unsupported type %d\n",
			    __func__, AP_QID_CARD(qid),
			    AP_QID_QUEUE(qid), rawtype);
		return 0;
	}
	/* up to CEX8 known and fully supported */
	if (rawtype <= AP_DEVICE_TYPE_CEX8)
		return rawtype;
	/*
	 * unknown new type > CEX8, check for compatibility
	 * to the highest known and supported type which is
	 * currently CEX8 with the help of the QACT function.
	 */
	if (ap_qact_available()) {
		struct ap_queue_status status;
		union ap_qact_ap_info apinfo = {0};

		apinfo.mode = (func >> 26) & 0x07;
		apinfo.cat = AP_DEVICE_TYPE_CEX8;
		status = ap_qact(qid, 0, &apinfo);
		if (status.response_code == AP_RESPONSE_NORMAL &&
		    apinfo.cat >= AP_DEVICE_TYPE_CEX4 &&
		    apinfo.cat <= AP_DEVICE_TYPE_CEX8)
			comp_type = apinfo.cat;
	}
	if (!comp_type)
		AP_DBF_WARN("%s queue=%02x.%04x unable to map type %d\n",
			    __func__, AP_QID_CARD(qid),
			    AP_QID_QUEUE(qid), rawtype);
	else if (comp_type != rawtype)
		AP_DBF_INFO("%s queue=%02x.%04x map type %d to %d\n",
			    __func__, AP_QID_CARD(qid), AP_QID_QUEUE(qid),
			    rawtype, comp_type);
	return comp_type;
}

/*
 * Helper function to be used with bus_find_dev
 * matches for the card device with the given id
 */
static int __match_card_device_with_id(struct device *dev, const void *data)
{
	return is_card_dev(dev) && to_ap_card(dev)->id == (int)(long)(void *)data;
}

/*
 * Helper function to be used with bus_find_dev
 * matches for the queue device with a given qid
 */
static int __match_queue_device_with_qid(struct device *dev, const void *data)
{
	return is_queue_dev(dev) && to_ap_queue(dev)->qid == (int)(long)data;
}

/*
 * Helper function to be used with bus_find_dev
 * matches any queue device with given queue id
 */
static int __match_queue_device_with_queue_id(struct device *dev, const void *data)
{
	return is_queue_dev(dev) &&
		AP_QID_QUEUE(to_ap_queue(dev)->qid) == (int)(long)data;
}

/* Helper function for notify_config_changed */
static int __drv_notify_config_changed(struct device_driver *drv, void *data)
{
	struct ap_driver *ap_drv = to_ap_drv(drv);

	if (try_module_get(drv->owner)) {
		if (ap_drv->on_config_changed)
			ap_drv->on_config_changed(ap_qci_info, ap_qci_info_old);
		module_put(drv->owner);
	}

	return 0;
}

/* Notify all drivers about an qci config change */
static inline void notify_config_changed(void)
{
	bus_for_each_drv(&ap_bus_type, NULL, NULL,
			 __drv_notify_config_changed);
}

/* Helper function for notify_scan_complete */
static int __drv_notify_scan_complete(struct device_driver *drv, void *data)
{
	struct ap_driver *ap_drv = to_ap_drv(drv);

	if (try_module_get(drv->owner)) {
		if (ap_drv->on_scan_complete)
			ap_drv->on_scan_complete(ap_qci_info,
						 ap_qci_info_old);
		module_put(drv->owner);
	}

	return 0;
}

/* Notify all drivers about bus scan complete */
static inline void notify_scan_complete(void)
{
	bus_for_each_drv(&ap_bus_type, NULL, NULL,
			 __drv_notify_scan_complete);
}

/*
 * Helper function for ap_scan_bus().
 * Remove card device and associated queue devices.
 */
static inline void ap_scan_rm_card_dev_and_queue_devs(struct ap_card *ac)
{
	bus_for_each_dev(&ap_bus_type, NULL,
			 (void *)(long)ac->id,
			 __ap_queue_devices_with_id_unregister);
	device_unregister(&ac->ap_dev.device);
}

/*
 * Helper function for ap_scan_bus().
 * Does the scan bus job for all the domains within
 * a valid adapter given by an ap_card ptr.
 */
static inline void ap_scan_domains(struct ap_card *ac)
{
	struct ap_tapq_hwinfo hwinfo;
	bool decfg, chkstop;
	struct ap_queue *aq;
	struct device *dev;
	ap_qid_t qid;
	int rc, dom;

	/*
	 * Go through the configuration for the domains and compare them
	 * to the existing queue devices. Also take care of the config
	 * and error state for the queue devices.
	 */

	for (dom = 0; dom <= ap_max_domain_id; dom++) {
		qid = AP_MKQID(ac->id, dom);
		dev = bus_find_device(&ap_bus_type, NULL,
				      (void *)(long)qid,
				      __match_queue_device_with_qid);
		aq = dev ? to_ap_queue(dev) : NULL;
		if (!ap_test_config_usage_domain(dom)) {
			if (dev) {
				AP_DBF_INFO("%s(%d,%d) not in config anymore, rm queue dev\n",
					    __func__, ac->id, dom);
				device_unregister(dev);
			}
			goto put_dev_and_continue;
		}
		/* domain is valid, get info from this APQN */
		rc = ap_queue_info(qid, &hwinfo, &decfg, &chkstop);
		switch (rc) {
		case -1:
			if (dev) {
				AP_DBF_INFO("%s(%d,%d) queue_info() failed, rm queue dev\n",
					    __func__, ac->id, dom);
				device_unregister(dev);
			}
			fallthrough;
		case 0:
			goto put_dev_and_continue;
		default:
			break;
		}
		/* if no queue device exists, create a new one */
		if (!aq) {
			aq = ap_queue_create(qid, ac->ap_dev.device_type);
			if (!aq) {
				AP_DBF_WARN("%s(%d,%d) ap_queue_create() failed\n",
					    __func__, ac->id, dom);
				continue;
			}
			aq->card = ac;
			aq->config = !decfg;
			aq->chkstop = chkstop;
			aq->se_bstate = hwinfo.bs;
			dev = &aq->ap_dev.device;
			dev->bus = &ap_bus_type;
			dev->parent = &ac->ap_dev.device;
			dev_set_name(dev, "%02x.%04x", ac->id, dom);
			/* register queue device */
			rc = device_register(dev);
			if (rc) {
				AP_DBF_WARN("%s(%d,%d) device_register() failed\n",
					    __func__, ac->id, dom);
				goto put_dev_and_continue;
			}
			/* get it and thus adjust reference counter */
			get_device(dev);
			if (decfg) {
				AP_DBF_INFO("%s(%d,%d) new (decfg) queue dev created\n",
					    __func__, ac->id, dom);
			} else if (chkstop) {
				AP_DBF_INFO("%s(%d,%d) new (chkstop) queue dev created\n",
					    __func__, ac->id, dom);
			} else {
				/* nudge the queue's state machine */
				ap_queue_init_state(aq);
				AP_DBF_INFO("%s(%d,%d) new queue dev created\n",
					    __func__, ac->id, dom);
			}
			goto put_dev_and_continue;
		}
		/* handle state changes on already existing queue device */
		spin_lock_bh(&aq->lock);
		/* SE bind state */
		aq->se_bstate = hwinfo.bs;
		/* checkstop state */
		if (chkstop && !aq->chkstop) {
			/* checkstop on */
			aq->chkstop = true;
			if (aq->dev_state > AP_DEV_STATE_UNINITIATED) {
				aq->dev_state = AP_DEV_STATE_ERROR;
				aq->last_err_rc = AP_RESPONSE_CHECKSTOPPED;
			}
			spin_unlock_bh(&aq->lock);
			pr_debug("%s(%d,%d) queue dev checkstop on\n",
				 __func__, ac->id, dom);
			/* 'receive' pending messages with -EAGAIN */
			ap_flush_queue(aq);
			goto put_dev_and_continue;
		} else if (!chkstop && aq->chkstop) {
			/* checkstop off */
			aq->chkstop = false;
			if (aq->dev_state > AP_DEV_STATE_UNINITIATED)
				_ap_queue_init_state(aq);
			spin_unlock_bh(&aq->lock);
			pr_debug("%s(%d,%d) queue dev checkstop off\n",
				 __func__, ac->id, dom);
			goto put_dev_and_continue;
		}
		/* config state change */
		if (decfg && aq->config) {
			/* config off this queue device */
			aq->config = false;
			if (aq->dev_state > AP_DEV_STATE_UNINITIATED) {
				aq->dev_state = AP_DEV_STATE_ERROR;
				aq->last_err_rc = AP_RESPONSE_DECONFIGURED;
			}
			spin_unlock_bh(&aq->lock);
			pr_debug("%s(%d,%d) queue dev config off\n",
				 __func__, ac->id, dom);
			ap_send_config_uevent(&aq->ap_dev, aq->config);
			/* 'receive' pending messages with -EAGAIN */
			ap_flush_queue(aq);
			goto put_dev_and_continue;
		} else if (!decfg && !aq->config) {
			/* config on this queue device */
			aq->config = true;
			if (aq->dev_state > AP_DEV_STATE_UNINITIATED)
				_ap_queue_init_state(aq);
			spin_unlock_bh(&aq->lock);
			pr_debug("%s(%d,%d) queue dev config on\n",
				 __func__, ac->id, dom);
			ap_send_config_uevent(&aq->ap_dev, aq->config);
			goto put_dev_and_continue;
		}
		/* handle other error states */
		if (!decfg && aq->dev_state == AP_DEV_STATE_ERROR) {
			spin_unlock_bh(&aq->lock);
			/* 'receive' pending messages with -EAGAIN */
			ap_flush_queue(aq);
			/* re-init (with reset) the queue device */
			ap_queue_init_state(aq);
			AP_DBF_INFO("%s(%d,%d) queue dev reinit enforced\n",
				    __func__, ac->id, dom);
			goto put_dev_and_continue;
		}
		spin_unlock_bh(&aq->lock);
put_dev_and_continue:
		put_device(dev);
	}
}

/*
 * Helper function for ap_scan_bus().
 * Does the scan bus job for the given adapter id.
 */
static inline void ap_scan_adapter(int ap)
{
	struct ap_tapq_hwinfo hwinfo;
	int rc, dom, comp_type;
	bool decfg, chkstop;
	struct ap_card *ac;
	struct device *dev;
	ap_qid_t qid;

	/* Is there currently a card device for this adapter ? */
	dev = bus_find_device(&ap_bus_type, NULL,
			      (void *)(long)ap,
			      __match_card_device_with_id);
	ac = dev ? to_ap_card(dev) : NULL;

	/* Adapter not in configuration ? */
	if (!ap_test_config_card_id(ap)) {
		if (ac) {
			AP_DBF_INFO("%s(%d) ap not in config any more, rm card and queue devs\n",
				    __func__, ap);
			ap_scan_rm_card_dev_and_queue_devs(ac);
			put_device(dev);
		}
		return;
	}

	/*
	 * Adapter ap is valid in the current configuration. So do some checks:
	 * If no card device exists, build one. If a card device exists, check
	 * for type and functions changed. For all this we need to find a valid
	 * APQN first.
	 */

	for (dom = 0; dom <= ap_max_domain_id; dom++)
		if (ap_test_config_usage_domain(dom)) {
			qid = AP_MKQID(ap, dom);
			if (ap_queue_info(qid, &hwinfo, &decfg, &chkstop) > 0)
				break;
		}
	if (dom > ap_max_domain_id) {
		/* Could not find one valid APQN for this adapter */
		if (ac) {
			AP_DBF_INFO("%s(%d) no type info (no APQN found), rm card and queue devs\n",
				    __func__, ap);
			ap_scan_rm_card_dev_and_queue_devs(ac);
			put_device(dev);
		} else {
			pr_debug("%s(%d) no type info (no APQN found), ignored\n",
				 __func__, ap);
		}
		return;
	}
	if (!hwinfo.at) {
		/* No apdater type info available, an unusable adapter */
		if (ac) {
			AP_DBF_INFO("%s(%d) no valid type (0) info, rm card and queue devs\n",
				    __func__, ap);
			ap_scan_rm_card_dev_and_queue_devs(ac);
			put_device(dev);
		} else {
			pr_debug("%s(%d) no valid type (0) info, ignored\n",
				 __func__, ap);
		}
		return;
	}
	hwinfo.value &= TAPQ_CARD_HWINFO_MASK; /* filter card specific hwinfo */
	if (ac) {
		/* Check APQN against existing card device for changes */
		if (ac->hwinfo.at != hwinfo.at) {
			AP_DBF_INFO("%s(%d) hwtype %d changed, rm card and queue devs\n",
				    __func__, ap, hwinfo.at);
			ap_scan_rm_card_dev_and_queue_devs(ac);
			put_device(dev);
			ac = NULL;
		} else if (ac->hwinfo.fac != hwinfo.fac) {
			AP_DBF_INFO("%s(%d) functions 0x%08x changed, rm card and queue devs\n",
				    __func__, ap, hwinfo.fac);
			ap_scan_rm_card_dev_and_queue_devs(ac);
			put_device(dev);
			ac = NULL;
		} else {
			/* handle checkstop state change */
			if (chkstop && !ac->chkstop) {
				/* checkstop on */
				ac->chkstop = true;
				AP_DBF_INFO("%s(%d) card dev checkstop on\n",
					    __func__, ap);
			} else if (!chkstop && ac->chkstop) {
				/* checkstop off */
				ac->chkstop = false;
				AP_DBF_INFO("%s(%d) card dev checkstop off\n",
					    __func__, ap);
			}
			/* handle config state change */
			if (decfg && ac->config) {
				ac->config = false;
				AP_DBF_INFO("%s(%d) card dev config off\n",
					    __func__, ap);
				ap_send_config_uevent(&ac->ap_dev, ac->config);
			} else if (!decfg && !ac->config) {
				ac->config = true;
				AP_DBF_INFO("%s(%d) card dev config on\n",
					    __func__, ap);
				ap_send_config_uevent(&ac->ap_dev, ac->config);
			}
		}
	}

	if (!ac) {
		/* Build a new card device */
		comp_type = ap_get_compatible_type(qid, hwinfo.at, hwinfo.fac);
		if (!comp_type) {
			AP_DBF_WARN("%s(%d) type %d, can't get compatibility type\n",
				    __func__, ap, hwinfo.at);
			return;
		}
		ac = ap_card_create(ap, hwinfo, comp_type);
		if (!ac) {
			AP_DBF_WARN("%s(%d) ap_card_create() failed\n",
				    __func__, ap);
			return;
		}
		ac->config = !decfg;
		ac->chkstop = chkstop;
		dev = &ac->ap_dev.device;
		dev->bus = &ap_bus_type;
		dev->parent = ap_root_device;
		dev_set_name(dev, "card%02x", ap);
		/* maybe enlarge ap_max_msg_size to support this card */
		if (ac->maxmsgsize > atomic_read(&ap_max_msg_size)) {
			atomic_set(&ap_max_msg_size, ac->maxmsgsize);
			AP_DBF_INFO("%s(%d) ap_max_msg_size update to %d byte\n",
				    __func__, ap,
				    atomic_read(&ap_max_msg_size));
		}
		/* Register the new card device with AP bus */
		rc = device_register(dev);
		if (rc) {
			AP_DBF_WARN("%s(%d) device_register() failed\n",
				    __func__, ap);
			put_device(dev);
			return;
		}
		/* get it and thus adjust reference counter */
		get_device(dev);
		if (decfg)
			AP_DBF_INFO("%s(%d) new (decfg) card dev type=%d func=0x%08x created\n",
				    __func__, ap, hwinfo.at, hwinfo.fac);
		else if (chkstop)
			AP_DBF_INFO("%s(%d) new (chkstop) card dev type=%d func=0x%08x created\n",
				    __func__, ap, hwinfo.at, hwinfo.fac);
		else
			AP_DBF_INFO("%s(%d) new card dev type=%d func=0x%08x created\n",
				    __func__, ap, hwinfo.at, hwinfo.fac);
	}

	/* Verify the domains and the queue devices for this card */
	ap_scan_domains(ac);

	/* release the card device */
	put_device(&ac->ap_dev.device);
}

/**
 * ap_get_configuration - get the host AP configuration
 *
 * Stores the host AP configuration information returned from the previous call
 * to Query Configuration Information (QCI), then retrieves and stores the
 * current AP configuration returned from QCI.
 *
 * Return: true if the host AP configuration changed between calls to QCI;
 * otherwise, return false.
 */
static bool ap_get_configuration(void)
{
	if (!ap_qci_info->flags)	/* QCI not supported */
		return false;

	memcpy(ap_qci_info_old, ap_qci_info, sizeof(*ap_qci_info));
	ap_qci(ap_qci_info);

	return memcmp(ap_qci_info, ap_qci_info_old,
		      sizeof(struct ap_config_info)) != 0;
}

/*
 * ap_config_has_new_aps - Check current against old qci info if
 * new adapters have appeared. Returns true if at least one new
 * adapter in the apm mask is showing up. Existing adapters or
 * receding adapters are not counted.
 */
static bool ap_config_has_new_aps(void)
{

	unsigned long m[BITS_TO_LONGS(AP_DEVICES)];

<<<<<<< HEAD
	if (!ap_qci_info)
=======
	if (!ap_qci_info->flags)
>>>>>>> 0c383648
		return false;

	bitmap_andnot(m, (unsigned long *)ap_qci_info->apm,
		      (unsigned long *)ap_qci_info_old->apm, AP_DEVICES);
	if (!bitmap_empty(m, AP_DEVICES))
		return true;

	return false;
}

/*
 * ap_config_has_new_doms - Check current against old qci info if
 * new (usage) domains have appeared. Returns true if at least one
 * new domain in the aqm mask is showing up. Existing domains or
 * receding domains are not counted.
 */
static bool ap_config_has_new_doms(void)
{
	unsigned long m[BITS_TO_LONGS(AP_DOMAINS)];

<<<<<<< HEAD
	if (!ap_qci_info)
=======
	if (!ap_qci_info->flags)
>>>>>>> 0c383648
		return false;

	bitmap_andnot(m, (unsigned long *)ap_qci_info->aqm,
		      (unsigned long *)ap_qci_info_old->aqm, AP_DOMAINS);
	if (!bitmap_empty(m, AP_DOMAINS))
		return true;

	return false;
}

/**
 * ap_scan_bus(): Scan the AP bus for new devices
 * Always run under mutex ap_scan_bus_mutex protection
 * which needs to get locked/unlocked by the caller!
 * Returns true if any config change has been detected
 * during the scan, otherwise false.
 */
static bool ap_scan_bus(void)
{
	bool config_changed;
	int ap;
<<<<<<< HEAD

	pr_debug(">%s\n", __func__);

=======

	pr_debug(">%s\n", __func__);

>>>>>>> 0c383648
	/* (re-)fetch configuration via QCI */
	config_changed = ap_get_configuration();
	if (config_changed) {
		if (ap_config_has_new_aps() || ap_config_has_new_doms()) {
			/*
			 * Appearance of new adapters and/or domains need to
			 * build new ap devices which need to get bound to an
			 * device driver. Thus reset the APQN bindings complete
			 * completion.
			 */
			reinit_completion(&ap_apqn_bindings_complete);
		}
		/* post a config change notify */
		notify_config_changed();
	}
	ap_select_domain();

	/* loop over all possible adapters */
	for (ap = 0; ap <= ap_max_adapter_id; ap++)
		ap_scan_adapter(ap);

	/* scan complete notify */
	if (config_changed)
		notify_scan_complete();

	/* check if there is at least one queue available with default domain */
	if (ap_domain_index >= 0) {
		struct device *dev =
			bus_find_device(&ap_bus_type, NULL,
					(void *)(long)ap_domain_index,
					__match_queue_device_with_queue_id);
		if (dev)
			put_device(dev);
		else
			AP_DBF_INFO("%s no queue device with default domain %d available\n",
				    __func__, ap_domain_index);
	}

	if (atomic64_inc_return(&ap_scan_bus_count) == 1) {
		pr_debug("%s init scan complete\n", __func__);
		ap_send_init_scan_done_uevent();
	}

	ap_check_bindings_complete();

	mod_timer(&ap_scan_bus_timer, jiffies + ap_scan_bus_time * HZ);

	pr_debug("<%s config_changed=%d\n", __func__, config_changed);

	return config_changed;
<<<<<<< HEAD
}

/*
 * Callback for the ap_scan_bus_timer
 * Runs periodically, workqueue timer (ap_scan_bus_time)
 */
static void ap_scan_bus_timer_callback(struct timer_list *unused)
{
	/*
	 * schedule work into the system long wq which when
	 * the work is finally executed, calls the AP bus scan.
	 */
	queue_work(system_long_wq, &ap_scan_bus_work);
}

/*
 * Callback for the ap_scan_bus_work
 */
static void ap_scan_bus_wq_callback(struct work_struct *unused)
{
	/*
	 * Try to invoke an ap_scan_bus(). If the mutex acquisition
	 * fails there is currently another task already running the
	 * AP scan bus and there is no need to wait and re-trigger the
	 * scan again. Please note at the end of the scan bus function
	 * the AP scan bus timer is re-armed which triggers then the
	 * ap_scan_bus_timer_callback which enqueues a work into the
	 * system_long_wq which invokes this function here again.
	 */
	if (mutex_trylock(&ap_scan_bus_mutex)) {
		ap_scan_bus_result = ap_scan_bus();
		mutex_unlock(&ap_scan_bus_mutex);
	}
=======
}

/*
 * Callback for the ap_scan_bus_timer
 * Runs periodically, workqueue timer (ap_scan_bus_time)
 */
static void ap_scan_bus_timer_callback(struct timer_list *unused)
{
	/*
	 * schedule work into the system long wq which when
	 * the work is finally executed, calls the AP bus scan.
	 */
	queue_work(system_long_wq, &ap_scan_bus_work);
}

/*
 * Callback for the ap_scan_bus_work
 */
static void ap_scan_bus_wq_callback(struct work_struct *unused)
{
	/*
	 * Try to invoke an ap_scan_bus(). If the mutex acquisition
	 * fails there is currently another task already running the
	 * AP scan bus and there is no need to wait and re-trigger the
	 * scan again. Please note at the end of the scan bus function
	 * the AP scan bus timer is re-armed which triggers then the
	 * ap_scan_bus_timer_callback which enqueues a work into the
	 * system_long_wq which invokes this function here again.
	 */
	if (mutex_trylock(&ap_scan_bus_mutex)) {
		ap_scan_bus_result = ap_scan_bus();
		mutex_unlock(&ap_scan_bus_mutex);
	}
}

static inline void __exit ap_async_exit(void)
{
	if (ap_thread_flag)
		ap_poll_thread_stop();
	chsc_notifier_unregister(&ap_bus_nb);
	cancel_work(&ap_scan_bus_work);
	hrtimer_cancel(&ap_poll_timer);
	timer_delete(&ap_scan_bus_timer);
}

static inline int __init ap_async_init(void)
{
	int rc;

	/* Setup the AP bus rescan timer. */
	timer_setup(&ap_scan_bus_timer, ap_scan_bus_timer_callback, 0);

	/*
	 * Setup the high resolution poll timer.
	 * If we are running under z/VM adjust polling to z/VM polling rate.
	 */
	if (MACHINE_IS_VM)
		poll_high_timeout = 1500000;
	hrtimer_init(&ap_poll_timer, CLOCK_MONOTONIC, HRTIMER_MODE_ABS);
	ap_poll_timer.function = ap_poll_timeout;

	queue_work(system_long_wq, &ap_scan_bus_work);

	rc = chsc_notifier_register(&ap_bus_nb);
	if (rc)
		goto out;

	/* Start the low priority AP bus poll thread. */
	if (!ap_thread_flag)
		return 0;

	rc = ap_poll_thread_start();
	if (rc)
		goto out_notifier;

	return 0;

out_notifier:
	chsc_notifier_unregister(&ap_bus_nb);
out:
	cancel_work(&ap_scan_bus_work);
	hrtimer_cancel(&ap_poll_timer);
	timer_delete(&ap_scan_bus_timer);
	return rc;
}

static inline void ap_irq_exit(void)
{
	if (ap_irq_flag)
		unregister_adapter_interrupt(&ap_airq);
>>>>>>> 0c383648
}

static inline int __init ap_irq_init(void)
{
	int rc;

	if (!ap_interrupts_available() || !ap_useirq)
		return 0;

	rc = register_adapter_interrupt(&ap_airq);
	ap_irq_flag = (rc == 0);

	return rc;
}

static inline void ap_debug_exit(void)
{
	debug_unregister(ap_dbf_info);
}

static inline int __init ap_debug_init(void)
{
	ap_dbf_info = debug_register("ap", 2, 1,
				     AP_DBF_MAX_SPRINTF_ARGS * sizeof(long));
	debug_register_view(ap_dbf_info, &debug_sprintf_view);
	debug_set_level(ap_dbf_info, DBF_ERR);

	return 0;
}

static void __init ap_perms_init(void)
{
	/* all resources usable if no kernel parameter string given */
	memset(&ap_perms.ioctlm, 0xFF, sizeof(ap_perms.ioctlm));
	memset(&ap_perms.apm, 0xFF, sizeof(ap_perms.apm));
	memset(&ap_perms.aqm, 0xFF, sizeof(ap_perms.aqm));

	/* apm kernel parameter string */
	if (apm_str) {
		memset(&ap_perms.apm, 0, sizeof(ap_perms.apm));
		ap_parse_mask_str(apm_str, ap_perms.apm, AP_DEVICES,
				  &ap_perms_mutex);
	}

	/* aqm kernel parameter string */
	if (aqm_str) {
		memset(&ap_perms.aqm, 0, sizeof(ap_perms.aqm));
		ap_parse_mask_str(aqm_str, ap_perms.aqm, AP_DOMAINS,
				  &ap_perms_mutex);
	}
}

/**
 * ap_module_init(): The module initialization code.
 *
 * Initializes the module.
 */
static int __init ap_module_init(void)
{
	int rc;

	rc = ap_debug_init();
	if (rc)
		return rc;

	if (!ap_instructions_available()) {
		pr_warn("The hardware system does not support AP instructions\n");
		return -ENODEV;
	}

	/* init ap_queue hashtable */
	hash_init(ap_queues);

	/* set up the AP permissions (ioctls, ap and aq masks) */
	ap_perms_init();

	/* Get AP configuration data if available */
	ap_init_qci_info();

	/* check default domain setting */
	if (ap_domain_index < -1 || ap_domain_index > ap_max_domain_id ||
	    (ap_domain_index >= 0 &&
	     !test_bit_inv(ap_domain_index, ap_perms.aqm))) {
		pr_warn("%d is not a valid cryptographic domain\n",
			ap_domain_index);
		ap_domain_index = -1;
	}

	/* Create /sys/bus/ap. */
	rc = bus_register(&ap_bus_type);
	if (rc)
		goto out;

	/* Create /sys/devices/ap. */
	ap_root_device = root_device_register("ap");
	rc = PTR_ERR_OR_ZERO(ap_root_device);
	if (rc)
		goto out_bus;
	ap_root_device->bus = &ap_bus_type;

<<<<<<< HEAD
	/* Setup the AP bus rescan timer. */
	timer_setup(&ap_scan_bus_timer, ap_scan_bus_timer_callback, 0);

	/*
	 * Setup the high resolution poll timer.
	 * If we are running under z/VM adjust polling to z/VM polling rate.
	 */
	if (MACHINE_IS_VM)
		poll_high_timeout = 1500000;
	hrtimer_init(&ap_poll_timer, CLOCK_MONOTONIC, HRTIMER_MODE_ABS);
	ap_poll_timer.function = ap_poll_timeout;

	/* Start the low priority AP bus poll thread. */
	if (ap_thread_flag) {
		rc = ap_poll_thread_start();
		if (rc)
			goto out_work;
	}

	queue_work(system_long_wq, &ap_scan_bus_work);
=======
	/* enable interrupts if available */
	rc = ap_irq_init();
	if (rc)
		goto out_device;

	/* Setup asynchronous work (timers, workqueue, etc). */
	rc = ap_async_init();
	if (rc)
		goto out_irq;
>>>>>>> 0c383648

	return 0;

out_irq:
	ap_irq_exit();
out_device:
	root_device_unregister(ap_root_device);
out_bus:
	bus_unregister(&ap_bus_type);
out:
	ap_debug_exit();
	return rc;
}

static void __exit ap_module_exit(void)
{
	ap_async_exit();
	ap_irq_exit();
	root_device_unregister(ap_root_device);
	bus_unregister(&ap_bus_type);
	ap_debug_exit();
}

module_init(ap_module_init);
module_exit(ap_module_exit);<|MERGE_RESOLUTION|>--- conflicted
+++ resolved
@@ -39,10 +39,7 @@
 #include <linux/ctype.h>
 #include <linux/module.h>
 #include <asm/uv.h>
-<<<<<<< HEAD
-=======
 #include <asm/chsc.h>
->>>>>>> 0c383648
 
 #include "ap_bus.h"
 #include "ap_debug.h"
@@ -224,23 +221,6 @@
 
 /*
  * ap_is_se_guest(): Check for SE guest with AP pass-through support.
-<<<<<<< HEAD
- */
-bool ap_is_se_guest(void)
-{
-	return is_prot_virt_guest() && ap_sb_available();
-}
-EXPORT_SYMBOL(ap_is_se_guest);
-
-/*
- * ap_fetch_qci_info(): Fetch cryptographic config info
- *
- * Returns the ap configuration info fetched via PQAP(QCI).
- * On success 0 is returned, on failure a negative errno
- * is returned, e.g. if the PQAP(QCI) instruction is not
- * available, the return value will be -EOPNOTSUPP.
-=======
->>>>>>> 0c383648
  */
 bool ap_is_se_guest(void)
 {
@@ -752,10 +732,7 @@
 		if (bound == apqns) {
 			if (!completion_done(&ap_apqn_bindings_complete)) {
 				complete_all(&ap_apqn_bindings_complete);
-<<<<<<< HEAD
-=======
 				ap_send_bindings_complete_uevent();
->>>>>>> 0c383648
 				pr_debug("%s all apqn bindings complete\n", __func__);
 			}
 		}
@@ -1058,12 +1035,9 @@
 static int ap_bus_cfg_chg(struct notifier_block *nb,
 			  unsigned long action, void *data)
 {
-<<<<<<< HEAD
-=======
 	if (action != CHSC_NOTIFY_AP_CFG)
 		return NOTIFY_DONE;
 
->>>>>>> 0c383648
 	pr_debug("%s config change, forcing bus rescan\n", __func__);
 
 	ap_bus_force_rescan();
@@ -2179,11 +2153,7 @@
 
 	unsigned long m[BITS_TO_LONGS(AP_DEVICES)];
 
-<<<<<<< HEAD
-	if (!ap_qci_info)
-=======
 	if (!ap_qci_info->flags)
->>>>>>> 0c383648
 		return false;
 
 	bitmap_andnot(m, (unsigned long *)ap_qci_info->apm,
@@ -2204,11 +2174,7 @@
 {
 	unsigned long m[BITS_TO_LONGS(AP_DOMAINS)];
 
-<<<<<<< HEAD
-	if (!ap_qci_info)
-=======
 	if (!ap_qci_info->flags)
->>>>>>> 0c383648
 		return false;
 
 	bitmap_andnot(m, (unsigned long *)ap_qci_info->aqm,
@@ -2230,15 +2196,9 @@
 {
 	bool config_changed;
 	int ap;
-<<<<<<< HEAD
 
 	pr_debug(">%s\n", __func__);
 
-=======
-
-	pr_debug(">%s\n", __func__);
-
->>>>>>> 0c383648
 	/* (re-)fetch configuration via QCI */
 	config_changed = ap_get_configuration();
 	if (config_changed) {
@@ -2289,7 +2249,6 @@
 	pr_debug("<%s config_changed=%d\n", __func__, config_changed);
 
 	return config_changed;
-<<<<<<< HEAD
 }
 
 /*
@@ -2323,40 +2282,6 @@
 		ap_scan_bus_result = ap_scan_bus();
 		mutex_unlock(&ap_scan_bus_mutex);
 	}
-=======
-}
-
-/*
- * Callback for the ap_scan_bus_timer
- * Runs periodically, workqueue timer (ap_scan_bus_time)
- */
-static void ap_scan_bus_timer_callback(struct timer_list *unused)
-{
-	/*
-	 * schedule work into the system long wq which when
-	 * the work is finally executed, calls the AP bus scan.
-	 */
-	queue_work(system_long_wq, &ap_scan_bus_work);
-}
-
-/*
- * Callback for the ap_scan_bus_work
- */
-static void ap_scan_bus_wq_callback(struct work_struct *unused)
-{
-	/*
-	 * Try to invoke an ap_scan_bus(). If the mutex acquisition
-	 * fails there is currently another task already running the
-	 * AP scan bus and there is no need to wait and re-trigger the
-	 * scan again. Please note at the end of the scan bus function
-	 * the AP scan bus timer is re-armed which triggers then the
-	 * ap_scan_bus_timer_callback which enqueues a work into the
-	 * system_long_wq which invokes this function here again.
-	 */
-	if (mutex_trylock(&ap_scan_bus_mutex)) {
-		ap_scan_bus_result = ap_scan_bus();
-		mutex_unlock(&ap_scan_bus_mutex);
-	}
 }
 
 static inline void __exit ap_async_exit(void)
@@ -2414,7 +2339,6 @@
 {
 	if (ap_irq_flag)
 		unregister_adapter_interrupt(&ap_airq);
->>>>>>> 0c383648
 }
 
 static inline int __init ap_irq_init(void)
@@ -2515,28 +2439,6 @@
 		goto out_bus;
 	ap_root_device->bus = &ap_bus_type;
 
-<<<<<<< HEAD
-	/* Setup the AP bus rescan timer. */
-	timer_setup(&ap_scan_bus_timer, ap_scan_bus_timer_callback, 0);
-
-	/*
-	 * Setup the high resolution poll timer.
-	 * If we are running under z/VM adjust polling to z/VM polling rate.
-	 */
-	if (MACHINE_IS_VM)
-		poll_high_timeout = 1500000;
-	hrtimer_init(&ap_poll_timer, CLOCK_MONOTONIC, HRTIMER_MODE_ABS);
-	ap_poll_timer.function = ap_poll_timeout;
-
-	/* Start the low priority AP bus poll thread. */
-	if (ap_thread_flag) {
-		rc = ap_poll_thread_start();
-		if (rc)
-			goto out_work;
-	}
-
-	queue_work(system_long_wq, &ap_scan_bus_work);
-=======
 	/* enable interrupts if available */
 	rc = ap_irq_init();
 	if (rc)
@@ -2546,7 +2448,6 @@
 	rc = ap_async_init();
 	if (rc)
 		goto out_irq;
->>>>>>> 0c383648
 
 	return 0;
 
