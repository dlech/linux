/*
 * Copyright 2004-2007 Freescale Semiconductor, Inc. All Rights Reserved.
 * Copyright 2008 Sascha Hauer, kernel@pengutronix.de
 *
 * This program is free software; you can redistribute it and/or
 * modify it under the terms of the GNU General Public License
 * as published by the Free Software Foundation; either version 2
 * of the License, or (at your option) any later version.
 * This program is distributed in the hope that it will be useful,
 * but WITHOUT ANY WARRANTY; without even the implied warranty of
 * MERCHANTABILITY or FITNESS FOR A PARTICULAR PURPOSE.  See the
 * GNU General Public License for more details.
 *
 * You should have received a copy of the GNU General Public License
 * along with this program; if not, write to the Free Software
 * Foundation, Inc., 51 Franklin Street, Fifth Floor, Boston,
 * MA 02110-1301, USA.
 */

#include <linux/delay.h>
#include <linux/slab.h>
#include <linux/init.h>
#include <linux/module.h>
#include <linux/mtd/mtd.h>
#include <linux/mtd/nand.h>
#include <linux/mtd/partitions.h>
#include <linux/interrupt.h>
#include <linux/device.h>
#include <linux/platform_device.h>
#include <linux/clk.h>
#include <linux/err.h>
#include <linux/io.h>
#include <linux/irq.h>
#include <linux/completion.h>
#include <linux/of_device.h>
#include <linux/of_mtd.h>

#include <asm/mach/flash.h>
#include <linux/platform_data/mtd-mxc_nand.h>

#define DRIVER_NAME "mxc_nand"

/* Addresses for NFC registers */
#define NFC_V1_V2_BUF_SIZE		(host->regs + 0x00)
#define NFC_V1_V2_BUF_ADDR		(host->regs + 0x04)
#define NFC_V1_V2_FLASH_ADDR		(host->regs + 0x06)
#define NFC_V1_V2_FLASH_CMD		(host->regs + 0x08)
#define NFC_V1_V2_CONFIG		(host->regs + 0x0a)
#define NFC_V1_V2_ECC_STATUS_RESULT	(host->regs + 0x0c)
#define NFC_V1_V2_RSLTMAIN_AREA		(host->regs + 0x0e)
#define NFC_V1_V2_RSLTSPARE_AREA	(host->regs + 0x10)
#define NFC_V1_V2_WRPROT		(host->regs + 0x12)
#define NFC_V1_UNLOCKSTART_BLKADDR	(host->regs + 0x14)
#define NFC_V1_UNLOCKEND_BLKADDR	(host->regs + 0x16)
#define NFC_V21_UNLOCKSTART_BLKADDR0	(host->regs + 0x20)
#define NFC_V21_UNLOCKSTART_BLKADDR1	(host->regs + 0x24)
#define NFC_V21_UNLOCKSTART_BLKADDR2	(host->regs + 0x28)
#define NFC_V21_UNLOCKSTART_BLKADDR3	(host->regs + 0x2c)
#define NFC_V21_UNLOCKEND_BLKADDR0	(host->regs + 0x22)
#define NFC_V21_UNLOCKEND_BLKADDR1	(host->regs + 0x26)
#define NFC_V21_UNLOCKEND_BLKADDR2	(host->regs + 0x2a)
#define NFC_V21_UNLOCKEND_BLKADDR3	(host->regs + 0x2e)
#define NFC_V1_V2_NF_WRPRST		(host->regs + 0x18)
#define NFC_V1_V2_CONFIG1		(host->regs + 0x1a)
#define NFC_V1_V2_CONFIG2		(host->regs + 0x1c)

#define NFC_V2_CONFIG1_ECC_MODE_4	(1 << 0)
#define NFC_V1_V2_CONFIG1_SP_EN		(1 << 2)
#define NFC_V1_V2_CONFIG1_ECC_EN	(1 << 3)
#define NFC_V1_V2_CONFIG1_INT_MSK	(1 << 4)
#define NFC_V1_V2_CONFIG1_BIG		(1 << 5)
#define NFC_V1_V2_CONFIG1_RST		(1 << 6)
#define NFC_V1_V2_CONFIG1_CE		(1 << 7)
#define NFC_V2_CONFIG1_ONE_CYCLE	(1 << 8)
#define NFC_V2_CONFIG1_PPB(x)		(((x) & 0x3) << 9)
#define NFC_V2_CONFIG1_FP_INT		(1 << 11)

#define NFC_V1_V2_CONFIG2_INT		(1 << 15)

/*
 * Operation modes for the NFC. Valid for v1, v2 and v3
 * type controllers.
 */
#define NFC_CMD				(1 << 0)
#define NFC_ADDR			(1 << 1)
#define NFC_INPUT			(1 << 2)
#define NFC_OUTPUT			(1 << 3)
#define NFC_ID				(1 << 4)
#define NFC_STATUS			(1 << 5)

#define NFC_V3_FLASH_CMD		(host->regs_axi + 0x00)
#define NFC_V3_FLASH_ADDR0		(host->regs_axi + 0x04)

#define NFC_V3_CONFIG1			(host->regs_axi + 0x34)
#define NFC_V3_CONFIG1_SP_EN		(1 << 0)
#define NFC_V3_CONFIG1_RBA(x)		(((x) & 0x7 ) << 4)

#define NFC_V3_ECC_STATUS_RESULT	(host->regs_axi + 0x38)

#define NFC_V3_LAUNCH			(host->regs_axi + 0x40)

#define NFC_V3_WRPROT			(host->regs_ip + 0x0)
#define NFC_V3_WRPROT_LOCK_TIGHT	(1 << 0)
#define NFC_V3_WRPROT_LOCK		(1 << 1)
#define NFC_V3_WRPROT_UNLOCK		(1 << 2)
#define NFC_V3_WRPROT_BLS_UNLOCK	(2 << 6)

#define NFC_V3_WRPROT_UNLOCK_BLK_ADD0   (host->regs_ip + 0x04)

#define NFC_V3_CONFIG2			(host->regs_ip + 0x24)
#define NFC_V3_CONFIG2_PS_512			(0 << 0)
#define NFC_V3_CONFIG2_PS_2048			(1 << 0)
#define NFC_V3_CONFIG2_PS_4096			(2 << 0)
#define NFC_V3_CONFIG2_ONE_CYCLE		(1 << 2)
#define NFC_V3_CONFIG2_ECC_EN			(1 << 3)
#define NFC_V3_CONFIG2_2CMD_PHASES		(1 << 4)
#define NFC_V3_CONFIG2_NUM_ADDR_PHASE0		(1 << 5)
#define NFC_V3_CONFIG2_ECC_MODE_8		(1 << 6)
#define NFC_V3_CONFIG2_PPB(x, shift)		(((x) & 0x3) << shift)
#define NFC_V3_CONFIG2_NUM_ADDR_PHASE1(x)	(((x) & 0x3) << 12)
#define NFC_V3_CONFIG2_INT_MSK			(1 << 15)
#define NFC_V3_CONFIG2_ST_CMD(x)		(((x) & 0xff) << 24)
#define NFC_V3_CONFIG2_SPAS(x)			(((x) & 0xff) << 16)

#define NFC_V3_CONFIG3				(host->regs_ip + 0x28)
#define NFC_V3_CONFIG3_ADD_OP(x)		(((x) & 0x3) << 0)
#define NFC_V3_CONFIG3_FW8			(1 << 3)
#define NFC_V3_CONFIG3_SBB(x)			(((x) & 0x7) << 8)
#define NFC_V3_CONFIG3_NUM_OF_DEVICES(x)	(((x) & 0x7) << 12)
#define NFC_V3_CONFIG3_RBB_MODE			(1 << 15)
#define NFC_V3_CONFIG3_NO_SDMA			(1 << 20)

#define NFC_V3_IPC			(host->regs_ip + 0x2C)
#define NFC_V3_IPC_CREQ			(1 << 0)
#define NFC_V3_IPC_INT			(1 << 31)

#define NFC_V3_DELAY_LINE		(host->regs_ip + 0x34)

struct mxc_nand_host;

struct mxc_nand_devtype_data {
	void (*preset)(struct mtd_info *);
	void (*send_cmd)(struct mxc_nand_host *, uint16_t, int);
	void (*send_addr)(struct mxc_nand_host *, uint16_t, int);
	void (*send_page)(struct mtd_info *, unsigned int);
	void (*send_read_id)(struct mxc_nand_host *);
	uint16_t (*get_dev_status)(struct mxc_nand_host *);
	int (*check_int)(struct mxc_nand_host *);
	void (*irq_control)(struct mxc_nand_host *, int);
	u32 (*get_ecc_status)(struct mxc_nand_host *);
	struct nand_ecclayout *ecclayout_512, *ecclayout_2k, *ecclayout_4k;
	void (*select_chip)(struct mtd_info *mtd, int chip);
	int (*correct_data)(struct mtd_info *mtd, u_char *dat,
			u_char *read_ecc, u_char *calc_ecc);

	/*
	 * On i.MX21 the CONFIG2:INT bit cannot be read if interrupts are masked
	 * (CONFIG1:INT_MSK is set). To handle this the driver uses
	 * enable_irq/disable_irq_nosync instead of CONFIG1:INT_MSK
	 */
	int irqpending_quirk;
	int needs_ip;

	size_t regs_offset;
	size_t spare0_offset;
	size_t axi_offset;

	int spare_len;
	int eccbytes;
	int eccsize;
	int ppb_shift;
};

struct mxc_nand_host {
	struct mtd_info		mtd;
	struct nand_chip	nand;
	struct device		*dev;

	void __iomem		*spare0;
	void __iomem		*main_area0;

	void __iomem		*base;
	void __iomem		*regs;
	void __iomem		*regs_axi;
	void __iomem		*regs_ip;
	int			status_request;
	struct clk		*clk;
	int			clk_act;
	int			irq;
	int			eccsize;
	int			active_cs;

	struct completion	op_completion;

	uint8_t			*data_buf;
	unsigned int		buf_start;

	const struct mxc_nand_devtype_data *devtype_data;
	struct mxc_nand_platform_data pdata;
};

/* OOB placement block for use with hardware ecc generation */
static struct nand_ecclayout nandv1_hw_eccoob_smallpage = {
	.eccbytes = 5,
	.eccpos = {6, 7, 8, 9, 10},
	.oobfree = {{0, 5}, {12, 4}, }
};

static struct nand_ecclayout nandv1_hw_eccoob_largepage = {
	.eccbytes = 20,
	.eccpos = {6, 7, 8, 9, 10, 22, 23, 24, 25, 26,
		   38, 39, 40, 41, 42, 54, 55, 56, 57, 58},
	.oobfree = {{2, 4}, {11, 10}, {27, 10}, {43, 10}, {59, 5}, }
};

/* OOB description for 512 byte pages with 16 byte OOB */
static struct nand_ecclayout nandv2_hw_eccoob_smallpage = {
	.eccbytes = 1 * 9,
	.eccpos = {
		 7,  8,  9, 10, 11, 12, 13, 14, 15
	},
	.oobfree = {
		{.offset = 0, .length = 5}
	}
};

/* OOB description for 2048 byte pages with 64 byte OOB */
static struct nand_ecclayout nandv2_hw_eccoob_largepage = {
	.eccbytes = 4 * 9,
	.eccpos = {
		 7,  8,  9, 10, 11, 12, 13, 14, 15,
		23, 24, 25, 26, 27, 28, 29, 30, 31,
		39, 40, 41, 42, 43, 44, 45, 46, 47,
		55, 56, 57, 58, 59, 60, 61, 62, 63
	},
	.oobfree = {
		{.offset = 2, .length = 4},
		{.offset = 16, .length = 7},
		{.offset = 32, .length = 7},
		{.offset = 48, .length = 7}
	}
};

/* OOB description for 4096 byte pages with 128 byte OOB */
static struct nand_ecclayout nandv2_hw_eccoob_4k = {
	.eccbytes = 8 * 9,
	.eccpos = {
		7,  8,  9, 10, 11, 12, 13, 14, 15,
		23, 24, 25, 26, 27, 28, 29, 30, 31,
		39, 40, 41, 42, 43, 44, 45, 46, 47,
		55, 56, 57, 58, 59, 60, 61, 62, 63,
		71, 72, 73, 74, 75, 76, 77, 78, 79,
		87, 88, 89, 90, 91, 92, 93, 94, 95,
		103, 104, 105, 106, 107, 108, 109, 110, 111,
		119, 120, 121, 122, 123, 124, 125, 126, 127,
	},
	.oobfree = {
		{.offset = 2, .length = 4},
		{.offset = 16, .length = 7},
		{.offset = 32, .length = 7},
		{.offset = 48, .length = 7},
		{.offset = 64, .length = 7},
		{.offset = 80, .length = 7},
		{.offset = 96, .length = 7},
		{.offset = 112, .length = 7},
	}
};

static const char const *part_probes[] = {
	"cmdlinepart", "RedBoot", "ofpart", NULL };

static void memcpy32_fromio(void *trg, const void __iomem  *src, size_t size)
{
	int i;
	u32 *t = trg;
	const __iomem u32 *s = src;

	for (i = 0; i < (size >> 2); i++)
		*t++ = __raw_readl(s++);
}

static void memcpy32_toio(void __iomem *trg, const void *src, int size)
{
	int i;
	u32 __iomem *t = trg;
	const u32 *s = src;

	for (i = 0; i < (size >> 2); i++)
		__raw_writel(*s++, t++);
}

static int check_int_v3(struct mxc_nand_host *host)
{
	uint32_t tmp;

	tmp = readl(NFC_V3_IPC);
	if (!(tmp & NFC_V3_IPC_INT))
		return 0;

	tmp &= ~NFC_V3_IPC_INT;
	writel(tmp, NFC_V3_IPC);

	return 1;
}

static int check_int_v1_v2(struct mxc_nand_host *host)
{
	uint32_t tmp;

	tmp = readw(NFC_V1_V2_CONFIG2);
	if (!(tmp & NFC_V1_V2_CONFIG2_INT))
		return 0;

	if (!host->devtype_data->irqpending_quirk)
		writew(tmp & ~NFC_V1_V2_CONFIG2_INT, NFC_V1_V2_CONFIG2);

	return 1;
}

static void irq_control_v1_v2(struct mxc_nand_host *host, int activate)
{
	uint16_t tmp;

	tmp = readw(NFC_V1_V2_CONFIG1);

	if (activate)
		tmp &= ~NFC_V1_V2_CONFIG1_INT_MSK;
	else
		tmp |= NFC_V1_V2_CONFIG1_INT_MSK;

	writew(tmp, NFC_V1_V2_CONFIG1);
}

static void irq_control_v3(struct mxc_nand_host *host, int activate)
{
	uint32_t tmp;

	tmp = readl(NFC_V3_CONFIG2);

	if (activate)
		tmp &= ~NFC_V3_CONFIG2_INT_MSK;
	else
		tmp |= NFC_V3_CONFIG2_INT_MSK;

	writel(tmp, NFC_V3_CONFIG2);
}

static void irq_control(struct mxc_nand_host *host, int activate)
{
	if (host->devtype_data->irqpending_quirk) {
		if (activate)
			enable_irq(host->irq);
		else
			disable_irq_nosync(host->irq);
	} else {
		host->devtype_data->irq_control(host, activate);
	}
}

static u32 get_ecc_status_v1(struct mxc_nand_host *host)
{
	return readw(NFC_V1_V2_ECC_STATUS_RESULT);
}

static u32 get_ecc_status_v2(struct mxc_nand_host *host)
{
	return readl(NFC_V1_V2_ECC_STATUS_RESULT);
}

static u32 get_ecc_status_v3(struct mxc_nand_host *host)
{
	return readl(NFC_V3_ECC_STATUS_RESULT);
}

static irqreturn_t mxc_nfc_irq(int irq, void *dev_id)
{
	struct mxc_nand_host *host = dev_id;

	if (!host->devtype_data->check_int(host))
		return IRQ_NONE;

	irq_control(host, 0);

	complete(&host->op_completion);

	return IRQ_HANDLED;
}

/* This function polls the NANDFC to wait for the basic operation to
 * complete by checking the INT bit of config2 register.
 */
static void wait_op_done(struct mxc_nand_host *host, int useirq)
{
	int max_retries = 8000;

	if (useirq) {
		if (!host->devtype_data->check_int(host)) {
			INIT_COMPLETION(host->op_completion);
			irq_control(host, 1);
			wait_for_completion(&host->op_completion);
		}
	} else {
		while (max_retries-- > 0) {
			if (host->devtype_data->check_int(host))
				break;

			udelay(1);
		}
		if (max_retries < 0)
			pr_debug("%s: INT not set\n", __func__);
	}
}

static void send_cmd_v3(struct mxc_nand_host *host, uint16_t cmd, int useirq)
{
	/* fill command */
	writel(cmd, NFC_V3_FLASH_CMD);

	/* send out command */
	writel(NFC_CMD, NFC_V3_LAUNCH);

	/* Wait for operation to complete */
	wait_op_done(host, useirq);
}

/* This function issues the specified command to the NAND device and
 * waits for completion. */
static void send_cmd_v1_v2(struct mxc_nand_host *host, uint16_t cmd, int useirq)
{
	pr_debug("send_cmd(host, 0x%x, %d)\n", cmd, useirq);

	writew(cmd, NFC_V1_V2_FLASH_CMD);
	writew(NFC_CMD, NFC_V1_V2_CONFIG2);

	if (host->devtype_data->irqpending_quirk && (cmd == NAND_CMD_RESET)) {
		int max_retries = 100;
		/* Reset completion is indicated by NFC_CONFIG2 */
		/* being set to 0 */
		while (max_retries-- > 0) {
			if (readw(NFC_V1_V2_CONFIG2) == 0) {
				break;
			}
			udelay(1);
		}
		if (max_retries < 0)
			pr_debug("%s: RESET failed\n", __func__);
	} else {
		/* Wait for operation to complete */
		wait_op_done(host, useirq);
	}
}

static void send_addr_v3(struct mxc_nand_host *host, uint16_t addr, int islast)
{
	/* fill address */
	writel(addr, NFC_V3_FLASH_ADDR0);

	/* send out address */
	writel(NFC_ADDR, NFC_V3_LAUNCH);

	wait_op_done(host, 0);
}

/* This function sends an address (or partial address) to the
 * NAND device. The address is used to select the source/destination for
 * a NAND command. */
static void send_addr_v1_v2(struct mxc_nand_host *host, uint16_t addr, int islast)
{
	pr_debug("send_addr(host, 0x%x %d)\n", addr, islast);

	writew(addr, NFC_V1_V2_FLASH_ADDR);
	writew(NFC_ADDR, NFC_V1_V2_CONFIG2);

	/* Wait for operation to complete */
	wait_op_done(host, islast);
}

static void send_page_v3(struct mtd_info *mtd, unsigned int ops)
{
	struct nand_chip *nand_chip = mtd->priv;
	struct mxc_nand_host *host = nand_chip->priv;
	uint32_t tmp;

	tmp = readl(NFC_V3_CONFIG1);
	tmp &= ~(7 << 4);
	writel(tmp, NFC_V3_CONFIG1);

	/* transfer data from NFC ram to nand */
	writel(ops, NFC_V3_LAUNCH);

	wait_op_done(host, false);
}

static void send_page_v2(struct mtd_info *mtd, unsigned int ops)
{
	struct nand_chip *nand_chip = mtd->priv;
	struct mxc_nand_host *host = nand_chip->priv;

	/* NANDFC buffer 0 is used for page read/write */
	writew(host->active_cs << 4, NFC_V1_V2_BUF_ADDR);

	writew(ops, NFC_V1_V2_CONFIG2);

	/* Wait for operation to complete */
	wait_op_done(host, true);
}

static void send_page_v1(struct mtd_info *mtd, unsigned int ops)
{
	struct nand_chip *nand_chip = mtd->priv;
	struct mxc_nand_host *host = nand_chip->priv;
	int bufs, i;

	if (mtd->writesize > 512)
		bufs = 4;
	else
		bufs = 1;

	for (i = 0; i < bufs; i++) {

		/* NANDFC buffer 0 is used for page read/write */
		writew((host->active_cs << 4) | i, NFC_V1_V2_BUF_ADDR);

		writew(ops, NFC_V1_V2_CONFIG2);

		/* Wait for operation to complete */
		wait_op_done(host, true);
	}
}

static void send_read_id_v3(struct mxc_nand_host *host)
{
	/* Read ID into main buffer */
	writel(NFC_ID, NFC_V3_LAUNCH);

	wait_op_done(host, true);

	memcpy32_fromio(host->data_buf, host->main_area0, 16);
}

/* Request the NANDFC to perform a read of the NAND device ID. */
static void send_read_id_v1_v2(struct mxc_nand_host *host)
{
	struct nand_chip *this = &host->nand;

	/* NANDFC buffer 0 is used for device ID output */
	writew(host->active_cs << 4, NFC_V1_V2_BUF_ADDR);

	writew(NFC_ID, NFC_V1_V2_CONFIG2);

	/* Wait for operation to complete */
	wait_op_done(host, true);

	memcpy32_fromio(host->data_buf, host->main_area0, 16);

	if (this->options & NAND_BUSWIDTH_16) {
		/* compress the ID info */
		host->data_buf[1] = host->data_buf[2];
		host->data_buf[2] = host->data_buf[4];
		host->data_buf[3] = host->data_buf[6];
		host->data_buf[4] = host->data_buf[8];
		host->data_buf[5] = host->data_buf[10];
	}
}

static uint16_t get_dev_status_v3(struct mxc_nand_host *host)
{
	writew(NFC_STATUS, NFC_V3_LAUNCH);
	wait_op_done(host, true);

	return readl(NFC_V3_CONFIG1) >> 16;
}

/* This function requests the NANDFC to perform a read of the
 * NAND device status and returns the current status. */
static uint16_t get_dev_status_v1_v2(struct mxc_nand_host *host)
{
	void __iomem *main_buf = host->main_area0;
	uint32_t store;
	uint16_t ret;

	writew(host->active_cs << 4, NFC_V1_V2_BUF_ADDR);

	/*
	 * The device status is stored in main_area0. To
	 * prevent corruption of the buffer save the value
	 * and restore it afterwards.
	 */
	store = readl(main_buf);

	writew(NFC_STATUS, NFC_V1_V2_CONFIG2);
	wait_op_done(host, true);

	ret = readw(main_buf);

	writel(store, main_buf);

	return ret;
}

/* This functions is used by upper layer to checks if device is ready */
static int mxc_nand_dev_ready(struct mtd_info *mtd)
{
	/*
	 * NFC handles R/B internally. Therefore, this function
	 * always returns status as ready.
	 */
	return 1;
}

static void mxc_nand_enable_hwecc(struct mtd_info *mtd, int mode)
{
	/*
	 * If HW ECC is enabled, we turn it on during init. There is
	 * no need to enable again here.
	 */
}

static int mxc_nand_correct_data_v1(struct mtd_info *mtd, u_char *dat,
				 u_char *read_ecc, u_char *calc_ecc)
{
	struct nand_chip *nand_chip = mtd->priv;
	struct mxc_nand_host *host = nand_chip->priv;

	/*
	 * 1-Bit errors are automatically corrected in HW.  No need for
	 * additional correction.  2-Bit errors cannot be corrected by
	 * HW ECC, so we need to return failure
	 */
	uint16_t ecc_status = get_ecc_status_v1(host);

	if (((ecc_status & 0x3) == 2) || ((ecc_status >> 2) == 2)) {
		pr_debug("MXC_NAND: HWECC uncorrectable 2-bit ECC error\n");
		return -1;
	}

	return 0;
}

static int mxc_nand_correct_data_v2_v3(struct mtd_info *mtd, u_char *dat,
				 u_char *read_ecc, u_char *calc_ecc)
{
	struct nand_chip *nand_chip = mtd->priv;
	struct mxc_nand_host *host = nand_chip->priv;
	u32 ecc_stat, err;
	int no_subpages = 1;
	int ret = 0;
	u8 ecc_bit_mask, err_limit;

	ecc_bit_mask = (host->eccsize == 4) ? 0x7 : 0xf;
	err_limit = (host->eccsize == 4) ? 0x4 : 0x8;

	no_subpages = mtd->writesize >> 9;

	ecc_stat = host->devtype_data->get_ecc_status(host);

	do {
		err = ecc_stat & ecc_bit_mask;
		if (err > err_limit) {
			printk(KERN_WARNING "UnCorrectable RS-ECC Error\n");
			return -1;
		} else {
			ret += err;
		}
		ecc_stat >>= 4;
	} while (--no_subpages);

	mtd->ecc_stats.corrected += ret;
	pr_debug("%d Symbol Correctable RS-ECC Error\n", ret);

	return ret;
}

static int mxc_nand_calculate_ecc(struct mtd_info *mtd, const u_char *dat,
				  u_char *ecc_code)
{
	return 0;
}

static u_char mxc_nand_read_byte(struct mtd_info *mtd)
{
	struct nand_chip *nand_chip = mtd->priv;
	struct mxc_nand_host *host = nand_chip->priv;
	uint8_t ret;

	/* Check for status request */
	if (host->status_request)
		return host->devtype_data->get_dev_status(host) & 0xFF;

	ret = *(uint8_t *)(host->data_buf + host->buf_start);
	host->buf_start++;

	return ret;
}

static uint16_t mxc_nand_read_word(struct mtd_info *mtd)
{
	struct nand_chip *nand_chip = mtd->priv;
	struct mxc_nand_host *host = nand_chip->priv;
	uint16_t ret;

	ret = *(uint16_t *)(host->data_buf + host->buf_start);
	host->buf_start += 2;

	return ret;
}

/* Write data of length len to buffer buf. The data to be
 * written on NAND Flash is first copied to RAMbuffer. After the Data Input
 * Operation by the NFC, the data is written to NAND Flash */
static void mxc_nand_write_buf(struct mtd_info *mtd,
				const u_char *buf, int len)
{
	struct nand_chip *nand_chip = mtd->priv;
	struct mxc_nand_host *host = nand_chip->priv;
	u16 col = host->buf_start;
	int n = mtd->oobsize + mtd->writesize - col;

	n = min(n, len);

	memcpy(host->data_buf + col, buf, n);

	host->buf_start += n;
}

/* Read the data buffer from the NAND Flash. To read the data from NAND
 * Flash first the data output cycle is initiated by the NFC, which copies
 * the data to RAMbuffer. This data of length len is then copied to buffer buf.
 */
static void mxc_nand_read_buf(struct mtd_info *mtd, u_char *buf, int len)
{
	struct nand_chip *nand_chip = mtd->priv;
	struct mxc_nand_host *host = nand_chip->priv;
	u16 col = host->buf_start;
	int n = mtd->oobsize + mtd->writesize - col;

	n = min(n, len);

	memcpy(buf, host->data_buf + col, n);

	host->buf_start += n;
}

/* This function is used by upper layer for select and
 * deselect of the NAND chip */
static void mxc_nand_select_chip_v1_v3(struct mtd_info *mtd, int chip)
{
	struct nand_chip *nand_chip = mtd->priv;
	struct mxc_nand_host *host = nand_chip->priv;

	if (chip == -1) {
		/* Disable the NFC clock */
		if (host->clk_act) {
			clk_disable_unprepare(host->clk);
			host->clk_act = 0;
		}
		return;
	}

	if (!host->clk_act) {
		/* Enable the NFC clock */
		clk_prepare_enable(host->clk);
		host->clk_act = 1;
	}
}

static void mxc_nand_select_chip_v2(struct mtd_info *mtd, int chip)
{
	struct nand_chip *nand_chip = mtd->priv;
	struct mxc_nand_host *host = nand_chip->priv;

	if (chip == -1) {
		/* Disable the NFC clock */
		if (host->clk_act) {
			clk_disable_unprepare(host->clk);
			host->clk_act = 0;
		}
		return;
	}

	if (!host->clk_act) {
		/* Enable the NFC clock */
		clk_prepare_enable(host->clk);
		host->clk_act = 1;
	}

	host->active_cs = chip;
	writew(host->active_cs << 4, NFC_V1_V2_BUF_ADDR);
}

/*
 * Function to transfer data to/from spare area.
 */
static void copy_spare(struct mtd_info *mtd, bool bfrom)
{
	struct nand_chip *this = mtd->priv;
	struct mxc_nand_host *host = this->priv;
	u16 i, j;
	u16 n = mtd->writesize >> 9;
	u8 *d = host->data_buf + mtd->writesize;
	u8 __iomem *s = host->spare0;
	u16 t = host->devtype_data->spare_len;

	j = (mtd->oobsize / n >> 1) << 1;

	if (bfrom) {
		for (i = 0; i < n - 1; i++)
			memcpy32_fromio(d + i * j, s + i * t, j);

		/* the last section */
		memcpy32_fromio(d + i * j, s + i * t, mtd->oobsize - i * j);
	} else {
		for (i = 0; i < n - 1; i++)
			memcpy32_toio(&s[i * t], &d[i * j], j);

		/* the last section */
		memcpy32_toio(&s[i * t], &d[i * j], mtd->oobsize - i * j);
	}
}

static void mxc_do_addr_cycle(struct mtd_info *mtd, int column, int page_addr)
{
	struct nand_chip *nand_chip = mtd->priv;
	struct mxc_nand_host *host = nand_chip->priv;

	/* Write out column address, if necessary */
	if (column != -1) {
		/*
		 * MXC NANDFC can only perform full page+spare or
		 * spare-only read/write.  When the upper layers
		 * perform a read/write buf operation, the saved column
		  * address is used to index into the full page.
		 */
		host->devtype_data->send_addr(host, 0, page_addr == -1);
		if (mtd->writesize > 512)
			/* another col addr cycle for 2k page */
			host->devtype_data->send_addr(host, 0, false);
	}

	/* Write out page address, if necessary */
	if (page_addr != -1) {
		/* paddr_0 - p_addr_7 */
		host->devtype_data->send_addr(host, (page_addr & 0xff), false);

		if (mtd->writesize > 512) {
			if (mtd->size >= 0x10000000) {
				/* paddr_8 - paddr_15 */
				host->devtype_data->send_addr(host,
						(page_addr >> 8) & 0xff,
						false);
				host->devtype_data->send_addr(host,
						(page_addr >> 16) & 0xff,
						true);
			} else
				/* paddr_8 - paddr_15 */
				host->devtype_data->send_addr(host,
						(page_addr >> 8) & 0xff, true);
		} else {
			/* One more address cycle for higher density devices */
			if (mtd->size >= 0x4000000) {
				/* paddr_8 - paddr_15 */
				host->devtype_data->send_addr(host,
						(page_addr >> 8) & 0xff,
						false);
				host->devtype_data->send_addr(host,
						(page_addr >> 16) & 0xff,
						true);
			} else
				/* paddr_8 - paddr_15 */
				host->devtype_data->send_addr(host,
						(page_addr >> 8) & 0xff, true);
		}
	}
}

/*
 * v2 and v3 type controllers can do 4bit or 8bit ecc depending
 * on how much oob the nand chip has. For 8bit ecc we need at least
 * 26 bytes of oob data per 512 byte block.
 */
static int get_eccsize(struct mtd_info *mtd)
{
	int oobbytes_per_512 = 0;

	oobbytes_per_512 = mtd->oobsize * 512 / mtd->writesize;

	if (oobbytes_per_512 < 26)
		return 4;
	else
		return 8;
}

static void preset_v1(struct mtd_info *mtd)
{
	struct nand_chip *nand_chip = mtd->priv;
	struct mxc_nand_host *host = nand_chip->priv;
	uint16_t config1 = 0;

	if (nand_chip->ecc.mode == NAND_ECC_HW)
		config1 |= NFC_V1_V2_CONFIG1_ECC_EN;

	if (!host->devtype_data->irqpending_quirk)
		config1 |= NFC_V1_V2_CONFIG1_INT_MSK;

	host->eccsize = 1;

	writew(config1, NFC_V1_V2_CONFIG1);
	/* preset operation */

	/* Unlock the internal RAM Buffer */
	writew(0x2, NFC_V1_V2_CONFIG);

	/* Blocks to be unlocked */
	writew(0x0, NFC_V1_UNLOCKSTART_BLKADDR);
	writew(0xffff, NFC_V1_UNLOCKEND_BLKADDR);

	/* Unlock Block Command for given address range */
	writew(0x4, NFC_V1_V2_WRPROT);
}

static void preset_v2(struct mtd_info *mtd)
{
	struct nand_chip *nand_chip = mtd->priv;
	struct mxc_nand_host *host = nand_chip->priv;
	uint16_t config1 = 0;

	if (nand_chip->ecc.mode == NAND_ECC_HW)
		config1 |= NFC_V1_V2_CONFIG1_ECC_EN;

	config1 |= NFC_V2_CONFIG1_FP_INT;

	if (!host->devtype_data->irqpending_quirk)
		config1 |= NFC_V1_V2_CONFIG1_INT_MSK;

	if (mtd->writesize) {
		uint16_t pages_per_block = mtd->erasesize / mtd->writesize;

		host->eccsize = get_eccsize(mtd);
		if (host->eccsize == 4)
			config1 |= NFC_V2_CONFIG1_ECC_MODE_4;

		config1 |= NFC_V2_CONFIG1_PPB(ffs(pages_per_block) - 6);
	} else {
		host->eccsize = 1;
	}

	writew(config1, NFC_V1_V2_CONFIG1);
	/* preset operation */

	/* Unlock the internal RAM Buffer */
	writew(0x2, NFC_V1_V2_CONFIG);

	/* Blocks to be unlocked */
	writew(0x0, NFC_V21_UNLOCKSTART_BLKADDR0);
	writew(0x0, NFC_V21_UNLOCKSTART_BLKADDR1);
	writew(0x0, NFC_V21_UNLOCKSTART_BLKADDR2);
	writew(0x0, NFC_V21_UNLOCKSTART_BLKADDR3);
	writew(0xffff, NFC_V21_UNLOCKEND_BLKADDR0);
	writew(0xffff, NFC_V21_UNLOCKEND_BLKADDR1);
	writew(0xffff, NFC_V21_UNLOCKEND_BLKADDR2);
	writew(0xffff, NFC_V21_UNLOCKEND_BLKADDR3);

	/* Unlock Block Command for given address range */
	writew(0x4, NFC_V1_V2_WRPROT);
}

static void preset_v3(struct mtd_info *mtd)
{
	struct nand_chip *chip = mtd->priv;
	struct mxc_nand_host *host = chip->priv;
	uint32_t config2, config3;
	int i, addr_phases;

	writel(NFC_V3_CONFIG1_RBA(0), NFC_V3_CONFIG1);
	writel(NFC_V3_IPC_CREQ, NFC_V3_IPC);

	/* Unlock the internal RAM Buffer */
	writel(NFC_V3_WRPROT_BLS_UNLOCK | NFC_V3_WRPROT_UNLOCK,
			NFC_V3_WRPROT);

	/* Blocks to be unlocked */
	for (i = 0; i < NAND_MAX_CHIPS; i++)
		writel(0x0 |	(0xffff << 16),
				NFC_V3_WRPROT_UNLOCK_BLK_ADD0 + (i << 2));

	writel(0, NFC_V3_IPC);

	config2 = NFC_V3_CONFIG2_ONE_CYCLE |
		NFC_V3_CONFIG2_2CMD_PHASES |
		NFC_V3_CONFIG2_SPAS(mtd->oobsize >> 1) |
		NFC_V3_CONFIG2_ST_CMD(0x70) |
		NFC_V3_CONFIG2_INT_MSK |
		NFC_V3_CONFIG2_NUM_ADDR_PHASE0;

	if (chip->ecc.mode == NAND_ECC_HW)
		config2 |= NFC_V3_CONFIG2_ECC_EN;

	addr_phases = fls(chip->pagemask) >> 3;

	if (mtd->writesize == 2048) {
		config2 |= NFC_V3_CONFIG2_PS_2048;
		config2 |= NFC_V3_CONFIG2_NUM_ADDR_PHASE1(addr_phases);
	} else if (mtd->writesize == 4096) {
		config2 |= NFC_V3_CONFIG2_PS_4096;
		config2 |= NFC_V3_CONFIG2_NUM_ADDR_PHASE1(addr_phases);
	} else {
		config2 |= NFC_V3_CONFIG2_PS_512;
		config2 |= NFC_V3_CONFIG2_NUM_ADDR_PHASE1(addr_phases - 1);
	}

	if (mtd->writesize) {
		config2 |= NFC_V3_CONFIG2_PPB(
				ffs(mtd->erasesize / mtd->writesize) - 6,
				host->devtype_data->ppb_shift);
		host->eccsize = get_eccsize(mtd);
		if (host->eccsize == 8)
			config2 |= NFC_V3_CONFIG2_ECC_MODE_8;
	}

	writel(config2, NFC_V3_CONFIG2);

	config3 = NFC_V3_CONFIG3_NUM_OF_DEVICES(0) |
			NFC_V3_CONFIG3_NO_SDMA |
			NFC_V3_CONFIG3_RBB_MODE |
			NFC_V3_CONFIG3_SBB(6) | /* Reset default */
			NFC_V3_CONFIG3_ADD_OP(0);

	if (!(chip->options & NAND_BUSWIDTH_16))
		config3 |= NFC_V3_CONFIG3_FW8;

	writel(config3, NFC_V3_CONFIG3);

	writel(0, NFC_V3_DELAY_LINE);
}

/* Used by the upper layer to write command to NAND Flash for
 * different operations to be carried out on NAND Flash */
static void mxc_nand_command(struct mtd_info *mtd, unsigned command,
				int column, int page_addr)
{
	struct nand_chip *nand_chip = mtd->priv;
	struct mxc_nand_host *host = nand_chip->priv;

	pr_debug("mxc_nand_command (cmd = 0x%x, col = 0x%x, page = 0x%x)\n",
	      command, column, page_addr);

	/* Reset command state information */
	host->status_request = false;

	/* Command pre-processing step */
	switch (command) {
	case NAND_CMD_RESET:
		host->devtype_data->preset(mtd);
		host->devtype_data->send_cmd(host, command, false);
		break;

	case NAND_CMD_STATUS:
		host->buf_start = 0;
		host->status_request = true;

		host->devtype_data->send_cmd(host, command, true);
		mxc_do_addr_cycle(mtd, column, page_addr);
		break;

	case NAND_CMD_READ0:
	case NAND_CMD_READOOB:
		if (command == NAND_CMD_READ0)
			host->buf_start = column;
		else
			host->buf_start = column + mtd->writesize;

		command = NAND_CMD_READ0; /* only READ0 is valid */

		host->devtype_data->send_cmd(host, command, false);
		mxc_do_addr_cycle(mtd, column, page_addr);

		if (mtd->writesize > 512)
			host->devtype_data->send_cmd(host,
					NAND_CMD_READSTART, true);

		host->devtype_data->send_page(mtd, NFC_OUTPUT);

		memcpy32_fromio(host->data_buf, host->main_area0,
				mtd->writesize);
		copy_spare(mtd, true);
		break;

	case NAND_CMD_SEQIN:
		if (column >= mtd->writesize)
			/* call ourself to read a page */
			mxc_nand_command(mtd, NAND_CMD_READ0, 0, page_addr);

		host->buf_start = column;

		host->devtype_data->send_cmd(host, command, false);
		mxc_do_addr_cycle(mtd, column, page_addr);
		break;

	case NAND_CMD_PAGEPROG:
		memcpy32_toio(host->main_area0, host->data_buf, mtd->writesize);
		copy_spare(mtd, false);
		host->devtype_data->send_page(mtd, NFC_INPUT);
		host->devtype_data->send_cmd(host, command, true);
		mxc_do_addr_cycle(mtd, column, page_addr);
		break;

	case NAND_CMD_READID:
		host->devtype_data->send_cmd(host, command, true);
		mxc_do_addr_cycle(mtd, column, page_addr);
		host->devtype_data->send_read_id(host);
		host->buf_start = column;
		break;

	case NAND_CMD_ERASE1:
	case NAND_CMD_ERASE2:
		host->devtype_data->send_cmd(host, command, false);
		mxc_do_addr_cycle(mtd, column, page_addr);

		break;
	}
}

/*
 * The generic flash bbt decriptors overlap with our ecc
 * hardware, so define some i.MX specific ones.
 */
static uint8_t bbt_pattern[] = { 'B', 'b', 't', '0' };
static uint8_t mirror_pattern[] = { '1', 't', 'b', 'B' };

static struct nand_bbt_descr bbt_main_descr = {
	.options = NAND_BBT_LASTBLOCK | NAND_BBT_CREATE | NAND_BBT_WRITE
	    | NAND_BBT_2BIT | NAND_BBT_VERSION | NAND_BBT_PERCHIP,
	.offs = 0,
	.len = 4,
	.veroffs = 4,
	.maxblocks = 4,
	.pattern = bbt_pattern,
};

static struct nand_bbt_descr bbt_mirror_descr = {
	.options = NAND_BBT_LASTBLOCK | NAND_BBT_CREATE | NAND_BBT_WRITE
	    | NAND_BBT_2BIT | NAND_BBT_VERSION | NAND_BBT_PERCHIP,
	.offs = 0,
	.len = 4,
	.veroffs = 4,
	.maxblocks = 4,
	.pattern = mirror_pattern,
};

/* v1 + irqpending_quirk: i.MX21 */
static const struct mxc_nand_devtype_data imx21_nand_devtype_data = {
	.preset = preset_v1,
	.send_cmd = send_cmd_v1_v2,
	.send_addr = send_addr_v1_v2,
	.send_page = send_page_v1,
	.send_read_id = send_read_id_v1_v2,
	.get_dev_status = get_dev_status_v1_v2,
	.check_int = check_int_v1_v2,
	.irq_control = irq_control_v1_v2,
	.get_ecc_status = get_ecc_status_v1,
	.ecclayout_512 = &nandv1_hw_eccoob_smallpage,
	.ecclayout_2k = &nandv1_hw_eccoob_largepage,
	.ecclayout_4k = &nandv1_hw_eccoob_smallpage, /* XXX: needs fix */
	.select_chip = mxc_nand_select_chip_v1_v3,
	.correct_data = mxc_nand_correct_data_v1,
	.irqpending_quirk = 1,
	.needs_ip = 0,
	.regs_offset = 0xe00,
	.spare0_offset = 0x800,
	.spare_len = 16,
	.eccbytes = 3,
	.eccsize = 1,
};

/* v1 + !irqpending_quirk: i.MX27, i.MX31 */
static const struct mxc_nand_devtype_data imx27_nand_devtype_data = {
	.preset = preset_v1,
	.send_cmd = send_cmd_v1_v2,
	.send_addr = send_addr_v1_v2,
	.send_page = send_page_v1,
	.send_read_id = send_read_id_v1_v2,
	.get_dev_status = get_dev_status_v1_v2,
	.check_int = check_int_v1_v2,
	.irq_control = irq_control_v1_v2,
	.get_ecc_status = get_ecc_status_v1,
	.ecclayout_512 = &nandv1_hw_eccoob_smallpage,
	.ecclayout_2k = &nandv1_hw_eccoob_largepage,
	.ecclayout_4k = &nandv1_hw_eccoob_smallpage, /* XXX: needs fix */
	.select_chip = mxc_nand_select_chip_v1_v3,
	.correct_data = mxc_nand_correct_data_v1,
	.irqpending_quirk = 0,
	.needs_ip = 0,
	.regs_offset = 0xe00,
	.spare0_offset = 0x800,
	.axi_offset = 0,
	.spare_len = 16,
	.eccbytes = 3,
	.eccsize = 1,
};

/* v21: i.MX25, i.MX35 */
static const struct mxc_nand_devtype_data imx25_nand_devtype_data = {
	.preset = preset_v2,
	.send_cmd = send_cmd_v1_v2,
	.send_addr = send_addr_v1_v2,
	.send_page = send_page_v2,
	.send_read_id = send_read_id_v1_v2,
	.get_dev_status = get_dev_status_v1_v2,
	.check_int = check_int_v1_v2,
	.irq_control = irq_control_v1_v2,
	.get_ecc_status = get_ecc_status_v2,
	.ecclayout_512 = &nandv2_hw_eccoob_smallpage,
	.ecclayout_2k = &nandv2_hw_eccoob_largepage,
	.ecclayout_4k = &nandv2_hw_eccoob_4k,
	.select_chip = mxc_nand_select_chip_v2,
	.correct_data = mxc_nand_correct_data_v2_v3,
	.irqpending_quirk = 0,
	.needs_ip = 0,
	.regs_offset = 0x1e00,
	.spare0_offset = 0x1000,
	.axi_offset = 0,
	.spare_len = 64,
	.eccbytes = 9,
	.eccsize = 0,
};

/* v3.2a: i.MX51 */
static const struct mxc_nand_devtype_data imx51_nand_devtype_data = {
	.preset = preset_v3,
	.send_cmd = send_cmd_v3,
	.send_addr = send_addr_v3,
	.send_page = send_page_v3,
	.send_read_id = send_read_id_v3,
	.get_dev_status = get_dev_status_v3,
	.check_int = check_int_v3,
	.irq_control = irq_control_v3,
	.get_ecc_status = get_ecc_status_v3,
	.ecclayout_512 = &nandv2_hw_eccoob_smallpage,
	.ecclayout_2k = &nandv2_hw_eccoob_largepage,
	.ecclayout_4k = &nandv2_hw_eccoob_smallpage, /* XXX: needs fix */
	.select_chip = mxc_nand_select_chip_v1_v3,
	.correct_data = mxc_nand_correct_data_v2_v3,
	.irqpending_quirk = 0,
	.needs_ip = 1,
	.regs_offset = 0,
	.spare0_offset = 0x1000,
	.axi_offset = 0x1e00,
	.spare_len = 64,
	.eccbytes = 0,
	.eccsize = 0,
	.ppb_shift = 7,
};

/* v3.2b: i.MX53 */
static const struct mxc_nand_devtype_data imx53_nand_devtype_data = {
	.preset = preset_v3,
	.send_cmd = send_cmd_v3,
	.send_addr = send_addr_v3,
	.send_page = send_page_v3,
	.send_read_id = send_read_id_v3,
	.get_dev_status = get_dev_status_v3,
	.check_int = check_int_v3,
	.irq_control = irq_control_v3,
	.get_ecc_status = get_ecc_status_v3,
	.ecclayout_512 = &nandv2_hw_eccoob_smallpage,
	.ecclayout_2k = &nandv2_hw_eccoob_largepage,
	.ecclayout_4k = &nandv2_hw_eccoob_smallpage, /* XXX: needs fix */
	.select_chip = mxc_nand_select_chip_v1_v3,
	.correct_data = mxc_nand_correct_data_v2_v3,
	.irqpending_quirk = 0,
	.needs_ip = 1,
	.regs_offset = 0,
	.spare0_offset = 0x1000,
	.axi_offset = 0x1e00,
	.spare_len = 64,
	.eccbytes = 0,
	.eccsize = 0,
	.ppb_shift = 8,
};

static inline int is_imx21_nfc(struct mxc_nand_host *host)
{
	return host->devtype_data == &imx21_nand_devtype_data;
}

static inline int is_imx27_nfc(struct mxc_nand_host *host)
{
	return host->devtype_data == &imx27_nand_devtype_data;
}

static inline int is_imx25_nfc(struct mxc_nand_host *host)
{
	return host->devtype_data == &imx25_nand_devtype_data;
}

static inline int is_imx51_nfc(struct mxc_nand_host *host)
{
	return host->devtype_data == &imx51_nand_devtype_data;
}

static inline int is_imx53_nfc(struct mxc_nand_host *host)
{
	return host->devtype_data == &imx53_nand_devtype_data;
}

static struct platform_device_id mxcnd_devtype[] = {
	{
		.name = "imx21-nand",
		.driver_data = (kernel_ulong_t) &imx21_nand_devtype_data,
	}, {
		.name = "imx27-nand",
		.driver_data = (kernel_ulong_t) &imx27_nand_devtype_data,
	}, {
		.name = "imx25-nand",
		.driver_data = (kernel_ulong_t) &imx25_nand_devtype_data,
	}, {
		.name = "imx51-nand",
		.driver_data = (kernel_ulong_t) &imx51_nand_devtype_data,
	}, {
		.name = "imx53-nand",
		.driver_data = (kernel_ulong_t) &imx53_nand_devtype_data,
	}, {
		/* sentinel */
	}
};
MODULE_DEVICE_TABLE(platform, mxcnd_devtype);

#ifdef CONFIG_OF_MTD
static const struct of_device_id mxcnd_dt_ids[] = {
	{
		.compatible = "fsl,imx21-nand",
		.data = &imx21_nand_devtype_data,
	}, {
		.compatible = "fsl,imx27-nand",
		.data = &imx27_nand_devtype_data,
	}, {
		.compatible = "fsl,imx25-nand",
		.data = &imx25_nand_devtype_data,
	}, {
		.compatible = "fsl,imx51-nand",
		.data = &imx51_nand_devtype_data,
	}, {
		.compatible = "fsl,imx53-nand",
		.data = &imx53_nand_devtype_data,
	},
	{ /* sentinel */ }
};

static int __init mxcnd_probe_dt(struct mxc_nand_host *host)
{
	struct device_node *np = host->dev->of_node;
	struct mxc_nand_platform_data *pdata = &host->pdata;
	const struct of_device_id *of_id =
		of_match_device(mxcnd_dt_ids, host->dev);
	int buswidth;

	if (!np)
		return 1;

	if (of_get_nand_ecc_mode(np) >= 0)
		pdata->hw_ecc = 1;

	pdata->flash_bbt = of_get_nand_on_flash_bbt(np);

	buswidth = of_get_nand_bus_width(np);
	if (buswidth < 0)
		return buswidth;

	pdata->width = buswidth / 8;

	host->devtype_data = of_id->data;

	return 0;
}
#else
static int __init mxcnd_probe_dt(struct mxc_nand_host *host)
{
	return 1;
}
#endif

<<<<<<< HEAD
static int __devinit mxcnd_probe(struct platform_device *pdev)
=======
static int __init mxcnd_probe_pdata(struct mxc_nand_host *host)
{
	struct mxc_nand_platform_data *pdata = host->dev->platform_data;

	if (!pdata)
		return -ENODEV;

	host->pdata = *pdata;

	if (nfc_is_v1()) {
		if (cpu_is_mx21())
			host->devtype_data = &imx21_nand_devtype_data;
		else
			host->devtype_data = &imx27_nand_devtype_data;
	} else if (nfc_is_v21()) {
		host->devtype_data = &imx25_nand_devtype_data;
	} else if (nfc_is_v3_2a()) {
		host->devtype_data = &imx51_nand_devtype_data;
	} else if (nfc_is_v3_2b()) {
		host->devtype_data = &imx53_nand_devtype_data;
	} else
		BUG();

	return 0;
}

static int mxcnd_probe(struct platform_device *pdev)
>>>>>>> d4d4f1bf
{
	struct nand_chip *this;
	struct mtd_info *mtd;
	struct mxc_nand_host *host;
	struct resource *res;
	int err = 0;

	/* Allocate memory for MTD device structure and private data */
	host = devm_kzalloc(&pdev->dev, sizeof(struct mxc_nand_host) +
			NAND_MAX_PAGESIZE + NAND_MAX_OOBSIZE, GFP_KERNEL);
	if (!host)
		return -ENOMEM;

	host->data_buf = (uint8_t *)(host + 1);

	host->dev = &pdev->dev;
	/* structures must be linked */
	this = &host->nand;
	mtd = &host->mtd;
	mtd->priv = this;
	mtd->owner = THIS_MODULE;
	mtd->dev.parent = &pdev->dev;
	mtd->name = DRIVER_NAME;

	/* 50 us command delay time */
	this->chip_delay = 5;

	this->priv = host;
	this->dev_ready = mxc_nand_dev_ready;
	this->cmdfunc = mxc_nand_command;
	this->read_byte = mxc_nand_read_byte;
	this->read_word = mxc_nand_read_word;
	this->write_buf = mxc_nand_write_buf;
	this->read_buf = mxc_nand_read_buf;

	host->clk = devm_clk_get(&pdev->dev, NULL);
	if (IS_ERR(host->clk))
		return PTR_ERR(host->clk);

	err = mxcnd_probe_dt(host);
	if (err > 0) {
		struct mxc_nand_platform_data *pdata = pdev->dev.platform_data;
		if (pdata) {
			host->pdata = *pdata;
			host->devtype_data = (struct mxc_nand_devtype_data *)
						pdev->id_entry->driver_data;
		} else {
			err = -ENODEV;
		}
	}
	if (err < 0)
		return err;

	if (host->devtype_data->needs_ip) {
		res = platform_get_resource(pdev, IORESOURCE_MEM, 0);
		if (!res)
			return -ENODEV;
		host->regs_ip = devm_request_and_ioremap(&pdev->dev, res);
		if (!host->regs_ip)
			return -ENOMEM;

		res = platform_get_resource(pdev, IORESOURCE_MEM, 1);
	} else {
		res = platform_get_resource(pdev, IORESOURCE_MEM, 0);
	}

	if (!res)
		return -ENODEV;

	host->base = devm_request_and_ioremap(&pdev->dev, res);
	if (!host->base)
		return -ENOMEM;

	host->main_area0 = host->base;

	if (host->devtype_data->regs_offset)
		host->regs = host->base + host->devtype_data->regs_offset;
	host->spare0 = host->base + host->devtype_data->spare0_offset;
	if (host->devtype_data->axi_offset)
		host->regs_axi = host->base + host->devtype_data->axi_offset;

	this->ecc.bytes = host->devtype_data->eccbytes;
	host->eccsize = host->devtype_data->eccsize;

	this->select_chip = host->devtype_data->select_chip;
	this->ecc.size = 512;
	this->ecc.layout = host->devtype_data->ecclayout_512;

	if (host->pdata.hw_ecc) {
		this->ecc.calculate = mxc_nand_calculate_ecc;
		this->ecc.hwctl = mxc_nand_enable_hwecc;
		this->ecc.correct = host->devtype_data->correct_data;
		this->ecc.mode = NAND_ECC_HW;
	} else {
		this->ecc.mode = NAND_ECC_SOFT;
	}

	/* NAND bus width determines access functions used by upper layer */
	if (host->pdata.width == 2)
		this->options |= NAND_BUSWIDTH_16;

	if (host->pdata.flash_bbt) {
		this->bbt_td = &bbt_main_descr;
		this->bbt_md = &bbt_mirror_descr;
		/* update flash based bbt */
		this->bbt_options |= NAND_BBT_USE_FLASH;
	}

	init_completion(&host->op_completion);

	host->irq = platform_get_irq(pdev, 0);

	/*
	 * Use host->devtype_data->irq_control() here instead of irq_control()
	 * because we must not disable_irq_nosync without having requested the
	 * irq.
	 */
	host->devtype_data->irq_control(host, 0);

	err = devm_request_irq(&pdev->dev, host->irq, mxc_nfc_irq,
			IRQF_DISABLED, DRIVER_NAME, host);
	if (err)
		return err;

	clk_prepare_enable(host->clk);
	host->clk_act = 1;

	/*
	 * Now that we "own" the interrupt make sure the interrupt mask bit is
	 * cleared on i.MX21. Otherwise we can't read the interrupt status bit
	 * on this machine.
	 */
	if (host->devtype_data->irqpending_quirk) {
		disable_irq_nosync(host->irq);
		host->devtype_data->irq_control(host, 1);
	}

	/* first scan to find the device and get the page size */
	if (nand_scan_ident(mtd, is_imx25_nfc(host) ? 4 : 1, NULL)) {
		err = -ENXIO;
		goto escan;
	}

	/* Call preset again, with correct writesize this time */
	host->devtype_data->preset(mtd);

	if (mtd->writesize == 2048)
		this->ecc.layout = host->devtype_data->ecclayout_2k;
	else if (mtd->writesize == 4096)
		this->ecc.layout = host->devtype_data->ecclayout_4k;

	if (this->ecc.mode == NAND_ECC_HW) {
		if (is_imx21_nfc(host) || is_imx27_nfc(host))
			this->ecc.strength = 1;
		else
			this->ecc.strength = (host->eccsize == 4) ? 4 : 8;
	}

	/* second phase scan */
	if (nand_scan_tail(mtd)) {
		err = -ENXIO;
		goto escan;
	}

	/* Register the partitions */
	mtd_device_parse_register(mtd, part_probes,
			&(struct mtd_part_parser_data){
				.of_node = pdev->dev.of_node,
			},
			host->pdata.parts,
			host->pdata.nr_parts);

	platform_set_drvdata(pdev, host);

	return 0;

escan:
	if (host->clk_act)
		clk_disable_unprepare(host->clk);

	return err;
}

static int mxcnd_remove(struct platform_device *pdev)
{
	struct mxc_nand_host *host = platform_get_drvdata(pdev);

	platform_set_drvdata(pdev, NULL);

	nand_release(&host->mtd);

	return 0;
}

static struct platform_driver mxcnd_driver = {
	.driver = {
		   .name = DRIVER_NAME,
		   .owner = THIS_MODULE,
		   .of_match_table = of_match_ptr(mxcnd_dt_ids),
	},
	.id_table = mxcnd_devtype,
	.probe = mxcnd_probe,
	.remove = mxcnd_remove,
};
module_platform_driver(mxcnd_driver);

MODULE_AUTHOR("Freescale Semiconductor, Inc.");
MODULE_DESCRIPTION("MXC NAND MTD driver");
MODULE_LICENSE("GPL");<|MERGE_RESOLUTION|>--- conflicted
+++ resolved
@@ -1379,37 +1379,7 @@
 }
 #endif
 
-<<<<<<< HEAD
-static int __devinit mxcnd_probe(struct platform_device *pdev)
-=======
-static int __init mxcnd_probe_pdata(struct mxc_nand_host *host)
-{
-	struct mxc_nand_platform_data *pdata = host->dev->platform_data;
-
-	if (!pdata)
-		return -ENODEV;
-
-	host->pdata = *pdata;
-
-	if (nfc_is_v1()) {
-		if (cpu_is_mx21())
-			host->devtype_data = &imx21_nand_devtype_data;
-		else
-			host->devtype_data = &imx27_nand_devtype_data;
-	} else if (nfc_is_v21()) {
-		host->devtype_data = &imx25_nand_devtype_data;
-	} else if (nfc_is_v3_2a()) {
-		host->devtype_data = &imx51_nand_devtype_data;
-	} else if (nfc_is_v3_2b()) {
-		host->devtype_data = &imx53_nand_devtype_data;
-	} else
-		BUG();
-
-	return 0;
-}
-
 static int mxcnd_probe(struct platform_device *pdev)
->>>>>>> d4d4f1bf
 {
 	struct nand_chip *this;
 	struct mtd_info *mtd;
