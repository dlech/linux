/*
 * drivers/char/watchdog/davinci_wdt.c
 *
 * Watchdog driver for DaVinci DM644x/DM646x processors
 *
 * Copyright (C) 2006 Texas Instruments.
 *
 * 2007 (c) MontaVista Software, Inc. This file is licensed under
 * the terms of the GNU General Public License version 2. This program
 * is licensed "as is" without any warranty of any kind, whether express
 * or implied.
 */

#include <linux/module.h>
#include <linux/moduleparam.h>
#include <linux/types.h>
#include <linux/kernel.h>
#include <linux/fs.h>
#include <linux/miscdevice.h>
#include <linux/watchdog.h>
#include <linux/init.h>
#include <linux/bitops.h>
#include <linux/platform_device.h>
#include <linux/spinlock.h>
#include <linux/uaccess.h>
#include <linux/io.h>
#include <linux/device.h>
#include <linux/clk.h>

#define MODULE_NAME "DAVINCI-WDT: "

#define DEFAULT_HEARTBEAT 60
#define MAX_HEARTBEAT     600	/* really the max margin is 264/27MHz*/

/* Timer register set definition */
#define PID12	(0x0)
#define EMUMGT	(0x4)
#define TIM12	(0x10)
#define TIM34	(0x14)
#define PRD12	(0x18)
#define PRD34	(0x1C)
#define TCR	(0x20)
#define TGCR	(0x24)
#define WDTCR	(0x28)

/* TCR bit definitions */
#define ENAMODE12_DISABLED	(0 << 6)
#define ENAMODE12_ONESHOT	(1 << 6)
#define ENAMODE12_PERIODIC	(2 << 6)

/* TGCR bit definitions */
#define TIM12RS_UNRESET		(1 << 0)
#define TIM34RS_UNRESET		(1 << 1)
#define TIMMODE_64BIT_WDOG      (2 << 2)

/* WDTCR bit definitions */
#define WDEN			(1 << 14)
#define WDFLAG			(1 << 15)
#define WDKEY_SEQ0		(0xa5c6 << 16)
#define WDKEY_SEQ1		(0xda7e << 16)

static int heartbeat = DEFAULT_HEARTBEAT;

static DEFINE_SPINLOCK(io_lock);
static unsigned long wdt_status;
#define WDT_IN_USE        0
#define WDT_OK_TO_CLOSE   1
#define WDT_REGION_INITED 2
#define WDT_DEVICE_INITED 3

static struct resource	*wdt_mem;
static void __iomem	*wdt_base;
<<<<<<< HEAD
struct clk              *wdt_clk;
=======
struct clk		*wdt_clk;
>>>>>>> 7db3f4ee

static void wdt_service(void)
{
	spin_lock(&io_lock);

	/* put watchdog in service state */
	iowrite32(WDKEY_SEQ0, wdt_base + WDTCR);
	/* put watchdog in active state */
	iowrite32(WDKEY_SEQ1, wdt_base + WDTCR);

	spin_unlock(&io_lock);
}

static void wdt_enable(void)
{
	u32 tgcr;
	u32 timer_margin;
	u32 wdt_freq;

<<<<<<< HEAD
	BUG_ON(!wdt_clk);
=======
>>>>>>> 7db3f4ee
	wdt_freq = clk_get_rate(wdt_clk);

	spin_lock(&io_lock);

	/* disable, internal clock source */
	iowrite32(0, wdt_base + TCR);
	/* reset timer, set mode to 64-bit watchdog, and unreset */
	iowrite32(0, wdt_base + TGCR);
	tgcr = TIMMODE_64BIT_WDOG | TIM12RS_UNRESET | TIM34RS_UNRESET;
	iowrite32(tgcr, wdt_base + TGCR);
	/* clear counter regs */
	iowrite32(0, wdt_base + TIM12);
	iowrite32(0, wdt_base + TIM34);
	/* set timeout period */
	timer_margin = (((u64)heartbeat * wdt_freq) & 0xffffffff);
	iowrite32(timer_margin, wdt_base + PRD12);
	timer_margin = (((u64)heartbeat * wdt_freq) >> 32);
	iowrite32(timer_margin, wdt_base + PRD34);
	/* enable run continuously */
	iowrite32(ENAMODE12_PERIODIC, wdt_base + TCR);
	/* Once the WDT is in pre-active state write to
	 * TIM12, TIM34, PRD12, PRD34, TCR, TGCR, WDTCR are
	 * write protected (except for the WDKEY field)
	 */
	/* put watchdog in pre-active state */
	iowrite32(WDKEY_SEQ0 | WDEN, wdt_base + WDTCR);
	/* put watchdog in active state */
	iowrite32(WDKEY_SEQ1 | WDEN, wdt_base + WDTCR);

	spin_unlock(&io_lock);
}

static int davinci_wdt_open(struct inode *inode, struct file *file)
{
	if (test_and_set_bit(WDT_IN_USE, &wdt_status))
		return -EBUSY;

	wdt_enable();

	return nonseekable_open(inode, file);
}

static ssize_t
davinci_wdt_write(struct file *file, const char *data, size_t len,
		  loff_t *ppos)
{
	if (len)
		wdt_service();

	return len;
}

static struct watchdog_info ident = {
	.options = WDIOF_KEEPALIVEPING,
	.identity = "DaVinci Watchdog",
};

static long davinci_wdt_ioctl(struct file *file,
					unsigned int cmd, unsigned long arg)
{
	int ret = -ENOTTY;

	switch (cmd) {
	case WDIOC_GETSUPPORT:
		ret = copy_to_user((struct watchdog_info *)arg, &ident,
				   sizeof(ident)) ? -EFAULT : 0;
		break;

	case WDIOC_GETSTATUS:
	case WDIOC_GETBOOTSTATUS:
		ret = put_user(0, (int *)arg);
		break;

	case WDIOC_KEEPALIVE:
		wdt_service();
		ret = 0;
		break;

	case WDIOC_GETTIMEOUT:
		ret = put_user(heartbeat, (int *)arg);
		break;
	}
	return ret;
}

static int davinci_wdt_release(struct inode *inode, struct file *file)
{
	wdt_service();
	clear_bit(WDT_IN_USE, &wdt_status);

	return 0;
}

static const struct file_operations davinci_wdt_fops = {
	.owner = THIS_MODULE,
	.llseek = no_llseek,
	.write = davinci_wdt_write,
	.unlocked_ioctl = davinci_wdt_ioctl,
	.open = davinci_wdt_open,
	.release = davinci_wdt_release,
};

static struct miscdevice davinci_wdt_miscdev = {
	.minor = WATCHDOG_MINOR,
	.name = "watchdog",
	.fops = &davinci_wdt_fops,
};

static int __devinit davinci_wdt_probe(struct platform_device *pdev)
{
	int ret = 0, size;
	struct resource *res;
	struct device *dev = &pdev->dev;

	wdt_clk = clk_get(dev, NULL);
<<<<<<< HEAD
	if (WARN_ON(!wdt_clk))
		return -ENODEV;
=======
	if (WARN_ON(IS_ERR(wdt_clk)))
		return PTR_ERR(wdt_clk);

>>>>>>> 7db3f4ee
	clk_enable(wdt_clk);

	if (heartbeat < 1 || heartbeat > MAX_HEARTBEAT)
		heartbeat = DEFAULT_HEARTBEAT;

	dev_info(dev, "heartbeat %d sec\n", heartbeat);

	res = platform_get_resource(pdev, IORESOURCE_MEM, 0);
	if (res == NULL) {
		dev_err(dev, "failed to get memory region resource\n");
		return -ENOENT;
	}

	size = res->end - res->start + 1;
	wdt_mem = request_mem_region(res->start, size, pdev->name);

	if (wdt_mem == NULL) {
		dev_err(dev, "failed to get memory region\n");
		return -ENOENT;
	}

	wdt_base = ioremap(res->start, size);
	if (!wdt_base) {
		dev_err(dev, "failed to map memory region\n");
		return -ENOMEM;
	}

	ret = misc_register(&davinci_wdt_miscdev);
	if (ret < 0) {
		dev_err(dev, "cannot register misc device\n");
		release_resource(wdt_mem);
		kfree(wdt_mem);
	} else {
		set_bit(WDT_DEVICE_INITED, &wdt_status);
	}

	iounmap(wdt_base);
	return ret;
}

static int __devexit davinci_wdt_remove(struct platform_device *pdev)
{
	misc_deregister(&davinci_wdt_miscdev);
	if (wdt_mem) {
		release_resource(wdt_mem);
		kfree(wdt_mem);
		wdt_mem = NULL;
	}

<<<<<<< HEAD
	if (wdt_clk) {
		clk_disable(wdt_clk);
		clk_put(wdt_clk);
	}
=======
	clk_disable(wdt_clk);
	clk_put(wdt_clk);
>>>>>>> 7db3f4ee

	return 0;
}

static struct platform_driver platform_wdt_driver = {
	.driver = {
		.name = "watchdog",
		.owner	= THIS_MODULE,
	},
	.probe = davinci_wdt_probe,
	.remove = __devexit_p(davinci_wdt_remove),
};

static int __init davinci_wdt_init(void)
{
	return platform_driver_register(&platform_wdt_driver);
}

static void __exit davinci_wdt_exit(void)
{
	platform_driver_unregister(&platform_wdt_driver);
}

module_init(davinci_wdt_init);
module_exit(davinci_wdt_exit);

MODULE_AUTHOR("Texas Instruments");
MODULE_DESCRIPTION("DaVinci Watchdog Driver");

module_param(heartbeat, int, 0);
MODULE_PARM_DESC(heartbeat,
		 "Watchdog heartbeat period in seconds from 1 to "
		 __MODULE_STRING(MAX_HEARTBEAT) ", default "
		 __MODULE_STRING(DEFAULT_HEARTBEAT));

MODULE_LICENSE("GPL");
MODULE_ALIAS_MISCDEV(WATCHDOG_MINOR);
MODULE_ALIAS("platform:watchdog");<|MERGE_RESOLUTION|>--- conflicted
+++ resolved
@@ -70,11 +70,7 @@
 
 static struct resource	*wdt_mem;
 static void __iomem	*wdt_base;
-<<<<<<< HEAD
-struct clk              *wdt_clk;
-=======
 struct clk		*wdt_clk;
->>>>>>> 7db3f4ee
 
 static void wdt_service(void)
 {
@@ -94,10 +90,6 @@
 	u32 timer_margin;
 	u32 wdt_freq;
 
-<<<<<<< HEAD
-	BUG_ON(!wdt_clk);
-=======
->>>>>>> 7db3f4ee
 	wdt_freq = clk_get_rate(wdt_clk);
 
 	spin_lock(&io_lock);
@@ -213,14 +205,9 @@
 	struct device *dev = &pdev->dev;
 
 	wdt_clk = clk_get(dev, NULL);
-<<<<<<< HEAD
-	if (WARN_ON(!wdt_clk))
-		return -ENODEV;
-=======
 	if (WARN_ON(IS_ERR(wdt_clk)))
 		return PTR_ERR(wdt_clk);
 
->>>>>>> 7db3f4ee
 	clk_enable(wdt_clk);
 
 	if (heartbeat < 1 || heartbeat > MAX_HEARTBEAT)
@@ -270,15 +257,8 @@
 		wdt_mem = NULL;
 	}
 
-<<<<<<< HEAD
-	if (wdt_clk) {
-		clk_disable(wdt_clk);
-		clk_put(wdt_clk);
-	}
-=======
 	clk_disable(wdt_clk);
 	clk_put(wdt_clk);
->>>>>>> 7db3f4ee
 
 	return 0;
 }
