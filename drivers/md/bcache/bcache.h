/* SPDX-License-Identifier: GPL-2.0 */
#ifndef _BCACHE_H
#define _BCACHE_H

/*
 * SOME HIGH LEVEL CODE DOCUMENTATION:
 *
 * Bcache mostly works with cache sets, cache devices, and backing devices.
 *
 * Support for multiple cache devices hasn't quite been finished off yet, but
 * it's about 95% plumbed through. A cache set and its cache devices is sort of
 * like a md raid array and its component devices. Most of the code doesn't care
 * about individual cache devices, the main abstraction is the cache set.
 *
 * Multiple cache devices is intended to give us the ability to mirror dirty
 * cached data and metadata, without mirroring clean cached data.
 *
 * Backing devices are different, in that they have a lifetime independent of a
 * cache set. When you register a newly formatted backing device it'll come up
 * in passthrough mode, and then you can attach and detach a backing device from
 * a cache set at runtime - while it's mounted and in use. Detaching implicitly
 * invalidates any cached data for that backing device.
 *
 * A cache set can have multiple (many) backing devices attached to it.
 *
 * There's also flash only volumes - this is the reason for the distinction
 * between struct cached_dev and struct bcache_device. A flash only volume
 * works much like a bcache device that has a backing device, except the
 * "cached" data is always dirty. The end result is that we get thin
 * provisioning with very little additional code.
 *
 * Flash only volumes work but they're not production ready because the moving
 * garbage collector needs more work. More on that later.
 *
 * BUCKETS/ALLOCATION:
 *
 * Bcache is primarily designed for caching, which means that in normal
 * operation all of our available space will be allocated. Thus, we need an
 * efficient way of deleting things from the cache so we can write new things to
 * it.
 *
 * To do this, we first divide the cache device up into buckets. A bucket is the
 * unit of allocation; they're typically around 1 mb - anywhere from 128k to 2M+
 * works efficiently.
 *
 * Each bucket has a 16 bit priority, and an 8 bit generation associated with
 * it. The gens and priorities for all the buckets are stored contiguously and
 * packed on disk (in a linked list of buckets - aside from the superblock, all
 * of bcache's metadata is stored in buckets).
 *
 * The priority is used to implement an LRU. We reset a bucket's priority when
 * we allocate it or on cache it, and every so often we decrement the priority
 * of each bucket. It could be used to implement something more sophisticated,
 * if anyone ever gets around to it.
 *
 * The generation is used for invalidating buckets. Each pointer also has an 8
 * bit generation embedded in it; for a pointer to be considered valid, its gen
 * must match the gen of the bucket it points into.  Thus, to reuse a bucket all
 * we have to do is increment its gen (and write its new gen to disk; we batch
 * this up).
 *
 * Bcache is entirely COW - we never write twice to a bucket, even buckets that
 * contain metadata (including btree nodes).
 *
 * THE BTREE:
 *
 * Bcache is in large part design around the btree.
 *
 * At a high level, the btree is just an index of key -> ptr tuples.
 *
 * Keys represent extents, and thus have a size field. Keys also have a variable
 * number of pointers attached to them (potentially zero, which is handy for
 * invalidating the cache).
 *
 * The key itself is an inode:offset pair. The inode number corresponds to a
 * backing device or a flash only volume. The offset is the ending offset of the
 * extent within the inode - not the starting offset; this makes lookups
 * slightly more convenient.
 *
 * Pointers contain the cache device id, the offset on that device, and an 8 bit
 * generation number. More on the gen later.
 *
 * Index lookups are not fully abstracted - cache lookups in particular are
 * still somewhat mixed in with the btree code, but things are headed in that
 * direction.
 *
 * Updates are fairly well abstracted, though. There are two different ways of
 * updating the btree; insert and replace.
 *
 * BTREE_INSERT will just take a list of keys and insert them into the btree -
 * overwriting (possibly only partially) any extents they overlap with. This is
 * used to update the index after a write.
 *
 * BTREE_REPLACE is really cmpxchg(); it inserts a key into the btree iff it is
 * overwriting a key that matches another given key. This is used for inserting
 * data into the cache after a cache miss, and for background writeback, and for
 * the moving garbage collector.
 *
 * There is no "delete" operation; deleting things from the index is
 * accomplished by either by invalidating pointers (by incrementing a bucket's
 * gen) or by inserting a key with 0 pointers - which will overwrite anything
 * previously present at that location in the index.
 *
 * This means that there are always stale/invalid keys in the btree. They're
 * filtered out by the code that iterates through a btree node, and removed when
 * a btree node is rewritten.
 *
 * BTREE NODES:
 *
 * Our unit of allocation is a bucket, and we we can't arbitrarily allocate and
 * free smaller than a bucket - so, that's how big our btree nodes are.
 *
 * (If buckets are really big we'll only use part of the bucket for a btree node
 * - no less than 1/4th - but a bucket still contains no more than a single
 * btree node. I'd actually like to change this, but for now we rely on the
 * bucket's gen for deleting btree nodes when we rewrite/split a node.)
 *
 * Anyways, btree nodes are big - big enough to be inefficient with a textbook
 * btree implementation.
 *
 * The way this is solved is that btree nodes are internally log structured; we
 * can append new keys to an existing btree node without rewriting it. This
 * means each set of keys we write is sorted, but the node is not.
 *
 * We maintain this log structure in memory - keeping 1Mb of keys sorted would
 * be expensive, and we have to distinguish between the keys we have written and
 * the keys we haven't. So to do a lookup in a btree node, we have to search
 * each sorted set. But we do merge written sets together lazily, so the cost of
 * these extra searches is quite low (normally most of the keys in a btree node
 * will be in one big set, and then there'll be one or two sets that are much
 * smaller).
 *
 * This log structure makes bcache's btree more of a hybrid between a
 * conventional btree and a compacting data structure, with some of the
 * advantages of both.
 *
 * GARBAGE COLLECTION:
 *
 * We can't just invalidate any bucket - it might contain dirty data or
 * metadata. If it once contained dirty data, other writes might overwrite it
 * later, leaving no valid pointers into that bucket in the index.
 *
 * Thus, the primary purpose of garbage collection is to find buckets to reuse.
 * It also counts how much valid data it each bucket currently contains, so that
 * allocation can reuse buckets sooner when they've been mostly overwritten.
 *
 * It also does some things that are really internal to the btree
 * implementation. If a btree node contains pointers that are stale by more than
 * some threshold, it rewrites the btree node to avoid the bucket's generation
 * wrapping around. It also merges adjacent btree nodes if they're empty enough.
 *
 * THE JOURNAL:
 *
 * Bcache's journal is not necessary for consistency; we always strictly
 * order metadata writes so that the btree and everything else is consistent on
 * disk in the event of an unclean shutdown, and in fact bcache had writeback
 * caching (with recovery from unclean shutdown) before journalling was
 * implemented.
 *
 * Rather, the journal is purely a performance optimization; we can't complete a
 * write until we've updated the index on disk, otherwise the cache would be
 * inconsistent in the event of an unclean shutdown. This means that without the
 * journal, on random write workloads we constantly have to update all the leaf
 * nodes in the btree, and those writes will be mostly empty (appending at most
 * a few keys each) - highly inefficient in terms of amount of metadata writes,
 * and it puts more strain on the various btree resorting/compacting code.
 *
 * The journal is just a log of keys we've inserted; on startup we just reinsert
 * all the keys in the open journal entries. That means that when we're updating
 * a node in the btree, we can wait until a 4k block of keys fills up before
 * writing them out.
 *
 * For simplicity, we only journal updates to leaf nodes; updates to parent
 * nodes are rare enough (since our leaf nodes are huge) that it wasn't worth
 * the complexity to deal with journalling them (in particular, journal replay)
 * - updates to non leaf nodes just happen synchronously (see btree_split()).
 */

#define pr_fmt(fmt) "bcache: %s() " fmt "\n", __func__

#include <linux/bcache.h>
#include <linux/bio.h>
#include <linux/kobject.h>
#include <linux/list.h>
#include <linux/mutex.h>
#include <linux/rbtree.h>
#include <linux/rwsem.h>
#include <linux/refcount.h>
#include <linux/types.h>
#include <linux/workqueue.h>
#include <linux/kthread.h>

#include "bset.h"
#include "util.h"
#include "closure.h"

struct bucket {
	atomic_t	pin;
	uint16_t	prio;
	uint8_t		gen;
	uint8_t		last_gc; /* Most out of date gen in the btree */
	uint16_t	gc_mark; /* Bitfield used by GC. See below for field */
};

/*
 * I'd use bitfields for these, but I don't trust the compiler not to screw me
 * as multiple threads touch struct bucket without locking
 */

BITMASK(GC_MARK,	 struct bucket, gc_mark, 0, 2);
#define GC_MARK_RECLAIMABLE	1
#define GC_MARK_DIRTY		2
#define GC_MARK_METADATA	3
#define GC_SECTORS_USED_SIZE	13
#define MAX_GC_SECTORS_USED	(~(~0ULL << GC_SECTORS_USED_SIZE))
BITMASK(GC_SECTORS_USED, struct bucket, gc_mark, 2, GC_SECTORS_USED_SIZE);
BITMASK(GC_MOVE, struct bucket, gc_mark, 15, 1);

#include "journal.h"
#include "stats.h"
struct search;
struct btree;
struct keybuf;

struct keybuf_key {
	struct rb_node		node;
	BKEY_PADDED(key);
	void			*private;
};

struct keybuf {
	struct bkey		last_scanned;
	spinlock_t		lock;

	/*
	 * Beginning and end of range in rb tree - so that we can skip taking
	 * lock and checking the rb tree when we need to check for overlapping
	 * keys.
	 */
	struct bkey		start;
	struct bkey		end;

	struct rb_root		keys;

#define KEYBUF_NR		500
	DECLARE_ARRAY_ALLOCATOR(struct keybuf_key, freelist, KEYBUF_NR);
};

struct bcache_device {
	struct closure		cl;

	struct kobject		kobj;

	struct cache_set	*c;
	unsigned		id;
#define BCACHEDEVNAME_SIZE	12
	char			name[BCACHEDEVNAME_SIZE];

	struct gendisk		*disk;

	unsigned long		flags;
#define BCACHE_DEV_CLOSING		0
#define BCACHE_DEV_DETACHING		1
#define BCACHE_DEV_UNLINK_DONE		2
#define BCACHE_DEV_WB_RUNNING		3
#define BCACHE_DEV_RATE_DW_RUNNING	4
	unsigned		nr_stripes;
	unsigned		stripe_size;
	atomic_t		*stripe_sectors_dirty;
	unsigned long		*full_dirty_stripes;

	struct bio_set		bio_split;

	unsigned		data_csum:1;

	int (*cache_miss)(struct btree *, struct search *,
			  struct bio *, unsigned);
	int (*ioctl) (struct bcache_device *, fmode_t, unsigned, unsigned long);
};

struct io {
	/* Used to track sequential IO so it can be skipped */
	struct hlist_node	hash;
	struct list_head	lru;

	unsigned long		jiffies;
	unsigned		sequential;
	sector_t		last;
};

enum stop_on_failure {
	BCH_CACHED_DEV_STOP_AUTO = 0,
	BCH_CACHED_DEV_STOP_ALWAYS,
	BCH_CACHED_DEV_STOP_MODE_MAX,
};

struct cached_dev {
	struct list_head	list;
	struct bcache_device	disk;
	struct block_device	*bdev;

	struct cache_sb		sb;
	struct bio		sb_bio;
	struct bio_vec		sb_bv[1];
	struct closure		sb_write;
	struct semaphore	sb_write_mutex;

	/* Refcount on the cache set. Always nonzero when we're caching. */
	refcount_t		count;
	struct work_struct	detach;

	/*
	 * Device might not be running if it's dirty and the cache set hasn't
	 * showed up yet.
	 */
	atomic_t		running;

	/*
	 * Writes take a shared lock from start to finish; scanning for dirty
	 * data to refill the rb tree requires an exclusive lock.
	 */
	struct rw_semaphore	writeback_lock;

	/*
	 * Nonzero, and writeback has a refcount (d->count), iff there is dirty
	 * data in the cache. Protected by writeback_lock; must have an
	 * shared lock to set and exclusive lock to clear.
	 */
	atomic_t		has_dirty;

	/*
	 * Set to zero by things that touch the backing volume-- except
	 * writeback.  Incremented by writeback.  Used to determine when to
	 * accelerate idle writeback.
	 */
	atomic_t		backing_idle;

	struct bch_ratelimit	writeback_rate;
	struct delayed_work	writeback_rate_update;

	/* Limit number of writeback bios in flight */
	struct semaphore	in_flight;
	struct task_struct	*writeback_thread;
	struct workqueue_struct	*writeback_write_wq;

	struct keybuf		writeback_keys;

	struct task_struct	*status_update_thread;
	/*
	 * Order the write-half of writeback operations strongly in dispatch
	 * order.  (Maintain LBA order; don't allow reads completing out of
	 * order to re-order the writes...)
	 */
	struct closure_waitlist writeback_ordering_wait;
	atomic_t		writeback_sequence_next;

	/* For tracking sequential IO */
#define RECENT_IO_BITS	7
#define RECENT_IO	(1 << RECENT_IO_BITS)
	struct io		io[RECENT_IO];
	struct hlist_head	io_hash[RECENT_IO + 1];
	struct list_head	io_lru;
	spinlock_t		io_lock;

	struct cache_accounting	accounting;

	/* The rest of this all shows up in sysfs */
	unsigned		sequential_cutoff;
	unsigned		readahead;

	unsigned		io_disable:1;
	unsigned		verify:1;
	unsigned		bypass_torture_test:1;

	unsigned		partial_stripes_expensive:1;
	unsigned		writeback_metadata:1;
	unsigned		writeback_running:1;
	unsigned char		writeback_percent;
	unsigned		writeback_delay;

	uint64_t		writeback_rate_target;
	int64_t			writeback_rate_proportional;
	int64_t			writeback_rate_integral;
	int64_t			writeback_rate_integral_scaled;
	int32_t			writeback_rate_change;

	unsigned		writeback_rate_update_seconds;
	unsigned		writeback_rate_i_term_inverse;
	unsigned		writeback_rate_p_term_inverse;
	unsigned		writeback_rate_minimum;

	enum stop_on_failure	stop_when_cache_set_failed;
#define DEFAULT_CACHED_DEV_ERROR_LIMIT	64
	atomic_t		io_errors;
	unsigned		error_limit;
<<<<<<< HEAD
=======
	unsigned		offline_seconds;
>>>>>>> 5e220483

	char			backing_dev_name[BDEVNAME_SIZE];
};

enum alloc_reserve {
	RESERVE_BTREE,
	RESERVE_PRIO,
	RESERVE_MOVINGGC,
	RESERVE_NONE,
	RESERVE_NR,
};

struct cache {
	struct cache_set	*set;
	struct cache_sb		sb;
	struct bio		sb_bio;
	struct bio_vec		sb_bv[1];

	struct kobject		kobj;
	struct block_device	*bdev;

	struct task_struct	*alloc_thread;

	struct closure		prio;
	struct prio_set		*disk_buckets;

	/*
	 * When allocating new buckets, prio_write() gets first dibs - since we
	 * may not be allocate at all without writing priorities and gens.
	 * prio_buckets[] contains the last buckets we wrote priorities to (so
	 * gc can mark them as metadata), prio_next[] contains the buckets
	 * allocated for the next prio write.
	 */
	uint64_t		*prio_buckets;
	uint64_t		*prio_last_buckets;

	/*
	 * free: Buckets that are ready to be used
	 *
	 * free_inc: Incoming buckets - these are buckets that currently have
	 * cached data in them, and we can't reuse them until after we write
	 * their new gen to disk. After prio_write() finishes writing the new
	 * gens/prios, they'll be moved to the free list (and possibly discarded
	 * in the process)
	 */
	DECLARE_FIFO(long, free)[RESERVE_NR];
	DECLARE_FIFO(long, free_inc);

	size_t			fifo_last_bucket;

	/* Allocation stuff: */
	struct bucket		*buckets;

	DECLARE_HEAP(struct bucket *, heap);

	/*
	 * If nonzero, we know we aren't going to find any buckets to invalidate
	 * until a gc finishes - otherwise we could pointlessly burn a ton of
	 * cpu
	 */
	unsigned		invalidate_needs_gc;

	bool			discard; /* Get rid of? */

	struct journal_device	journal;

	/* The rest of this all shows up in sysfs */
#define IO_ERROR_SHIFT		20
	atomic_t		io_errors;
	atomic_t		io_count;

	atomic_long_t		meta_sectors_written;
	atomic_long_t		btree_sectors_written;
	atomic_long_t		sectors_written;

	char			cache_dev_name[BDEVNAME_SIZE];
};

struct gc_stat {
	size_t			nodes;
	size_t			key_bytes;

	size_t			nkeys;
	uint64_t		data;	/* sectors */
	unsigned		in_use; /* percent */
};

/*
 * Flag bits, for how the cache set is shutting down, and what phase it's at:
 *
 * CACHE_SET_UNREGISTERING means we're not just shutting down, we're detaching
 * all the backing devices first (their cached data gets invalidated, and they
 * won't automatically reattach).
 *
 * CACHE_SET_STOPPING always gets set first when we're closing down a cache set;
 * we'll continue to run normally for awhile with CACHE_SET_STOPPING set (i.e.
 * flushing dirty data).
 *
 * CACHE_SET_RUNNING means all cache devices have been registered and journal
 * replay is complete.
 *
 * CACHE_SET_IO_DISABLE is set when bcache is stopping the whold cache set, all
 * external and internal I/O should be denied when this flag is set.
 *
 */
#define CACHE_SET_UNREGISTERING		0
#define	CACHE_SET_STOPPING		1
#define	CACHE_SET_RUNNING		2
#define CACHE_SET_IO_DISABLE		3

struct cache_set {
	struct closure		cl;

	struct list_head	list;
	struct kobject		kobj;
	struct kobject		internal;
	struct dentry		*debug;
	struct cache_accounting accounting;

	unsigned long		flags;

	struct cache_sb		sb;

	struct cache		*cache[MAX_CACHES_PER_SET];
	struct cache		*cache_by_alloc[MAX_CACHES_PER_SET];
	int			caches_loaded;

	struct bcache_device	**devices;
	unsigned		devices_max_used;
	struct list_head	cached_devs;
	uint64_t		cached_dev_sectors;
	struct closure		caching;

	struct closure		sb_write;
	struct semaphore	sb_write_mutex;

	mempool_t		search;
	mempool_t		bio_meta;
	struct bio_set		bio_split;

	/* For the btree cache */
	struct shrinker		shrink;

	/* For the btree cache and anything allocation related */
	struct mutex		bucket_lock;

	/* log2(bucket_size), in sectors */
	unsigned short		bucket_bits;

	/* log2(block_size), in sectors */
	unsigned short		block_bits;

	/*
	 * Default number of pages for a new btree node - may be less than a
	 * full bucket
	 */
	unsigned		btree_pages;

	/*
	 * Lists of struct btrees; lru is the list for structs that have memory
	 * allocated for actual btree node, freed is for structs that do not.
	 *
	 * We never free a struct btree, except on shutdown - we just put it on
	 * the btree_cache_freed list and reuse it later. This simplifies the
	 * code, and it doesn't cost us much memory as the memory usage is
	 * dominated by buffers that hold the actual btree node data and those
	 * can be freed - and the number of struct btrees allocated is
	 * effectively bounded.
	 *
	 * btree_cache_freeable effectively is a small cache - we use it because
	 * high order page allocations can be rather expensive, and it's quite
	 * common to delete and allocate btree nodes in quick succession. It
	 * should never grow past ~2-3 nodes in practice.
	 */
	struct list_head	btree_cache;
	struct list_head	btree_cache_freeable;
	struct list_head	btree_cache_freed;

	/* Number of elements in btree_cache + btree_cache_freeable lists */
	unsigned		btree_cache_used;

	/*
	 * If we need to allocate memory for a new btree node and that
	 * allocation fails, we can cannibalize another node in the btree cache
	 * to satisfy the allocation - lock to guarantee only one thread does
	 * this at a time:
	 */
	wait_queue_head_t	btree_cache_wait;
	struct task_struct	*btree_cache_alloc_lock;

	/*
	 * When we free a btree node, we increment the gen of the bucket the
	 * node is in - but we can't rewrite the prios and gens until we
	 * finished whatever it is we were doing, otherwise after a crash the
	 * btree node would be freed but for say a split, we might not have the
	 * pointers to the new nodes inserted into the btree yet.
	 *
	 * This is a refcount that blocks prio_write() until the new keys are
	 * written.
	 */
	atomic_t		prio_blocked;
	wait_queue_head_t	bucket_wait;

	/*
	 * For any bio we don't skip we subtract the number of sectors from
	 * rescale; when it hits 0 we rescale all the bucket priorities.
	 */
	atomic_t		rescale;
	/*
	 * When we invalidate buckets, we use both the priority and the amount
	 * of good data to determine which buckets to reuse first - to weight
	 * those together consistently we keep track of the smallest nonzero
	 * priority of any bucket.
	 */
	uint16_t		min_prio;

	/*
	 * max(gen - last_gc) for all buckets. When it gets too big we have to gc
	 * to keep gens from wrapping around.
	 */
	uint8_t			need_gc;
	struct gc_stat		gc_stats;
	size_t			nbuckets;
	size_t			avail_nbuckets;

	struct task_struct	*gc_thread;
	/* Where in the btree gc currently is */
	struct bkey		gc_done;

	/*
	 * The allocation code needs gc_mark in struct bucket to be correct, but
	 * it's not while a gc is in progress. Protected by bucket_lock.
	 */
	int			gc_mark_valid;

	/* Counts how many sectors bio_insert has added to the cache */
	atomic_t		sectors_to_gc;
	wait_queue_head_t	gc_wait;

	struct keybuf		moving_gc_keys;
	/* Number of moving GC bios in flight */
	struct semaphore	moving_in_flight;

	struct workqueue_struct	*moving_gc_wq;

	struct btree		*root;

#ifdef CONFIG_BCACHE_DEBUG
	struct btree		*verify_data;
	struct bset		*verify_ondisk;
	struct mutex		verify_lock;
#endif

	unsigned		nr_uuids;
	struct uuid_entry	*uuids;
	BKEY_PADDED(uuid_bucket);
	struct closure		uuid_write;
	struct semaphore	uuid_write_mutex;

	/*
	 * A btree node on disk could have too many bsets for an iterator to fit
	 * on the stack - have to dynamically allocate them
	 */
	mempool_t		fill_iter;

	struct bset_sort_state	sort;

	/* List of buckets we're currently writing data to */
	struct list_head	data_buckets;
	spinlock_t		data_bucket_lock;

	struct journal		journal;

#define CONGESTED_MAX		1024
	unsigned		congested_last_us;
	atomic_t		congested;

	/* The rest of this all shows up in sysfs */
	unsigned		congested_read_threshold_us;
	unsigned		congested_write_threshold_us;

	struct time_stats	btree_gc_time;
	struct time_stats	btree_split_time;
	struct time_stats	btree_read_time;

	atomic_long_t		cache_read_races;
	atomic_long_t		writeback_keys_done;
	atomic_long_t		writeback_keys_failed;

	atomic_long_t		reclaim;
	atomic_long_t		flush_write;
	atomic_long_t		retry_flush_write;

	enum			{
		ON_ERROR_UNREGISTER,
		ON_ERROR_PANIC,
	}			on_error;
#define DEFAULT_IO_ERROR_LIMIT 8
	unsigned		error_limit;
	unsigned		error_decay;

	unsigned short		journal_delay_ms;
	bool			expensive_debug_checks;
	unsigned		verify:1;
	unsigned		key_merging_disabled:1;
	unsigned		gc_always_rewrite:1;
	unsigned		shrinker_disabled:1;
	unsigned		copy_gc_enabled:1;

#define BUCKET_HASH_BITS	12
	struct hlist_head	bucket_hash[1 << BUCKET_HASH_BITS];

	DECLARE_HEAP(struct btree *, flush_btree);
};

struct bbio {
	unsigned		submit_time_us;
	union {
		struct bkey	key;
		uint64_t	_pad[3];
		/*
		 * We only need pad = 3 here because we only ever carry around a
		 * single pointer - i.e. the pointer we're doing io to/from.
		 */
	};
	struct bio		bio;
};

#define BTREE_PRIO		USHRT_MAX
#define INITIAL_PRIO		32768U

#define btree_bytes(c)		((c)->btree_pages * PAGE_SIZE)
#define btree_blocks(b)							\
	((unsigned) (KEY_SIZE(&b->key) >> (b)->c->block_bits))

#define btree_default_blocks(c)						\
	((unsigned) ((PAGE_SECTORS * (c)->btree_pages) >> (c)->block_bits))

#define bucket_pages(c)		((c)->sb.bucket_size / PAGE_SECTORS)
#define bucket_bytes(c)		((c)->sb.bucket_size << 9)
#define block_bytes(c)		((c)->sb.block_size << 9)

#define prios_per_bucket(c)				\
	((bucket_bytes(c) - sizeof(struct prio_set)) /	\
	 sizeof(struct bucket_disk))
#define prio_buckets(c)					\
	DIV_ROUND_UP((size_t) (c)->sb.nbuckets, prios_per_bucket(c))

static inline size_t sector_to_bucket(struct cache_set *c, sector_t s)
{
	return s >> c->bucket_bits;
}

static inline sector_t bucket_to_sector(struct cache_set *c, size_t b)
{
	return ((sector_t) b) << c->bucket_bits;
}

static inline sector_t bucket_remainder(struct cache_set *c, sector_t s)
{
	return s & (c->sb.bucket_size - 1);
}

static inline struct cache *PTR_CACHE(struct cache_set *c,
				      const struct bkey *k,
				      unsigned ptr)
{
	return c->cache[PTR_DEV(k, ptr)];
}

static inline size_t PTR_BUCKET_NR(struct cache_set *c,
				   const struct bkey *k,
				   unsigned ptr)
{
	return sector_to_bucket(c, PTR_OFFSET(k, ptr));
}

static inline struct bucket *PTR_BUCKET(struct cache_set *c,
					const struct bkey *k,
					unsigned ptr)
{
	return PTR_CACHE(c, k, ptr)->buckets + PTR_BUCKET_NR(c, k, ptr);
}

static inline uint8_t gen_after(uint8_t a, uint8_t b)
{
	uint8_t r = a - b;
	return r > 128U ? 0 : r;
}

static inline uint8_t ptr_stale(struct cache_set *c, const struct bkey *k,
				unsigned i)
{
	return gen_after(PTR_BUCKET(c, k, i)->gen, PTR_GEN(k, i));
}

static inline bool ptr_available(struct cache_set *c, const struct bkey *k,
				 unsigned i)
{
	return (PTR_DEV(k, i) < MAX_CACHES_PER_SET) && PTR_CACHE(c, k, i);
}

/* Btree key macros */

/*
 * This is used for various on disk data structures - cache_sb, prio_set, bset,
 * jset: The checksum is _always_ the first 8 bytes of these structs
 */
#define csum_set(i)							\
	bch_crc64(((void *) (i)) + sizeof(uint64_t),			\
		  ((void *) bset_bkey_last(i)) -			\
		  (((void *) (i)) + sizeof(uint64_t)))

/* Error handling macros */

#define btree_bug(b, ...)						\
do {									\
	if (bch_cache_set_error((b)->c, __VA_ARGS__))			\
		dump_stack();						\
} while (0)

#define cache_bug(c, ...)						\
do {									\
	if (bch_cache_set_error(c, __VA_ARGS__))			\
		dump_stack();						\
} while (0)

#define btree_bug_on(cond, b, ...)					\
do {									\
	if (cond)							\
		btree_bug(b, __VA_ARGS__);				\
} while (0)

#define cache_bug_on(cond, c, ...)					\
do {									\
	if (cond)							\
		cache_bug(c, __VA_ARGS__);				\
} while (0)

#define cache_set_err_on(cond, c, ...)					\
do {									\
	if (cond)							\
		bch_cache_set_error(c, __VA_ARGS__);			\
} while (0)

/* Looping macros */

#define for_each_cache(ca, cs, iter)					\
	for (iter = 0; ca = cs->cache[iter], iter < (cs)->sb.nr_in_set; iter++)

#define for_each_bucket(b, ca)						\
	for (b = (ca)->buckets + (ca)->sb.first_bucket;			\
	     b < (ca)->buckets + (ca)->sb.nbuckets; b++)

static inline void cached_dev_put(struct cached_dev *dc)
{
	if (refcount_dec_and_test(&dc->count))
		schedule_work(&dc->detach);
}

static inline bool cached_dev_get(struct cached_dev *dc)
{
	if (!refcount_inc_not_zero(&dc->count))
		return false;

	/* Paired with the mb in cached_dev_attach */
	smp_mb__after_atomic();
	return true;
}

/*
 * bucket_gc_gen() returns the difference between the bucket's current gen and
 * the oldest gen of any pointer into that bucket in the btree (last_gc).
 */

static inline uint8_t bucket_gc_gen(struct bucket *b)
{
	return b->gen - b->last_gc;
}

#define BUCKET_GC_GEN_MAX	96U

#define kobj_attribute_write(n, fn)					\
	static struct kobj_attribute ksysfs_##n = __ATTR(n, S_IWUSR, NULL, fn)

#define kobj_attribute_rw(n, show, store)				\
	static struct kobj_attribute ksysfs_##n =			\
		__ATTR(n, S_IWUSR|S_IRUSR, show, store)

static inline void wake_up_allocators(struct cache_set *c)
{
	struct cache *ca;
	unsigned i;

	for_each_cache(ca, c, i)
		wake_up_process(ca->alloc_thread);
}

static inline void closure_bio_submit(struct cache_set *c,
				      struct bio *bio,
				      struct closure *cl)
{
	closure_get(cl);
	if (unlikely(test_bit(CACHE_SET_IO_DISABLE, &c->flags))) {
		bio->bi_status = BLK_STS_IOERR;
		bio_endio(bio);
		return;
	}
	generic_make_request(bio);
}

/*
 * Prevent the kthread exits directly, and make sure when kthread_stop()
 * is called to stop a kthread, it is still alive. If a kthread might be
 * stopped by CACHE_SET_IO_DISABLE bit set, wait_for_kthread_stop() is
 * necessary before the kthread returns.
 */
static inline void wait_for_kthread_stop(void)
{
	while (!kthread_should_stop()) {
		set_current_state(TASK_INTERRUPTIBLE);
		schedule();
	}
}

/* Forward declarations */

void bch_count_backing_io_errors(struct cached_dev *dc, struct bio *bio);
void bch_count_io_errors(struct cache *, blk_status_t, int, const char *);
void bch_bbio_count_io_errors(struct cache_set *, struct bio *,
			      blk_status_t, const char *);
void bch_bbio_endio(struct cache_set *, struct bio *, blk_status_t,
		const char *);
void bch_bbio_free(struct bio *, struct cache_set *);
struct bio *bch_bbio_alloc(struct cache_set *);

void __bch_submit_bbio(struct bio *, struct cache_set *);
void bch_submit_bbio(struct bio *, struct cache_set *, struct bkey *, unsigned);

uint8_t bch_inc_gen(struct cache *, struct bucket *);
void bch_rescale_priorities(struct cache_set *, int);

bool bch_can_invalidate_bucket(struct cache *, struct bucket *);
void __bch_invalidate_one_bucket(struct cache *, struct bucket *);

void __bch_bucket_free(struct cache *, struct bucket *);
void bch_bucket_free(struct cache_set *, struct bkey *);

long bch_bucket_alloc(struct cache *, unsigned, bool);
int __bch_bucket_alloc_set(struct cache_set *, unsigned,
			   struct bkey *, int, bool);
int bch_bucket_alloc_set(struct cache_set *, unsigned,
			 struct bkey *, int, bool);
bool bch_alloc_sectors(struct cache_set *, struct bkey *, unsigned,
		       unsigned, unsigned, bool);
bool bch_cached_dev_error(struct cached_dev *dc);

__printf(2, 3)
bool bch_cache_set_error(struct cache_set *, const char *, ...);

void bch_prio_write(struct cache *);
void bch_write_bdev_super(struct cached_dev *, struct closure *);

extern struct workqueue_struct *bcache_wq;
extern struct mutex bch_register_lock;
extern struct list_head bch_cache_sets;

extern struct kobj_type bch_cached_dev_ktype;
extern struct kobj_type bch_flash_dev_ktype;
extern struct kobj_type bch_cache_set_ktype;
extern struct kobj_type bch_cache_set_internal_ktype;
extern struct kobj_type bch_cache_ktype;

void bch_cached_dev_release(struct kobject *);
void bch_flash_dev_release(struct kobject *);
void bch_cache_set_release(struct kobject *);
void bch_cache_release(struct kobject *);

int bch_uuid_write(struct cache_set *);
void bcache_write_super(struct cache_set *);

int bch_flash_dev_create(struct cache_set *c, uint64_t size);

int bch_cached_dev_attach(struct cached_dev *, struct cache_set *, uint8_t *);
void bch_cached_dev_detach(struct cached_dev *);
void bch_cached_dev_run(struct cached_dev *);
void bcache_device_stop(struct bcache_device *);

void bch_cache_set_unregister(struct cache_set *);
void bch_cache_set_stop(struct cache_set *);

struct cache_set *bch_cache_set_alloc(struct cache_sb *);
void bch_btree_cache_free(struct cache_set *);
int bch_btree_cache_alloc(struct cache_set *);
void bch_moving_init_cache_set(struct cache_set *);
int bch_open_buckets_alloc(struct cache_set *);
void bch_open_buckets_free(struct cache_set *);

int bch_cache_allocator_start(struct cache *ca);

void bch_debug_exit(void);
int bch_debug_init(struct kobject *);
void bch_request_exit(void);
int bch_request_init(void);

#endif /* _BCACHE_H */<|MERGE_RESOLUTION|>--- conflicted
+++ resolved
@@ -393,10 +393,7 @@
 #define DEFAULT_CACHED_DEV_ERROR_LIMIT	64
 	atomic_t		io_errors;
 	unsigned		error_limit;
-<<<<<<< HEAD
-=======
 	unsigned		offline_seconds;
->>>>>>> 5e220483
 
 	char			backing_dev_name[BDEVNAME_SIZE];
 };
