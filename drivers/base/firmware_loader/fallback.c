// SPDX-License-Identifier: GPL-2.0

#include <linux/types.h>
#include <linux/kconfig.h>
#include <linux/list.h>
#include <linux/slab.h>
#include <linux/security.h>
#include <linux/highmem.h>
#include <linux/umh.h>
#include <linux/sysctl.h>
#include <linux/vmalloc.h>

#include "fallback.h"
#include "firmware.h"

/*
 * firmware fallback mechanism
 */

extern struct firmware_fallback_config fw_fallback_config;

/* These getters are vetted to use int properly */
static inline int __firmware_loading_timeout(void)
{
	return fw_fallback_config.loading_timeout;
}

/* These setters are vetted to use int properly */
static void __fw_fallback_set_timeout(int timeout)
{
	fw_fallback_config.loading_timeout = timeout;
}

/*
 * use small loading timeout for caching devices' firmware because all these
 * firmware images have been loaded successfully at lease once, also system is
 * ready for completing firmware loading now. The maximum size of firmware in
 * current distributions is about 2M bytes, so 10 secs should be enough.
 */
void fw_fallback_set_cache_timeout(void)
{
	fw_fallback_config.old_timeout = __firmware_loading_timeout();
	__fw_fallback_set_timeout(10);
}

/* Restores the timeout to the value last configured during normal operation */
void fw_fallback_set_default_timeout(void)
{
	__fw_fallback_set_timeout(fw_fallback_config.old_timeout);
}

static long firmware_loading_timeout(void)
{
	return __firmware_loading_timeout() > 0 ?
		__firmware_loading_timeout() * HZ : MAX_JIFFY_OFFSET;
}

static inline bool fw_sysfs_done(struct fw_priv *fw_priv)
{
	return __fw_state_check(fw_priv, FW_STATUS_DONE);
}

static inline bool fw_sysfs_loading(struct fw_priv *fw_priv)
{
	return __fw_state_check(fw_priv, FW_STATUS_LOADING);
}

static inline int fw_sysfs_wait_timeout(struct fw_priv *fw_priv,  long timeout)
{
	return __fw_state_wait_common(fw_priv, timeout);
}

struct fw_sysfs {
	bool nowait;
	struct device dev;
	struct fw_priv *fw_priv;
	struct firmware *fw;
};

static struct fw_sysfs *to_fw_sysfs(struct device *dev)
{
	return container_of(dev, struct fw_sysfs, dev);
}

static void __fw_load_abort(struct fw_priv *fw_priv)
{
	/*
	 * There is a small window in which user can write to 'loading'
	 * between loading done and disappearance of 'loading'
	 */
	if (fw_sysfs_done(fw_priv))
		return;

	list_del_init(&fw_priv->pending_list);
	fw_state_aborted(fw_priv);
}

static void fw_load_abort(struct fw_sysfs *fw_sysfs)
{
	struct fw_priv *fw_priv = fw_sysfs->fw_priv;

	__fw_load_abort(fw_priv);
}

static LIST_HEAD(pending_fw_head);

void kill_pending_fw_fallback_reqs(bool only_kill_custom)
{
	struct fw_priv *fw_priv;
	struct fw_priv *next;

	mutex_lock(&fw_lock);
	list_for_each_entry_safe(fw_priv, next, &pending_fw_head,
				 pending_list) {
		if (!fw_priv->need_uevent || !only_kill_custom)
			 __fw_load_abort(fw_priv);
	}
	mutex_unlock(&fw_lock);
}

static ssize_t timeout_show(struct class *class, struct class_attribute *attr,
			    char *buf)
{
	return sprintf(buf, "%d\n", __firmware_loading_timeout());
}

/**
 * firmware_timeout_store() - set number of seconds to wait for firmware
 * @class: device class pointer
 * @attr: device attribute pointer
 * @buf: buffer to scan for timeout value
 * @count: number of bytes in @buf
 *
 *	Sets the number of seconds to wait for the firmware.  Once
 *	this expires an error will be returned to the driver and no
 *	firmware will be provided.
 *
 *	Note: zero means 'wait forever'.
 **/
static ssize_t timeout_store(struct class *class, struct class_attribute *attr,
			     const char *buf, size_t count)
{
	int tmp_loading_timeout = simple_strtol(buf, NULL, 10);

	if (tmp_loading_timeout < 0)
		tmp_loading_timeout = 0;

	__fw_fallback_set_timeout(tmp_loading_timeout);

	return count;
}
static CLASS_ATTR_RW(timeout);

static struct attribute *firmware_class_attrs[] = {
	&class_attr_timeout.attr,
	NULL,
};
ATTRIBUTE_GROUPS(firmware_class);

static void fw_dev_release(struct device *dev)
{
	struct fw_sysfs *fw_sysfs = to_fw_sysfs(dev);

	kfree(fw_sysfs);
}

static int do_firmware_uevent(struct fw_sysfs *fw_sysfs, struct kobj_uevent_env *env)
{
	if (add_uevent_var(env, "FIRMWARE=%s", fw_sysfs->fw_priv->fw_name))
		return -ENOMEM;
	if (add_uevent_var(env, "TIMEOUT=%i", __firmware_loading_timeout()))
		return -ENOMEM;
	if (add_uevent_var(env, "ASYNC=%d", fw_sysfs->nowait))
		return -ENOMEM;

	return 0;
}

static int firmware_uevent(struct device *dev, struct kobj_uevent_env *env)
{
	struct fw_sysfs *fw_sysfs = to_fw_sysfs(dev);
	int err = 0;

	mutex_lock(&fw_lock);
	if (fw_sysfs->fw_priv)
		err = do_firmware_uevent(fw_sysfs, env);
	mutex_unlock(&fw_lock);
	return err;
}

static struct class firmware_class = {
	.name		= "firmware",
	.class_groups	= firmware_class_groups,
	.dev_uevent	= firmware_uevent,
	.dev_release	= fw_dev_release,
};

int register_sysfs_loader(void)
{
	return class_register(&firmware_class);
}

void unregister_sysfs_loader(void)
{
	class_unregister(&firmware_class);
}

static ssize_t firmware_loading_show(struct device *dev,
				     struct device_attribute *attr, char *buf)
{
	struct fw_sysfs *fw_sysfs = to_fw_sysfs(dev);
	int loading = 0;

	mutex_lock(&fw_lock);
	if (fw_sysfs->fw_priv)
		loading = fw_sysfs_loading(fw_sysfs->fw_priv);
	mutex_unlock(&fw_lock);

	return sprintf(buf, "%d\n", loading);
}

/* Some architectures don't have PAGE_KERNEL_RO */
#ifndef PAGE_KERNEL_RO
#define PAGE_KERNEL_RO PAGE_KERNEL
#endif

/* one pages buffer should be mapped/unmapped only once */
static int map_fw_priv_pages(struct fw_priv *fw_priv)
{
	if (!fw_priv->is_paged_buf)
		return 0;

	vunmap(fw_priv->data);
	fw_priv->data = vmap(fw_priv->pages, fw_priv->nr_pages, 0,
			     PAGE_KERNEL_RO);
	if (!fw_priv->data)
		return -ENOMEM;
	return 0;
}

/**
 * firmware_loading_store() - set value in the 'loading' control file
 * @dev: device pointer
 * @attr: device attribute pointer
 * @buf: buffer to scan for loading control value
 * @count: number of bytes in @buf
 *
 *	The relevant values are:
 *
 *	 1: Start a load, discarding any previous partial load.
 *	 0: Conclude the load and hand the data to the driver code.
 *	-1: Conclude the load with an error and discard any written data.
 **/
static ssize_t firmware_loading_store(struct device *dev,
				      struct device_attribute *attr,
				      const char *buf, size_t count)
{
	struct fw_sysfs *fw_sysfs = to_fw_sysfs(dev);
	struct fw_priv *fw_priv;
	ssize_t written = count;
	int loading = simple_strtol(buf, NULL, 10);
	int i;

	mutex_lock(&fw_lock);
	fw_priv = fw_sysfs->fw_priv;
	if (fw_state_is_aborted(fw_priv))
		goto out;

	switch (loading) {
	case 1:
		/* discarding any previous partial load */
		if (!fw_sysfs_done(fw_priv)) {
			for (i = 0; i < fw_priv->nr_pages; i++)
				__free_page(fw_priv->pages[i]);
			vfree(fw_priv->pages);
			fw_priv->pages = NULL;
			fw_priv->page_array_size = 0;
			fw_priv->nr_pages = 0;
			fw_state_start(fw_priv);
		}
		break;
	case 0:
		if (fw_sysfs_loading(fw_priv)) {
			int rc;

			/*
			 * Several loading requests may be pending on
			 * one same firmware buf, so let all requests
			 * see the mapped 'buf->data' once the loading
			 * is completed.
			 * */
			rc = map_fw_priv_pages(fw_priv);
			if (rc)
				dev_err(dev, "%s: map pages failed\n",
					__func__);
			else
				rc = security_kernel_post_read_file(NULL,
						fw_priv->data, fw_priv->size,
						READING_FIRMWARE);

			/*
			 * Same logic as fw_load_abort, only the DONE bit
			 * is ignored and we set ABORT only on failure.
			 */
			list_del_init(&fw_priv->pending_list);
			if (rc) {
				fw_state_aborted(fw_priv);
				written = rc;
			} else {
				fw_state_done(fw_priv);
			}
			break;
		}
		/* fallthrough */
	default:
		dev_err(dev, "%s: unexpected value (%d)\n", __func__, loading);
		/* fallthrough */
	case -1:
		fw_load_abort(fw_sysfs);
		break;
	}
out:
	mutex_unlock(&fw_lock);
	return written;
}

static DEVICE_ATTR(loading, 0644, firmware_loading_show, firmware_loading_store);

static void firmware_rw_data(struct fw_priv *fw_priv, char *buffer,
			   loff_t offset, size_t count, bool read)
{
	if (read)
		memcpy(buffer, fw_priv->data + offset, count);
	else
		memcpy(fw_priv->data + offset, buffer, count);
}

static void firmware_rw(struct fw_priv *fw_priv, char *buffer,
			loff_t offset, size_t count, bool read)
{
	while (count) {
		void *page_data;
		int page_nr = offset >> PAGE_SHIFT;
		int page_ofs = offset & (PAGE_SIZE-1);
		int page_cnt = min_t(size_t, PAGE_SIZE - page_ofs, count);

		page_data = kmap(fw_priv->pages[page_nr]);

		if (read)
			memcpy(buffer, page_data + page_ofs, page_cnt);
		else
			memcpy(page_data + page_ofs, buffer, page_cnt);

		kunmap(fw_priv->pages[page_nr]);
		buffer += page_cnt;
		offset += page_cnt;
		count -= page_cnt;
	}
}

static ssize_t firmware_data_read(struct file *filp, struct kobject *kobj,
				  struct bin_attribute *bin_attr,
				  char *buffer, loff_t offset, size_t count)
{
	struct device *dev = kobj_to_dev(kobj);
	struct fw_sysfs *fw_sysfs = to_fw_sysfs(dev);
	struct fw_priv *fw_priv;
	ssize_t ret_count;

	mutex_lock(&fw_lock);
	fw_priv = fw_sysfs->fw_priv;
	if (!fw_priv || fw_sysfs_done(fw_priv)) {
		ret_count = -ENODEV;
		goto out;
	}
	if (offset > fw_priv->size) {
		ret_count = 0;
		goto out;
	}
	if (count > fw_priv->size - offset)
		count = fw_priv->size - offset;

	ret_count = count;

	if (fw_priv->data)
		firmware_rw_data(fw_priv, buffer, offset, count, true);
	else
		firmware_rw(fw_priv, buffer, offset, count, true);

out:
	mutex_unlock(&fw_lock);
	return ret_count;
}

static int fw_realloc_pages(struct fw_sysfs *fw_sysfs, int min_size)
{
	struct fw_priv *fw_priv= fw_sysfs->fw_priv;
	int pages_needed = PAGE_ALIGN(min_size) >> PAGE_SHIFT;

	/* If the array of pages is too small, grow it... */
	if (fw_priv->page_array_size < pages_needed) {
		int new_array_size = max(pages_needed,
					 fw_priv->page_array_size * 2);
		struct page **new_pages;

		new_pages = vmalloc(array_size(new_array_size, sizeof(void *)));
		if (!new_pages) {
			fw_load_abort(fw_sysfs);
			return -ENOMEM;
		}
		memcpy(new_pages, fw_priv->pages,
		       fw_priv->page_array_size * sizeof(void *));
		memset(&new_pages[fw_priv->page_array_size], 0, sizeof(void *) *
		       (new_array_size - fw_priv->page_array_size));
		vfree(fw_priv->pages);
		fw_priv->pages = new_pages;
		fw_priv->page_array_size = new_array_size;
	}

	while (fw_priv->nr_pages < pages_needed) {
		fw_priv->pages[fw_priv->nr_pages] =
			alloc_page(GFP_KERNEL | __GFP_HIGHMEM);

		if (!fw_priv->pages[fw_priv->nr_pages]) {
			fw_load_abort(fw_sysfs);
			return -ENOMEM;
		}
		fw_priv->nr_pages++;
	}
	return 0;
}

/**
 * firmware_data_write() - write method for firmware
 * @filp: open sysfs file
 * @kobj: kobject for the device
 * @bin_attr: bin_attr structure
 * @buffer: buffer being written
 * @offset: buffer offset for write in total data store area
 * @count: buffer size
 *
 *	Data written to the 'data' attribute will be later handed to
 *	the driver as a firmware image.
 **/
static ssize_t firmware_data_write(struct file *filp, struct kobject *kobj,
				   struct bin_attribute *bin_attr,
				   char *buffer, loff_t offset, size_t count)
{
	struct device *dev = kobj_to_dev(kobj);
	struct fw_sysfs *fw_sysfs = to_fw_sysfs(dev);
	struct fw_priv *fw_priv;
	ssize_t retval;

	if (!capable(CAP_SYS_RAWIO))
		return -EPERM;

	mutex_lock(&fw_lock);
	fw_priv = fw_sysfs->fw_priv;
	if (!fw_priv || fw_sysfs_done(fw_priv)) {
		retval = -ENODEV;
		goto out;
	}

	if (fw_priv->data) {
		if (offset + count > fw_priv->allocated_size) {
			retval = -ENOMEM;
			goto out;
		}
		firmware_rw_data(fw_priv, buffer, offset, count, false);
		retval = count;
	} else {
		retval = fw_realloc_pages(fw_sysfs, offset + count);
		if (retval)
			goto out;

		retval = count;
		firmware_rw(fw_priv, buffer, offset, count, false);
	}

	fw_priv->size = max_t(size_t, offset + count, fw_priv->size);
out:
	mutex_unlock(&fw_lock);
	return retval;
}

static struct bin_attribute firmware_attr_data = {
	.attr = { .name = "data", .mode = 0644 },
	.size = 0,
	.read = firmware_data_read,
	.write = firmware_data_write,
};

static struct attribute *fw_dev_attrs[] = {
	&dev_attr_loading.attr,
	NULL
};

static struct bin_attribute *fw_dev_bin_attrs[] = {
	&firmware_attr_data,
	NULL
};

static const struct attribute_group fw_dev_attr_group = {
	.attrs = fw_dev_attrs,
	.bin_attrs = fw_dev_bin_attrs,
};

static const struct attribute_group *fw_dev_attr_groups[] = {
	&fw_dev_attr_group,
	NULL
};

static struct fw_sysfs *
fw_create_instance(struct firmware *firmware, const char *fw_name,
		   struct device *device, enum fw_opt opt_flags)
{
	struct fw_sysfs *fw_sysfs;
	struct device *f_dev;

	fw_sysfs = kzalloc(sizeof(*fw_sysfs), GFP_KERNEL);
	if (!fw_sysfs) {
		fw_sysfs = ERR_PTR(-ENOMEM);
		goto exit;
	}

	fw_sysfs->nowait = !!(opt_flags & FW_OPT_NOWAIT);
	fw_sysfs->fw = firmware;
	f_dev = &fw_sysfs->dev;

	device_initialize(f_dev);
	dev_set_name(f_dev, "%s", fw_name);
	f_dev->parent = device;
	f_dev->class = &firmware_class;
	f_dev->groups = fw_dev_attr_groups;
exit:
	return fw_sysfs;
}

/**
<<<<<<< HEAD
 * fw_load_sysfs_fallback - load a firmware via the sysfs fallback mechanism
=======
 * fw_load_sysfs_fallback() - load a firmware via the sysfs fallback mechanism
>>>>>>> 5e220483
 * @fw_sysfs: firmware sysfs information for the firmware to load
 * @opt_flags: flags of options, FW_OPT_*
 * @timeout: timeout to wait for the load
 *
 * In charge of constructing a sysfs fallback interface for firmware loading.
 **/
static int fw_load_sysfs_fallback(struct fw_sysfs *fw_sysfs,
				  enum fw_opt opt_flags, long timeout)
{
	int retval = 0;
	struct device *f_dev = &fw_sysfs->dev;
	struct fw_priv *fw_priv = fw_sysfs->fw_priv;

	/* fall back on userspace loading */
	if (!fw_priv->data)
		fw_priv->is_paged_buf = true;

	dev_set_uevent_suppress(f_dev, true);

	retval = device_add(f_dev);
	if (retval) {
		dev_err(f_dev, "%s: device_register failed\n", __func__);
		goto err_put_dev;
	}

	mutex_lock(&fw_lock);
	list_add(&fw_priv->pending_list, &pending_fw_head);
	mutex_unlock(&fw_lock);

	if (opt_flags & FW_OPT_UEVENT) {
		fw_priv->need_uevent = true;
		dev_set_uevent_suppress(f_dev, false);
		dev_dbg(f_dev, "firmware: requesting %s\n", fw_priv->fw_name);
		kobject_uevent(&fw_sysfs->dev.kobj, KOBJ_ADD);
	} else {
		timeout = MAX_JIFFY_OFFSET;
	}

	retval = fw_sysfs_wait_timeout(fw_priv, timeout);
	if (retval < 0) {
		mutex_lock(&fw_lock);
		fw_load_abort(fw_sysfs);
		mutex_unlock(&fw_lock);
	}

	if (fw_state_is_aborted(fw_priv)) {
		if (retval == -ERESTARTSYS)
			retval = -EINTR;
		else
			retval = -EAGAIN;
	} else if (fw_priv->is_paged_buf && !fw_priv->data)
		retval = -ENOMEM;

	device_del(f_dev);
err_put_dev:
	put_device(f_dev);
	return retval;
}

static int fw_load_from_user_helper(struct firmware *firmware,
				    const char *name, struct device *device,
				    enum fw_opt opt_flags)
{
	struct fw_sysfs *fw_sysfs;
	long timeout;
	int ret;

	timeout = firmware_loading_timeout();
	if (opt_flags & FW_OPT_NOWAIT) {
		timeout = usermodehelper_read_lock_wait(timeout);
		if (!timeout) {
			dev_dbg(device, "firmware: %s loading timed out\n",
				name);
			return -EBUSY;
		}
	} else {
		ret = usermodehelper_read_trylock();
		if (WARN_ON(ret)) {
			dev_err(device, "firmware: %s will not be loaded\n",
				name);
			return ret;
		}
	}

	fw_sysfs = fw_create_instance(firmware, name, device, opt_flags);
	if (IS_ERR(fw_sysfs)) {
		ret = PTR_ERR(fw_sysfs);
		goto out_unlock;
	}

	fw_sysfs->fw_priv = firmware->priv;
	ret = fw_load_sysfs_fallback(fw_sysfs, opt_flags, timeout);

	if (!ret)
		ret = assign_fw(firmware, device, opt_flags);

out_unlock:
	usermodehelper_read_unlock();

	return ret;
}

static bool fw_force_sysfs_fallback(enum fw_opt opt_flags)
{
	if (fw_fallback_config.force_sysfs_fallback)
		return true;
	if (!(opt_flags & FW_OPT_USERHELPER))
		return false;
	return true;
}

static bool fw_run_sysfs_fallback(enum fw_opt opt_flags)
{
	if (fw_fallback_config.ignore_sysfs_fallback) {
		pr_info_once("Ignoring firmware sysfs fallback due to sysctl knob\n");
		return false;
	}

	if ((opt_flags & FW_OPT_NOFALLBACK))
		return false;

	return fw_force_sysfs_fallback(opt_flags);
}

/**
 * firmware_fallback_sysfs() - use the fallback mechanism to find firmware
 * @fw: pointer to firmware image
 * @name: name of firmware file to look for
 * @device: device for which firmware is being loaded
 * @opt_flags: options to control firmware loading behaviour
 * @ret: return value from direct lookup which triggered the fallback mechanism
 *
 * This function is called if direct lookup for the firmware failed, it enables
 * a fallback mechanism through userspace by exposing a sysfs loading
 * interface. Userspace is in charge of loading the firmware through the syfs
 * loading interface. This syfs fallback mechanism may be disabled completely
 * on a system by setting the proc sysctl value ignore_sysfs_fallback to true.
 * If this false we check if the internal API caller set the @FW_OPT_NOFALLBACK
 * flag, if so it would also disable the fallback mechanism. A system may want
 * to enfoce the sysfs fallback mechanism at all times, it can do this by
 * setting ignore_sysfs_fallback to false and force_sysfs_fallback to true.
 * Enabling force_sysfs_fallback is functionally equivalent to build a kernel
 * with CONFIG_FW_LOADER_USER_HELPER_FALLBACK.
 **/
int firmware_fallback_sysfs(struct firmware *fw, const char *name,
			    struct device *device,
			    enum fw_opt opt_flags,
			    int ret)
{
	if (!fw_run_sysfs_fallback(opt_flags))
		return ret;

	if (!(opt_flags & FW_OPT_NO_WARN))
		dev_warn(device, "Falling back to syfs fallback for: %s\n",
				 name);
	else
		dev_dbg(device, "Falling back to sysfs fallback for: %s\n",
				name);
	return fw_load_from_user_helper(fw, name, device, opt_flags);
}<|MERGE_RESOLUTION|>--- conflicted
+++ resolved
@@ -537,11 +537,7 @@
 }
 
 /**
-<<<<<<< HEAD
- * fw_load_sysfs_fallback - load a firmware via the sysfs fallback mechanism
-=======
  * fw_load_sysfs_fallback() - load a firmware via the sysfs fallback mechanism
->>>>>>> 5e220483
  * @fw_sysfs: firmware sysfs information for the firmware to load
  * @opt_flags: flags of options, FW_OPT_*
  * @timeout: timeout to wait for the load
