--- conflicted
+++ resolved
@@ -83,13 +83,8 @@
  * This gets many kinds of configuration information:
  *	- Kconfig for everything user-configurable
  *	- platform_device for addressing, irq, and platform_data
-<<<<<<< HEAD
- *	- platform_data is mostly for board-specific information
- *	  (plus recently, SOC or family details)
-=======
  *	- platform_data is mostly for board-specific informarion
  *	  (plus recentrly, SOC or family details)
->>>>>>> f7429fd3
  *
  * Most of the conditional compilation will (someday) vanish.
  */
@@ -1676,20 +1671,17 @@
 {
 	struct musb	*musb = dev_to_musb(dev);
 	unsigned long	flags;
-	int		status;
 
 	spin_lock_irqsave(&musb->lock, flags);
-	if (sysfs_streq(buf, "host"))
-		status = musb_platform_set_mode(musb, MUSB_HOST);
-	else if (sysfs_streq(buf, "peripheral"))
-		status = musb_platform_set_mode(musb, MUSB_PERIPHERAL);
-	else if (sysfs_streq(buf, "otg"))
-		status = musb_platform_set_mode(musb, MUSB_OTG);
-	else
-		status = -EINVAL;
+	if (!strncmp(buf, "host", 4))
+		musb_platform_set_mode(musb, MUSB_HOST);
+	if (!strncmp(buf, "peripheral", 10))
+		musb_platform_set_mode(musb, MUSB_PERIPHERAL);
+	if (!strncmp(buf, "otg", 3))
+		musb_platform_set_mode(musb, MUSB_OTG);
 	spin_unlock_irqrestore(&musb->lock, flags);
 
-	return (status == 0) ? n : status;
+	return n;
 }
 static DEVICE_ATTR(mode, 0644, musb_mode_show, musb_mode_store);
 
