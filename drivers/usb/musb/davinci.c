/*
 * Copyright (C) 2005-2006 by Texas Instruments
 *
 * This file is part of the Inventra Controller Driver for Linux.
 *
 * The Inventra Controller Driver for Linux is free software; you
 * can redistribute it and/or modify it under the terms of the GNU
 * General Public License version 2 as published by the Free Software
 * Foundation.
 *
 * The Inventra Controller Driver for Linux is distributed in
 * the hope that it will be useful, but WITHOUT ANY WARRANTY;
 * without even the implied warranty of MERCHANTABILITY or
 * FITNESS FOR A PARTICULAR PURPOSE.  See the GNU General Public
 * License for more details.
 *
 * You should have received a copy of the GNU General Public License
 * along with The Inventra Controller Driver for Linux ; if not,
 * write to the Free Software Foundation, Inc., 59 Temple Place,
 * Suite 330, Boston, MA  02111-1307  USA
 *
 */

#include <linux/module.h>
#include <linux/kernel.h>
#include <linux/sched.h>
#include <linux/slab.h>
#include <linux/init.h>
#include <linux/list.h>
#include <linux/delay.h>
#include <linux/clk.h>
#include <linux/io.h>
#include <linux/gpio.h>

<<<<<<< HEAD
#include <mach/hardware.h>
#include <mach/memory.h>
#include <mach/gpio.h>
#include <mach/cpu.h>

=======
#include <mach/arch/hardware.h>
#include <mach/arch/memory.h>
#include <mach/arch/gpio.h>
>>>>>>> 818862e1
#include <asm/mach-types.h>

#include "musb_core.h"

#ifdef CONFIG_MACH_DAVINCI_EVM
#define GPIO_nVBUS_DRV		120
#endif

#include "davinci.h"
#include "cppi_dma.h"


#define USB_PHY_CTRL	IO_ADDRESS(USBPHY_CTL_PADDR)
#define DM355_DEEPSLEEP	IO_ADDRESS(DM355_DEEPSLEEP_PADDR)

/* REVISIT (PM) we should be able to keep the PHY in low power mode most
 * of the time (24 MHZ oscillator and PLL off, etc) by setting POWER.D0
 * and, when in host mode, autosuspending idle root ports... PHYPLLON
 * (overriding SUSPENDM?) then likely needs to stay off.
 */

static inline void phy_on(void)
{
	u32	phy_ctrl = __raw_readl(USB_PHY_CTRL);

	/* power everything up; start the on-chip PHY and its PLL */
	phy_ctrl &= ~(USBPHY_OSCPDWN | USBPHY_OTGPDWN | USBPHY_PHYPDWN);
	phy_ctrl |= USBPHY_SESNDEN | USBPHY_VBDTCTEN | USBPHY_PHYPLLON;
	__raw_writel(phy_ctrl, USB_PHY_CTRL);

	/* wait for PLL to lock before proceeding */
	while ((__raw_readl(USB_PHY_CTRL) & USBPHY_PHYCLKGD) == 0)
		cpu_relax();
}

static inline void phy_off(void)
{
	u32	phy_ctrl = __raw_readl(USB_PHY_CTRL);

	/* powerdown the on-chip PHY, its PLL, and the OTG block */
	phy_ctrl &= ~(USBPHY_SESNDEN | USBPHY_VBDTCTEN | USBPHY_PHYPLLON);
	phy_ctrl |= USBPHY_OSCPDWN | USBPHY_OTGPDWN | USBPHY_PHYPDWN;
	__raw_writel(phy_ctrl, USB_PHY_CTRL);
}

static int dma_off = 1;

void musb_platform_enable(struct musb *musb)
{
	u32	tmp, old, val;

	/* workaround:  setup irqs through both register sets */
	tmp = (musb->epmask & DAVINCI_USB_TX_ENDPTS_MASK)
			<< DAVINCI_USB_TXINT_SHIFT;
	musb_writel(musb->ctrl_base, DAVINCI_USB_INT_MASK_SET_REG, tmp);
	old = tmp;
	tmp = (musb->epmask & (0xfffe & DAVINCI_USB_RX_ENDPTS_MASK))
			<< DAVINCI_USB_RXINT_SHIFT;
	musb_writel(musb->ctrl_base, DAVINCI_USB_INT_MASK_SET_REG, tmp);
	tmp |= old;

	val = ~MUSB_INTR_SOF;
	tmp |= ((val & 0x01ff) << DAVINCI_USB_USBINT_SHIFT);
	musb_writel(musb->ctrl_base, DAVINCI_USB_INT_MASK_SET_REG, tmp);

	if (is_dma_capable() && !dma_off)
		printk(KERN_WARNING "%s %s: dma not reactivated\n",
				__FILE__, __func__);
	else
		dma_off = 0;

	/* force a DRVVBUS irq so we can start polling for ID change */
	if (is_otg_enabled(musb))
		musb_writel(musb->ctrl_base, DAVINCI_USB_INT_SET_REG,
			DAVINCI_INTR_DRVVBUS << DAVINCI_USB_USBINT_SHIFT);
}

/*
 * Disable the HDRC and flush interrupts
 */
void musb_platform_disable(struct musb *musb)
{
	/* because we don't set CTRLR.UINT, "important" to:
	 *  - not read/write INTRUSB/INTRUSBE
	 *  - (except during initial setup, as workaround)
	 *  - use INTSETR/INTCLRR instead
	 */
	musb_writel(musb->ctrl_base, DAVINCI_USB_INT_MASK_CLR_REG,
			  DAVINCI_USB_USBINT_MASK
			| DAVINCI_USB_TXINT_MASK
			| DAVINCI_USB_RXINT_MASK);
	musb_writeb(musb->mregs, MUSB_DEVCTL, 0);
	musb_writel(musb->ctrl_base, DAVINCI_USB_EOI_REG, 0);

	if (is_dma_capable() && !dma_off)
		WARNING("dma still active\n");
}


#ifdef CONFIG_USB_MUSB_HDRC_HCD
#define	portstate(stmt)		stmt
#else
#define	portstate(stmt)
#endif


/*
 * VBUS SWITCHING IS BOARD-SPECIFIC ... at least for the DM6446 EVM,
 * which doesn't wire DRVVBUS to the FET that switches it.  Unclear
 * if that's a problem with the DM6446 chip or just with that board.
 *
 * In either case, the DM355 EVM automates DRVVBUS the normal way,
 * when J10 is out, and TI documents it as handling OTG.
 */

#ifdef CONFIG_MACH_DAVINCI_EVM

static int vbus_state = -1;

/* I2C operations are always synchronous, and require a task context.
 * With unloaded systems, using the shared workqueue seems to suffice
 * to satisfy the 100msec A_WAIT_VRISE timeout...
 */
static void evm_deferred_drvvbus(struct work_struct *ignored)
{
	gpio_set_value_cansleep(GPIO_nVBUS_DRV, vbus_state);
	vbus_state = !vbus_state;
}

#endif	/* EVM */

static void davinci_source_power(struct musb *musb, int is_on, int immediate)
{
#ifdef CONFIG_MACH_DAVINCI_EVM
	if (is_on)
		is_on = 1;

	if (vbus_state == is_on)
		return;
	vbus_state = !is_on;		/* 0/1 vs "-1 == unknown/init" */

	if (machine_is_davinci_evm()) {
		static DECLARE_WORK(evm_vbus_work, evm_deferred_drvvbus);

		if (immediate)
			gpio_set_value_cansleep(GPIO_nVBUS_DRV, vbus_state);
		else
			schedule_work(&evm_vbus_work);
	}
	if (immediate)
		vbus_state = is_on;
#endif
}

static void davinci_set_vbus(struct musb *musb, int is_on)
{
	WARN_ON(is_on && is_peripheral_active(musb));
	davinci_source_power(musb, is_on, 0);
}


#define	POLL_SECONDS	2

static struct timer_list otg_workaround;

static void otg_timer(unsigned long _musb)
{
	struct musb		*musb = (void *)_musb;
	void __iomem		*mregs = musb->mregs;
	u8			devctl;
	unsigned long		flags;

	/* We poll because DaVinci's won't expose several OTG-critical
	* status change events (from the transceiver) otherwise.
	 */
	devctl = musb_readb(mregs, MUSB_DEVCTL);
	DBG(7, "poll devctl %02x (%s)\n", devctl, otg_state_string(musb));

	spin_lock_irqsave(&musb->lock, flags);
	switch (musb->xceiv.state) {
	case OTG_STATE_A_WAIT_VFALL:
		/* Wait till VBUS falls below SessionEnd (~0.2V); the 1.3 RTL
		 * seems to mis-handle session "start" otherwise (or in our
		 * case "recover"), in routine "VBUS was valid by the time
		 * VBUSERR got reported during enumeration" cases.
		 */
		if (devctl & MUSB_DEVCTL_VBUS) {
			mod_timer(&otg_workaround, jiffies + POLL_SECONDS * HZ);
			break;
		}
		musb->xceiv.state = OTG_STATE_A_WAIT_VRISE;
		musb_writel(musb->ctrl_base, DAVINCI_USB_INT_SET_REG,
			MUSB_INTR_VBUSERROR << DAVINCI_USB_USBINT_SHIFT);
		break;
	case OTG_STATE_B_IDLE:
		if (!is_peripheral_enabled(musb))
			break;

		/* There's no ID-changed IRQ, so we have no good way to tell
		 * when to switch to the A-Default state machine (by setting
		 * the DEVCTL.SESSION flag).
		 *
		 * Workaround:  whenever we're in B_IDLE, try setting the
		 * session flag every few seconds.  If it works, ID was
		 * grounded and we're now in the A-Default state machine.
		 *
		 * NOTE setting the session flag is _supposed_ to trigger
		 * SRP, but clearly it doesn't.
		 */
		musb_writeb(mregs, MUSB_DEVCTL,
				devctl | MUSB_DEVCTL_SESSION);
		devctl = musb_readb(mregs, MUSB_DEVCTL);
		if (devctl & MUSB_DEVCTL_BDEVICE)
			mod_timer(&otg_workaround, jiffies + POLL_SECONDS * HZ);
		else
			musb->xceiv.state = OTG_STATE_A_IDLE;
		break;
	default:
		break;
	}
	spin_unlock_irqrestore(&musb->lock, flags);
}

static irqreturn_t davinci_interrupt(int irq, void *__hci)
{
	unsigned long	flags;
	irqreturn_t	retval = IRQ_NONE;
	struct musb	*musb = __hci;
	void __iomem	*tibase = musb->ctrl_base;
	u32		tmp;

	spin_lock_irqsave(&musb->lock, flags);

	/* NOTE: DaVinci shadows the Mentor IRQs.  Don't manage them through
	 * the Mentor registers (except for setup), use the TI ones and EOI.
	 *
	 * Docs describe irq "vector" registers asociated with the CPPI and
	 * USB EOI registers.  These hold a bitmask corresponding to the
	 * current IRQ, not an irq handler address.  Would using those bits
	 * resolve some of the races observed in this dispatch code??
	 */

	/* CPPI interrupts share the same IRQ line, but have their own
	 * mask, state, "vector", and EOI registers.
	 */
	if (cppi_ti_dma()) {
		u32 cppi_tx = musb_readl(tibase, DAVINCI_TXCPPI_MASKED_REG);
		u32 cppi_rx = musb_readl(tibase, DAVINCI_RXCPPI_MASKED_REG);

		if (cppi_tx || cppi_rx) {
			DBG(4, "CPPI IRQ t%x r%x\n", cppi_tx, cppi_rx);
			cppi_completion(musb, cppi_rx, cppi_tx);
			retval = IRQ_HANDLED;
		}
	}

	/* ack and handle non-CPPI interrupts */
	tmp = musb_readl(tibase, DAVINCI_USB_INT_SRC_MASKED_REG);
	musb_writel(tibase, DAVINCI_USB_INT_SRC_CLR_REG, tmp);
	DBG(4, "IRQ %08x\n", tmp);

	musb->int_rx = (tmp & DAVINCI_USB_RXINT_MASK)
			>> DAVINCI_USB_RXINT_SHIFT;
	musb->int_tx = (tmp & DAVINCI_USB_TXINT_MASK)
			>> DAVINCI_USB_TXINT_SHIFT;
	musb->int_usb = (tmp & DAVINCI_USB_USBINT_MASK)
			>> DAVINCI_USB_USBINT_SHIFT;

	/* DRVVBUS irqs are the only proxy we have (a very poor one!) for
	 * DaVinci's missing ID change IRQ.  We need an ID change IRQ to
	 * switch appropriately between halves of the OTG state machine.
	 * Managing DEVCTL.SESSION per Mentor docs requires we know its
	 * value, but DEVCTL.BDEVICE is invalid without DEVCTL.SESSION set.
	 * Also, DRVVBUS pulses for SRP (but not at 5V) ...
	 */
	if (tmp & (DAVINCI_INTR_DRVVBUS << DAVINCI_USB_USBINT_SHIFT)) {
		int	drvvbus = musb_readl(tibase, DAVINCI_USB_STAT_REG);
		void __iomem *mregs = musb->mregs;
		u8	devctl = musb_readb(mregs, MUSB_DEVCTL);
		int	err = musb->int_usb & MUSB_INTR_VBUSERROR;

		err = is_host_enabled(musb)
				&& (musb->int_usb & MUSB_INTR_VBUSERROR);
		if (err) {
			/* The Mentor core doesn't debounce VBUS as needed
			 * to cope with device connect current spikes. This
			 * means it's not uncommon for bus-powered devices
			 * to get VBUS errors during enumeration.
			 *
			 * This is a workaround, but newer RTL from Mentor
			 * seems to allow a better one: "re"starting sessions
			 * without waiting (on EVM, a **long** time) for VBUS
			 * to stop registering in devctl.
			 */
			musb->int_usb &= ~MUSB_INTR_VBUSERROR;
			musb->xceiv.state = OTG_STATE_A_WAIT_VFALL;
			mod_timer(&otg_workaround, jiffies + POLL_SECONDS * HZ);
			WARNING("VBUS error workaround (delay coming)\n");
		} else if (is_host_enabled(musb) && drvvbus) {
			musb->is_active = 1;
			MUSB_HST_MODE(musb);
			musb->xceiv.default_a = 1;
			musb->xceiv.state = OTG_STATE_A_WAIT_VRISE;
			portstate(musb->port1_status |= USB_PORT_STAT_POWER);
			del_timer(&otg_workaround);
		} else {
			musb->is_active = 0;
			MUSB_DEV_MODE(musb);
			musb->xceiv.default_a = 0;
			musb->xceiv.state = OTG_STATE_B_IDLE;
			portstate(musb->port1_status &= ~USB_PORT_STAT_POWER);
		}

		/* NOTE:  this must complete poweron within 100 msec */
		davinci_source_power(musb, drvvbus, 0);
		DBG(2, "VBUS %s (%s)%s, devctl %02x\n",
				drvvbus ? "on" : "off",
				otg_state_string(musb),
				err ? " ERROR" : "",
				devctl);
		retval = IRQ_HANDLED;
	}

	if (musb->int_tx || musb->int_rx || musb->int_usb)
		retval |= musb_interrupt(musb);

	/* irq stays asserted until EOI is written */
	musb_writel(tibase, DAVINCI_USB_EOI_REG, 0);

	/* poll for ID change */
	if (is_otg_enabled(musb)
			&& musb->xceiv.state == OTG_STATE_B_IDLE)
		mod_timer(&otg_workaround, jiffies + POLL_SECONDS * HZ);

	spin_unlock_irqrestore(&musb->lock, flags);

	/* REVISIT we sometimes get unhandled IRQs
	 * (e.g. ep0).  not clear why...
	 */
	if (retval != IRQ_HANDLED)
		DBG(5, "unhandled? %08x\n", tmp);
	return IRQ_HANDLED;
}

int musb_platform_set_mode(struct musb *musb, u8 mode)
{
	/* EVM can't do this (right?) */
	return -EIO;
}

<<<<<<< HEAD
=======
int musb_platform_set_mode(struct musb *musb, u8 mode)
{
       /* EVM can't do this (right?) */
       return -EIO;
}

>>>>>>> 818862e1
int __init musb_platform_init(struct musb *musb)
{
	void __iomem	*tibase = musb->ctrl_base;
	u32		revision;

	musb->mregs += DAVINCI_BASE_OFFSET;

	clk_enable(musb->clock);

	/* returns zero if e.g. not clocked */
	revision = musb_readl(tibase, DAVINCI_USB_VERSION_REG);
	if (revision == 0)
		return -ENODEV;

	if (is_host_enabled(musb))
		setup_timer(&otg_workaround, otg_timer, (unsigned long) musb);

	musb->board_set_vbus = davinci_set_vbus;
	davinci_source_power(musb, 0, 1);

	/* dm355 EVM swaps D+/D- for signal integrity, and
	 * is clocked from the main 24 MHz crystal.
	 */
	if (machine_is_davinci_dm355_evm()) {
		u32	phy_ctrl = __raw_readl(USB_PHY_CTRL);

		phy_ctrl &= ~(3 << 9);
		phy_ctrl |= USBPHY_DATAPOL;
		__raw_writel(phy_ctrl, USB_PHY_CTRL);
	}

	/* On dm355, the default-A state machine needs DRVVBUS control.
	 * If we won't be a host, there's no need to turn it on.
	 */
	if (cpu_is_davinci_dm355()) {
		u32	deepsleep = __raw_readl(DM355_DEEPSLEEP);

		if (is_host_enabled(musb)) {
			deepsleep &= ~DRVVBUS_OVERRIDE;
		} else {
			deepsleep &= ~DRVVBUS_FORCE;
			deepsleep |= DRVVBUS_OVERRIDE;
		}
		__raw_writel(deepsleep, DM355_DEEPSLEEP);
	}

	/* reset the controller */
	musb_writel(tibase, DAVINCI_USB_CTRL_REG, 0x1);

	/* start the on-chip PHY and its PLL */
	phy_on();

	msleep(5);

	/* NOTE:  irqs are in mixed mode, not bypass to pure-musb */
	pr_debug("DaVinci OTG revision %08x phy %03x control %02x\n",
		revision, __raw_readl(USB_PHY_CTRL),
		musb_readb(tibase, DAVINCI_USB_CTRL_REG));

	musb->isr = davinci_interrupt;
	return 0;
}

int musb_platform_exit(struct musb *musb)
{
	if (is_host_enabled(musb))
		del_timer_sync(&otg_workaround);

	/* force VBUS off */
	if (cpu_is_davinci_dm355()) {
		u32	deepsleep = __raw_readl(DM355_DEEPSLEEP);

		deepsleep &= ~DRVVBUS_FORCE;
		deepsleep |= DRVVBUS_OVERRIDE;
		__raw_writel(deepsleep, DM355_DEEPSLEEP);
	}

	davinci_source_power(musb, 0 /*off*/, 1);

	/* delay, to avoid problems with module reload */
	if (is_host_enabled(musb) && musb->xceiv.default_a) {
		int	maxdelay = 30;
		u8	devctl, warn = 0;

		/* if there's no peripheral connected, this can take a
		 * long time to fall, especially on EVM with huge C133.
		 */
		do {
			devctl = musb_readb(musb->mregs, MUSB_DEVCTL);
			if (!(devctl & MUSB_DEVCTL_VBUS))
				break;
			if ((devctl & MUSB_DEVCTL_VBUS) != warn) {
				warn = devctl & MUSB_DEVCTL_VBUS;
				DBG(1, "VBUS %d\n",
					warn >> MUSB_DEVCTL_VBUS_SHIFT);
			}
			msleep(1000);
			maxdelay--;
		} while (maxdelay > 0);

		/* in OTG mode, another host might be connected */
		if (devctl & MUSB_DEVCTL_VBUS)
			DBG(1, "VBUS off timeout (devctl %02x)\n", devctl);
	}

	phy_off();

	clk_disable(musb->clock);

	return 0;
}<|MERGE_RESOLUTION|>--- conflicted
+++ resolved
@@ -32,17 +32,11 @@
 #include <linux/io.h>
 #include <linux/gpio.h>
 
-<<<<<<< HEAD
 #include <mach/hardware.h>
 #include <mach/memory.h>
 #include <mach/gpio.h>
 #include <mach/cpu.h>
 
-=======
-#include <mach/arch/hardware.h>
-#include <mach/arch/memory.h>
-#include <mach/arch/gpio.h>
->>>>>>> 818862e1
 #include <asm/mach-types.h>
 
 #include "musb_core.h"
@@ -393,15 +387,6 @@
 	return -EIO;
 }
 
-<<<<<<< HEAD
-=======
-int musb_platform_set_mode(struct musb *musb, u8 mode)
-{
-       /* EVM can't do this (right?) */
-       return -EIO;
-}
-
->>>>>>> 818862e1
 int __init musb_platform_init(struct musb *musb)
 {
 	void __iomem	*tibase = musb->ctrl_base;
