/*
 * MUSB OTG driver core code
 *
 * Copyright 2005 Mentor Graphics Corporation
 * Copyright (C) 2005-2006 by Texas Instruments
 * Copyright (C) 2006-2007 Nokia Corporation
 *
 * This program is free software; you can redistribute it and/or
 * modify it under the terms of the GNU General Public License
 * version 2 as published by the Free Software Foundation.
 *
 * This program is distributed in the hope that it will be useful, but
 * WITHOUT ANY WARRANTY; without even the implied warranty of
 * MERCHANTABILITY or FITNESS FOR A PARTICULAR PURPOSE.  See the GNU
 * General Public License for more details.
 *
 * You should have received a copy of the GNU General Public License
 * along with this program; if not, write to the Free Software
 * Foundation, Inc., 51 Franklin St, Fifth Floor, Boston, MA
 * 02110-1301 USA
 *
 * THIS SOFTWARE IS PROVIDED "AS IS" AND ANY EXPRESS OR IMPLIED
 * WARRANTIES, INCLUDING, BUT NOT LIMITED TO, THE IMPLIED WARRANTIES OF
 * MERCHANTABILITY AND FITNESS FOR A PARTICULAR PURPOSE ARE DISCLAIMED.  IN
 * NO EVENT SHALL THE AUTHORS BE LIABLE FOR ANY DIRECT, INDIRECT,
 * INCIDENTAL, SPECIAL, EXEMPLARY, OR CONSEQUENTIAL DAMAGES (INCLUDING, BUT
 * NOT LIMITED TO, PROCUREMENT OF SUBSTITUTE GOODS OR SERVICES; LOSS OF
 * USE, DATA, OR PROFITS; OR BUSINESS INTERRUPTION) HOWEVER CAUSED AND ON
 * ANY THEORY OF LIABILITY, WHETHER IN CONTRACT, STRICT LIABILITY, OR TORT
 * (INCLUDING NEGLIGENCE OR OTHERWISE) ARISING IN ANY WAY OUT OF THE USE OF
 * THIS SOFTWARE, EVEN IF ADVISED OF THE POSSIBILITY OF SUCH DAMAGE.
 *
 */

/*
 * Inventra (Multipoint) Dual-Role Controller Driver for Linux.
 *
 * This consists of a Host Controller Driver (HCD) and a peripheral
 * controller driver implementing the "Gadget" API; OTG support is
 * in the works.  These are normal Linux-USB controller drivers which
 * use IRQs and have no dedicated thread.
 *
 * This version of the driver has only been used with products from
 * Texas Instruments.  Those products integrate the Inventra logic
 * with other DMA, IRQ, and bus modules, as well as other logic that
 * needs to be reflected in this driver.
 *
 *
 * NOTE:  the original Mentor code here was pretty much a collection
 * of mechanisms that don't seem to have been fully integrated/working
 * for *any* Linux kernel version.  This version aims at Linux 2.6.now,
 * Key open issues include:
 *
 *  - Lack of host-side transaction scheduling, for all transfer types.
 *    The hardware doesn't do it; instead, software must.
 *
 *    This is not an issue for OTG devices that don't support external
 *    hubs, but for more "normal" USB hosts it's a user issue that the
 *    "multipoint" support doesn't scale in the expected ways.  That
 *    includes DaVinci EVM in a common non-OTG mode.
 *
 *      * Control and bulk use dedicated endpoints, and there's as
 *        yet no mechanism to either (a) reclaim the hardware when
 *        peripherals are NAKing, which gets complicated with bulk
 *        endpoints, or (b) use more than a single bulk endpoint in
 *        each direction.
 *
 *        RESULT:  one device may be perceived as blocking another one.
 *
 *      * Interrupt and isochronous will dynamically allocate endpoint
 *        hardware, but (a) there's no record keeping for bandwidth;
 *        (b) in the common case that few endpoints are available, there
 *        is no mechanism to reuse endpoints to talk to multiple devices.
 *
 *        RESULT:  At one extreme, bandwidth can be overcommitted in
 *        some hardware configurations, no faults will be reported.
 *        At the other extreme, the bandwidth capabilities which do
 *        exist tend to be severely undercommitted.  You can't yet hook
 *        up both a keyboard and a mouse to an external USB hub.
 */

/*
 * This gets many kinds of configuration information:
 *	- Kconfig for everything user-configurable
 *	- <asm/arch/hdrc_cnf.h> for SOC or family details
 *	- platform_device for addressing, irq, and platform_data
 *	- platform_data is mostly for board-specific informarion
 *
 * Most of the conditional compilation will (someday) vanish.
 */

#include <linux/module.h>
#include <linux/kernel.h>
#include <linux/sched.h>
#include <linux/slab.h>
#include <linux/init.h>
#include <linux/list.h>
#include <linux/kobject.h>
#include <linux/platform_device.h>

#include <asm/io.h>

#ifdef	CONFIG_ARM
#include <asm/arch/hardware.h>
#include <asm/arch/memory.h>
#include <asm/mach-types.h>
#endif

#include "musbdefs.h"


#ifdef CONFIG_ARCH_DAVINCI
#include "davinci.h"
#endif



#if MUSB_DEBUG > 0
unsigned debug = MUSB_DEBUG;
module_param(debug, uint, 0);
MODULE_PARM_DESC(debug, "initial debug message level");

#define MUSB_VERSION_SUFFIX	"/dbg"
#else

const char *otg_state_string(struct musb *musb)
{
	static char buf[8];

	snprintf(buf, sizeof buf, "otg-%d", musb->xceiv.state);
	return buf;
}
#endif

#define DRIVER_AUTHOR "Mentor Graphics, Texas Instruments, Nokia"
#define DRIVER_DESC "Inventra Dual-Role USB Controller Driver"

#define MUSB_VERSION_BASE "2.2a/db-0.5.2"

#ifndef MUSB_VERSION_SUFFIX
#define MUSB_VERSION_SUFFIX	""
#endif
#define MUSB_VERSION	MUSB_VERSION_BASE MUSB_VERSION_SUFFIX

#define DRIVER_INFO DRIVER_DESC ", v" MUSB_VERSION

const char musb_driver_name[] = "musb_hdrc";

MODULE_DESCRIPTION(DRIVER_INFO);
MODULE_AUTHOR(DRIVER_AUTHOR);
MODULE_LICENSE("GPL");


/*-------------------------------------------------------------------------*/

static inline struct musb *dev_to_musb(struct device *dev)
{
#ifdef CONFIG_USB_MUSB_HDRC_HCD
	/* usbcore insists dev->driver_data is a "struct hcd *" */
	return hcd_to_musb(dev_get_drvdata(dev));
#else
	return dev_get_drvdata(dev);
#endif
}

/*-------------------------------------------------------------------------*/

#ifndef CONFIG_USB_TUSB6010
/*
 * Load an endpoint's FIFO
 */
void musb_write_fifo(struct musb_hw_ep *hw_ep, u16 len, const u8 *src)
{
	void __iomem *fifo = hw_ep->fifo;

	prefetch((u8 *)src);

	DBG(4, "%cX ep%d fifo %p count %d buf %p\n",
			'T', hw_ep->epnum, fifo, len, src);

	/* we can't assume unaligned reads work */
	if (likely((0x01 & (unsigned long) src) == 0)) {
		u16	index = 0;

		/* best case is 32bit-aligned source address */
		if ((0x02 & (unsigned long) src) == 0) {
			if (len >= 4) {
				writesl(fifo, src + index, len >> 2);
				index += len & ~0x03;
			}
			if (len & 0x02) {
				musb_writew(fifo, 0, *(u16*)&src[index]);
				index += 2;
			}
		} else {
			if (len >= 2) {
				writesw(fifo, src + index, len >> 1);
				index += len & ~0x01;
			}
		}
		if (len & 0x01)
			musb_writeb(fifo, 0, src[index]);
	} else  {
		/* byte aligned */
		writesb(fifo, src, len);
	}
}

/*
 * Unload an endpoint's FIFO
 */
void musb_read_fifo(struct musb_hw_ep *hw_ep, u16 len, u8 *dst)
{
	void __iomem *fifo = hw_ep->fifo;

	DBG(4, "%cX ep%d fifo %p count %d buf %p\n",
			'R', hw_ep->epnum, fifo, len, dst);

	/* we can't assume unaligned writes work */
	if (likely((0x01 & (unsigned long) dst) == 0)) {
		u16	index = 0;

		/* best case is 32bit-aligned destination address */
		if ((0x02 & (unsigned long) dst) == 0) {
			if (len >= 4) {
				readsl(fifo, dst, len >> 2);
				index = len & ~0x03;
			}
			if (len & 0x02) {
				*(u16*)&dst[index] = musb_readw(fifo, 0);
				index += 2;
			}
		} else {
			if (len >= 2) {
				readsw(fifo, dst, len >> 1);
				index = len & ~0x01;
			}
		}
		if (len & 0x01)
			dst[index] = musb_readb(fifo, 0);
	} else  {
		/* byte aligned */
		readsb(fifo, dst, len);
	}
}

#endif	/* normal PIO */


/*-------------------------------------------------------------------------*/

/* for high speed test mode; see USB 2.0 spec 7.1.20 */
static const u8 musb_test_packet[53] = {
	/* implicit SYNC then DATA0 to start */

	/* JKJKJKJK x9 */
	0x00, 0x00, 0x00, 0x00, 0x00, 0x00, 0x00, 0x00, 0x00,
	/* JJKKJJKK x8 */
	0xaa, 0xaa, 0xaa, 0xaa, 0xaa, 0xaa, 0xaa, 0xaa,
	/* JJJJKKKK x8 */
	0xee, 0xee, 0xee, 0xee, 0xee, 0xee, 0xee, 0xee,
	/* JJJJJJJKKKKKKK x8 */
	0xfe, 0xff, 0xff, 0xff, 0xff, 0xff, 0xff, 0xff, 0xff, 0xff, 0xff, 0xff,
	/* JJJJJJJK x8 */
	0x7f, 0xbf, 0xdf, 0xef, 0xf7, 0xfb, 0xfd,
	/* JKKKKKKK x10, JK */
	0xfc, 0x7e, 0xbf, 0xdf, 0xef, 0xf7, 0xfb, 0xfd, 0x7e

	/* implicit CRC16 then EOP to end */
};

void musb_load_testpacket(struct musb *musb)
{
	void __iomem	*regs = musb->endpoints[0].regs;

	musb_ep_select(musb->mregs, 0);
	musb_write_fifo(musb->control_ep,
			sizeof(musb_test_packet), musb_test_packet);
	musb_writew(regs, MUSB_CSR0, MUSB_CSR0_TXPKTRDY);
}

/*-------------------------------------------------------------------------*/

#ifdef	CONFIG_USB_MUSB_OTG

/*
 * See also USB_OTG_1-3.pdf 6.6.5 Timers
 * REVISIT: Are the other timers done in the hardware?
 */
#define TB_ASE0_BRST		100	/* Min 3.125 ms */

/*
 * Handles OTG hnp timeouts, such as b_ase0_brst
 */
void musb_otg_timer_func(unsigned long data)
{
	struct musb	*musb = (struct musb *)data;
	unsigned long	flags;

	spin_lock_irqsave(&musb->lock, flags);
	if (musb->xceiv.state == OTG_STATE_B_WAIT_ACON) {
		DBG(1, "HNP: B_WAIT_ACON timeout, going back to B_PERIPHERAL\n");
		musb_g_disconnect(musb);
		musb->xceiv.state = OTG_STATE_B_PERIPHERAL;
		musb->is_active = 0;
	}
	spin_unlock_irqrestore(&musb->lock, flags);
}

static DEFINE_TIMER(musb_otg_timer, musb_otg_timer_func, 0, 0);

/*
 * Stops the B-device HNP state. Caller must take care of locking.
 */
void musb_hnp_stop(struct musb *musb)
{
	struct usb_hcd	*hcd = musb_to_hcd(musb);
	void __iomem	*mbase = musb->mregs;
	u8	reg;

	switch (musb->xceiv.state) {
	case OTG_STATE_A_PERIPHERAL:
	case OTG_STATE_A_WAIT_VFALL:
		DBG(1, "HNP: Switching back to A-host\n");
		musb_g_disconnect(musb);
		musb_root_disconnect(musb);
		musb->xceiv.state = OTG_STATE_A_IDLE;
		musb->is_active = 0;
		break;
	case OTG_STATE_B_HOST:
		DBG(1, "HNP: Disabling HR\n");
		hcd->self.is_b_host = 0;
		musb->xceiv.state = OTG_STATE_B_PERIPHERAL;
		reg = musb_readb(mbase, MUSB_POWER);
		reg |= MUSB_POWER_SUSPENDM;
		musb_writeb(mbase, MUSB_POWER, reg);
		/* REVISIT: Start SESSION_REQUEST here? */
		break;
	default:
		DBG(1, "HNP: Stopping in unknown state %s\n",
			otg_state_string(musb));
	}
}

#endif

/*
 * Interrupt Service Routine to record USB "global" interrupts.
 * Since these do not happen often and signify things of
 * paramount importance, it seems OK to check them individually;
 * the order of the tests is specified in the manual
 *
 * @param musb instance pointer
 * @param int_usb register contents
 * @param devctl
 * @param power
 */

#define STAGE0_MASK (MUSB_INTR_RESUME | MUSB_INTR_SESSREQ \
		| MUSB_INTR_VBUSERROR | MUSB_INTR_CONNECT \
		| MUSB_INTR_RESET )

static irqreturn_t musb_stage0_irq(struct musb * musb, u8 int_usb,
				u8 devctl, u8 power)
{
	irqreturn_t handled = IRQ_NONE;
#ifdef CONFIG_USB_MUSB_HDRC_HCD
	void __iomem *mbase = musb->mregs;
#endif

	DBG(3, "<== Power=%02x, DevCtl=%02x, int_usb=0x%x\n", power, devctl,
		int_usb);

	/* in host mode, the peripheral may issue remote wakeup.
	 * in peripheral mode, the host may resume the link.
	 * spurious RESUME irqs happen too, paired with SUSPEND.
	 */
	if (int_usb & MUSB_INTR_RESUME) {
		handled = IRQ_HANDLED;
		DBG(3, "RESUME (%s)\n", otg_state_string(musb));

		if (devctl & MUSB_DEVCTL_HM) {
#ifdef CONFIG_USB_MUSB_HDRC_HCD
			switch (musb->xceiv.state) {
			case OTG_STATE_A_SUSPEND:
				/* remote wakeup?  later, GetPortStatus
				 * will stop RESUME signaling
				 */

				if (power & MUSB_POWER_SUSPENDM) {
					/* spurious */
					musb->int_usb &= ~MUSB_INTR_SUSPEND;
					DBG(2, "Spurious SUSPENDM\n");
					break;
				}

				power &= ~MUSB_POWER_SUSPENDM;
				musb_writeb(mbase, MUSB_POWER,
						power | MUSB_POWER_RESUME);

				musb->port1_status |=
						(USB_PORT_STAT_C_SUSPEND << 16)
						| MUSB_PORT_STAT_RESUME;
				musb->rh_timer = jiffies
						+ msecs_to_jiffies(20);

				musb->xceiv.state = OTG_STATE_A_HOST;
				musb->is_active = 1;
				usb_hcd_resume_root_hub(musb_to_hcd(musb));
				break;
			case OTG_STATE_B_WAIT_ACON:
				musb->xceiv.state = OTG_STATE_B_PERIPHERAL;
				musb->is_active = 1;
				MUSB_DEV_MODE(musb);
				break;
			default:
				WARN("bogus %s RESUME (%s)\n",
					"host",
					otg_state_string(musb));
			}
#endif
		} else {
			switch (musb->xceiv.state) {
#ifdef CONFIG_USB_MUSB_HDRC_HCD
			case OTG_STATE_A_SUSPEND:
				/* possibly DISCONNECT is upcoming */
				musb->xceiv.state = OTG_STATE_A_HOST;
				usb_hcd_resume_root_hub(musb_to_hcd(musb));
				break;
#endif
#ifdef CONFIG_USB_GADGET_MUSB_HDRC
			case OTG_STATE_B_WAIT_ACON:
			case OTG_STATE_B_PERIPHERAL:
				/* disconnect while suspended?  we may
				 * not get a disconnect irq...
				 */
				if ((devctl & MUSB_DEVCTL_VBUS)
						!= (3 << MUSB_DEVCTL_VBUS_SHIFT)) {
					musb->int_usb |= MUSB_INTR_DISCONNECT;
					musb->int_usb &= ~MUSB_INTR_SUSPEND;
					break;
				}
				musb_g_resume(musb);
				break;
			case OTG_STATE_B_IDLE:
				musb->int_usb &= ~MUSB_INTR_SUSPEND;
				break;
#endif
			default:
				WARN("bogus %s RESUME (%s)\n",
					"peripheral",
					otg_state_string(musb));
			}
		}
	}

#ifdef CONFIG_USB_MUSB_HDRC_HCD
	/* see manual for the order of the tests */
	if (int_usb & MUSB_INTR_SESSREQ) {
		DBG(1, "SESSION_REQUEST (%s)\n", otg_state_string(musb));

		/* IRQ arrives from ID pin sense or (later, if VBUS power
		 * is removed) SRP.  responses are time critical:
		 *  - turn on VBUS (with silicon-specific mechanism)
		 *  - go through A_WAIT_VRISE
		 *  - ... to A_WAIT_BCON.
		 * a_wait_vrise_tmout triggers VBUS_ERROR transitions
		 */
		musb_writeb(mbase, MUSB_DEVCTL, MUSB_DEVCTL_SESSION);
		musb->ep0_stage = MGC_END0_START;
		musb->xceiv.state = OTG_STATE_A_IDLE;
		MUSB_HST_MODE(musb);
		musb_set_vbus(musb, 1);

		handled = IRQ_HANDLED;
	}

	if (int_usb & MUSB_INTR_VBUSERROR) {
		int	ignore = 0;

		/* During connection as an A-Device, we may see a short
		 * current spikes causing voltage drop, because of cable
		 * and peripheral capacitance combined with vbus draw.
		 * (So: less common with truly self-powered devices, where
		 * vbus doesn't act like a power supply.)
		 *
		 * Such spikes are short; usually less than ~500 usec, max
		 * of ~2 msec.  That is, they're not sustained overcurrent
		 * errors, though they're reported using VBUSERROR irqs.
		 *
		 * Workarounds:  (a) hardware: use self powered devices.
		 * (b) software:  ignore non-repeated VBUS errors.
		 *
		 * REVISIT:  do delays from lots of DEBUG_KERNEL checks
		 * make trouble here, keeping VBUS < 4.4V ?
		 */
		switch (musb->xceiv.state) {
		case OTG_STATE_A_HOST:
			/* recovery is dicey once we've gotten past the
			 * initial stages of enumeration, but if VBUS
			 * stayed ok at the other end of the link, and
			 * another reset is due (at least for high speed,
			 * to redo the chirp etc), it might work OK...
			 */
		case OTG_STATE_A_WAIT_BCON:
		case OTG_STATE_A_WAIT_VRISE:
			if (musb->vbuserr_retry) {
				musb->vbuserr_retry--;
				ignore = 1;
				devctl |= MUSB_DEVCTL_SESSION;
				musb_writeb(mbase, MUSB_DEVCTL, devctl);
			} else {
				musb->port1_status |=
					  (1 << USB_PORT_FEAT_OVER_CURRENT)
					| (1 << USB_PORT_FEAT_C_OVER_CURRENT);
			}
			break;
		default:
			break;
		}

		DBG(1, "VBUS_ERROR in %s (%02x, %s), retry #%d, port1 %08x\n",
				otg_state_string(musb),
				devctl,
				({ char *s;
				switch (devctl & MUSB_DEVCTL_VBUS) {
				case 0 << MUSB_DEVCTL_VBUS_SHIFT:
					s = "<SessEnd"; break;
				case 1 << MUSB_DEVCTL_VBUS_SHIFT:
					s = "<AValid"; break;
				case 2 << MUSB_DEVCTL_VBUS_SHIFT:
					s = "<VBusValid"; break;
				//case 3 << MUSB_DEVCTL_VBUS_SHIFT:
				default:
					s = "VALID"; break;
				}; s; }),
				VBUSERR_RETRY_COUNT - musb->vbuserr_retry,
				musb->port1_status);

		/* go through A_WAIT_VFALL then start a new session */
		if (!ignore)
			musb_set_vbus(musb, 0);
		handled = IRQ_HANDLED;
	}

	if (int_usb & MUSB_INTR_CONNECT) {
		struct usb_hcd *hcd = musb_to_hcd(musb);

		handled = IRQ_HANDLED;
		musb->is_active = 1;
		set_bit(HCD_FLAG_SAW_IRQ, &hcd->flags);

		musb->ep0_stage = MGC_END0_START;

#ifdef CONFIG_USB_MUSB_OTG
		/* flush endpoints when transitioning from Device Mode */
		if (is_peripheral_active(musb)) {
			// REVISIT HNP; just force disconnect
		}
		musb->delay_port_power_off = FALSE;
		musb_writew(mbase, MUSB_INTRTXE, musb->epmask);
		musb_writew(mbase, MUSB_INTRRXE, musb->epmask & 0xfffe);
		musb_writeb(mbase, MUSB_INTRUSBE, 0xf7);
#endif
		musb->port1_status &= ~(USB_PORT_STAT_LOW_SPEED
					|USB_PORT_STAT_HIGH_SPEED
					|USB_PORT_STAT_ENABLE
					);
		musb->port1_status |= USB_PORT_STAT_CONNECTION
					|(USB_PORT_STAT_C_CONNECTION << 16);

		/* high vs full speed is just a guess until after reset */
		if (devctl & MUSB_DEVCTL_LSDEV)
			musb->port1_status |= USB_PORT_STAT_LOW_SPEED;

		if (hcd->status_urb)
			usb_hcd_poll_rh_status(hcd);
		else
			usb_hcd_resume_root_hub(hcd);

		MUSB_HST_MODE(musb);

		/* indicate new connection to OTG machine */
		switch (musb->xceiv.state) {
		case OTG_STATE_B_WAIT_ACON:
			DBG(1, "HNP: Waiting to switch to b_host state\n");
			musb->xceiv.state = OTG_STATE_B_HOST;
			hcd->self.is_b_host = 1;
			break;
		default:
			if ((devctl & MUSB_DEVCTL_VBUS)
					== (3 << MUSB_DEVCTL_VBUS_SHIFT)) {
				musb->xceiv.state = OTG_STATE_A_HOST;
				hcd->self.is_b_host = 0;
			}
			break;
		}
		DBG(1, "CONNECT (%s) devctl %02x\n",
				otg_state_string(musb), devctl);
	}
#endif	/* CONFIG_USB_MUSB_HDRC_HCD */

	/* mentor saves a bit: bus reset and babble share the same irq.
	 * only host sees babble; only peripheral sees bus reset.
	 */
	if (int_usb & MUSB_INTR_RESET) {
		if (devctl & MUSB_DEVCTL_HM) {
			/*
			 * Looks like non-HS BABBLE can be ignored, but
			 * HS BABBLE is an error condition. For HS the solution
			 * is to avoid babble in the first place and fix whatever
			 * causes BABBLE. When HS BABBLE happens we can only stop
			 * the session.
			 */
			if (devctl & (MUSB_DEVCTL_FSDEV | MUSB_DEVCTL_LSDEV))
				DBG(1, "BABBLE devctl: %02x\n", devctl);
			else {
				ERR("Stopping host session because of babble\n");
<<<<<<< HEAD
#ifdef CONFIG_USB_MUSB_HDRC_HCD
				musb_writeb(mbase, MGC_O_HDRC_DEVCTL, 0);
#endif
=======
				musb_writeb(mbase, MUSB_DEVCTL, 0);
>>>>>>> 0ba25d3a
			}
		} else {
			DBG(1, "BUS RESET\n");

			musb_g_reset(musb);
			schedule_work(&musb->irq_work);
		}

		handled = IRQ_HANDLED;
	}

	return handled;
}

/*
 * Interrupt Service Routine to record USB "global" interrupts.
 * Since these do not happen often and signify things of
 * paramount importance, it seems OK to check them individually;
 * the order of the tests is specified in the manual
 *
 * @param musb instance pointer
 * @param int_usb register contents
 * @param devctl
 * @param power
 */
static irqreturn_t musb_stage2_irq(struct musb * musb, u8 int_usb,
				u8 devctl, u8 power)
{
	irqreturn_t handled = IRQ_NONE;

#if 0
/* REVISIT ... this would be for multiplexing periodic endpoints, or
 * supporting transfer phasing to prevent exceeding ISO bandwidth
 * limits of a given frame or microframe.
 *
 * It's not needed for peripheral side, which dedicates endpoints;
 * though it _might_ use SOF irqs for other purposes.
 *
 * And it's not currently needed for host side, which also dedicates
 * endpoints, relies on TX/RX interval registers, and isn't claimed
 * to support ISO transfers yet.
 */
	if (int_usb & MUSB_INTR_SOF) {
		void __iomem *mbase = musb->mregs;
		struct musb_hw_ep	*ep;
		u8 epnum;
		u16 frame;

		DBG(6, "START_OF_FRAME\n");
		handled = IRQ_HANDLED;

		/* start any periodic Tx transfers waiting for current frame */
		frame = musb_readw(mbase, MUSB_FRAME);
		ep = musb->endpoints;
		for (epnum = 1; (epnum < musb->nr_endpoints)
					&& (musb->epmask >= (1 << epnum));
				epnum++, ep++) {
			// FIXME handle framecounter wraps (12 bits)
			// eliminate duplicated StartUrb logic
			if (ep->dwWaitFrame >= frame) {
				ep->dwWaitFrame = 0;
				printk("SOF --> periodic TX%s on %d\n",
					ep->tx_channel ? " DMA" : "",
					epnum);
				if (!ep->tx_channel)
					musb_h_tx_start(musb, epnum);
				else
					cppi_hostdma_start(musb, epnum);
			}
		}		/* end of for loop */
	}
#endif

	if ((int_usb & MUSB_INTR_DISCONNECT) && !musb->ignore_disconnect) {
		DBG(1, "DISCONNECT (%s) as %s, devctl %02x\n",
				otg_state_string(musb),
				MUSB_MODE(musb), devctl);
		handled = IRQ_HANDLED;

		switch (musb->xceiv.state) {
#ifdef CONFIG_USB_MUSB_HDRC_HCD
		case OTG_STATE_A_HOST:
		case OTG_STATE_A_SUSPEND:
			musb_root_disconnect(musb);
			if (musb->a_wait_bcon != 0)
				musb_platform_try_idle(musb, jiffies
					+ msecs_to_jiffies(musb->a_wait_bcon));
			break;
#endif	/* HOST */
#ifdef CONFIG_USB_MUSB_OTG
		case OTG_STATE_B_HOST:
			musb_hnp_stop(musb);
			break;
			/* FALLTHROUGH */
		case OTG_STATE_A_PERIPHERAL:
			musb_root_disconnect(musb);
			/* FALLTHROUGH */
		case OTG_STATE_B_WAIT_ACON:
#endif	/* OTG */
#ifdef CONFIG_USB_GADGET_MUSB_HDRC
		case OTG_STATE_B_PERIPHERAL:
		case OTG_STATE_B_IDLE:
			musb_g_disconnect(musb);
			break;
#endif	/* GADGET */
		default:
			WARN("unhandled DISCONNECT transition (%s)\n",
				otg_state_string(musb));
			break;
		}

		schedule_work(&musb->irq_work);
	}

	if (int_usb & MUSB_INTR_SUSPEND) {
		DBG(1, "SUSPEND (%s) devctl %02x power %02x\n",
				otg_state_string(musb), devctl, power);
		handled = IRQ_HANDLED;

		switch (musb->xceiv.state) {
#ifdef	CONFIG_USB_MUSB_OTG
		case OTG_STATE_A_PERIPHERAL:
			musb_hnp_stop(musb);
			break;
#endif
		case OTG_STATE_B_PERIPHERAL:
			musb_g_suspend(musb);
			musb->is_active = is_otg_enabled(musb)
					&& musb->xceiv.gadget->b_hnp_enable;
			if (musb->is_active) {
				musb->xceiv.state = OTG_STATE_B_WAIT_ACON;
#ifdef	CONFIG_USB_MUSB_OTG
				DBG(1, "HNP: Setting timer for b_ase0_brst\n");
				musb_otg_timer.data = (unsigned long)musb;
				mod_timer(&musb_otg_timer, jiffies
					+ msecs_to_jiffies(TB_ASE0_BRST));
#endif
			}
			break;
		case OTG_STATE_A_WAIT_BCON:
			if (musb->a_wait_bcon != 0)
				musb_platform_try_idle(musb, jiffies
					+ msecs_to_jiffies(musb->a_wait_bcon));
			break;
		case OTG_STATE_A_HOST:
			musb->xceiv.state = OTG_STATE_A_SUSPEND;
			musb->is_active = is_otg_enabled(musb)
					&& musb->xceiv.host->b_hnp_enable;
			break;
		case OTG_STATE_B_HOST:
			/* Transition to B_PERIPHERAL, see 6.8.2.6 p 44 */
			DBG(1, "REVISIT: SUSPEND as B_HOST\n");
			break;
		default:
			/* "should not happen" */
			musb->is_active = 0;
			break;
		}
	}


	return handled;
}

/*-------------------------------------------------------------------------*/

/*
* Program the HDRC to start (enable interrupts, dma, etc.).
*/
void musb_start(struct musb *musb)
{
	void __iomem	*regs = musb->mregs;
	u8		devctl = musb_readb(regs, MUSB_DEVCTL);

	DBG(2, "<== devctl %02x\n", devctl);

	/*  Set INT enable registers, enable interrupts */
	musb_writew(regs, MUSB_INTRTXE, musb->epmask);
	musb_writew(regs, MUSB_INTRRXE, musb->epmask & 0xfffe);
	musb_writeb(regs, MUSB_INTRUSBE, 0xf7);

	musb_writeb(regs, MUSB_TESTMODE, 0);

	/* put into basic highspeed mode and start session */
	musb_writeb(regs, MUSB_POWER, MUSB_POWER_ISOUPDATE
						| MUSB_POWER_SOFTCONN
						| MUSB_POWER_HSENAB
						/* ENSUSPEND wedges tusb */
						// | MUSB_POWER_ENSUSPEND
						);

	musb->is_active = 0;
	devctl = musb_readb(regs, MUSB_DEVCTL);
	devctl &= ~MUSB_DEVCTL_SESSION;

	if (is_otg_enabled(musb)) {
		/* session started after:
		 * (a) ID-grounded irq, host mode;
		 * (b) vbus present/connect IRQ, peripheral mode;
		 * (c) peripheral initiates, using SRP
		 */
		if ((devctl & MUSB_DEVCTL_VBUS) == MUSB_DEVCTL_VBUS)
			musb->is_active = 1;
		else
			devctl |= MUSB_DEVCTL_SESSION;

	} else if (is_host_enabled(musb)) {
		/* assume ID pin is hard-wired to ground */
		devctl |= MUSB_DEVCTL_SESSION;

	} else /* peripheral is enabled */ {
		if ((devctl & MUSB_DEVCTL_VBUS) == MUSB_DEVCTL_VBUS)
			musb->is_active = 1;
	}
	musb_platform_enable(musb);
	musb_writeb(regs, MUSB_DEVCTL, devctl);
}


static void musb_generic_disable(struct musb *musb)
{
	void __iomem	*mbase = musb->mregs;
	u16	temp;

	/* disable interrupts */
	musb_writeb(mbase, MUSB_INTRUSBE, 0);
	musb_writew(mbase, MUSB_INTRTXE, 0);
	musb_writew(mbase, MUSB_INTRRXE, 0);

	/* off */
	musb_writeb(mbase, MUSB_DEVCTL, 0);

	/*  flush pending interrupts */
	temp = musb_readb(mbase, MUSB_INTRUSB);
	temp = musb_readw(mbase, MUSB_INTRTX);
	temp = musb_readw(mbase, MUSB_INTRRX);

}

/*
 * Make the HDRC stop (disable interrupts, etc.);
 * reversible by musb_start
 * called on gadget driver unregister
 * with controller locked, irqs blocked
 * acts as a NOP unless some role activated the hardware
 */
void musb_stop(struct musb *musb)
{
	/* stop IRQs, timers, ... */
	musb_platform_disable(musb);
	musb_generic_disable(musb);
	DBG(3, "HDRC disabled\n");

	/* FIXME
	 *  - mark host and/or peripheral drivers unusable/inactive
	 *  - disable DMA (and enable it in HdrcStart)
	 *  - make sure we can musb_start() after musb_stop(); with
	 *    OTG mode, gadget driver module rmmod/modprobe cycles that
	 *  - ...
	 */
	musb_platform_try_idle(musb, 0);
}

static void musb_shutdown(struct platform_device *pdev)
{
	struct musb	*musb = dev_to_musb(&pdev->dev);
	unsigned long	flags;

	spin_lock_irqsave(&musb->lock, flags);
	musb_platform_disable(musb);
	musb_generic_disable(musb);
	if (musb->clock) {
		clk_put(musb->clock);
		musb->clock = NULL;
	}
	spin_unlock_irqrestore(&musb->lock, flags);

	/* FIXME power down */
}


/*-------------------------------------------------------------------------*/

/*
 * The silicon either has hard-wired endpoint configurations, or else
 * "dynamic fifo" sizing.  The driver has support for both, though at this
 * writing only the dynamic sizing is very well tested.   We use normal
 * idioms to so both modes are compile-tested, but dead code elimination
 * leaves only the relevant one in the object file.
 *
 * We don't currently use dynamic fifo setup capability to do anything
 * more than selecting one of a bunch of predefined configurations.
 */
#ifdef MUSB_C_DYNFIFO_DEF
#define	can_dynfifo()	1
#else
#define	can_dynfifo()	0
#endif

#ifdef CONFIG_USB_TUSB6010
static ushort __initdata fifo_mode = 4;
#else
static ushort __initdata fifo_mode = 2;
#endif

/* "modprobe ... fifo_mode=1" etc */
module_param(fifo_mode, ushort, 0);
MODULE_PARM_DESC(fifo_mode, "initial endpoint configuration");


#define DYN_FIFO_SIZE (1<<(MUSB_C_RAM_BITS+2))

enum fifo_style { FIFO_RXTX, FIFO_TX, FIFO_RX } __attribute__ ((packed));
enum buf_mode { BUF_SINGLE, BUF_DOUBLE } __attribute__ ((packed));

struct fifo_cfg {
	u8		hw_ep_num;
	enum fifo_style	style;
	enum buf_mode	mode;
	u16		maxpacket;
};

/*
 * tables defining fifo_mode values.  define more if you like.
 * for host side, make sure both halves of ep1 are set up.
 */

/* mode 0 - fits in 2KB */
static struct fifo_cfg __initdata mode_0_cfg[] = {
{ .hw_ep_num = 1, .style = FIFO_TX,   .maxpacket = 512, },
{ .hw_ep_num = 1, .style = FIFO_RX,   .maxpacket = 512, },
{ .hw_ep_num = 2, .style = FIFO_RXTX, .maxpacket = 512, },
{ .hw_ep_num = 3, .style = FIFO_RXTX, .maxpacket = 256, },
{ .hw_ep_num = 4, .style = FIFO_RXTX, .maxpacket = 256, },
};

/* mode 1 - fits in 4KB */
static struct fifo_cfg __initdata mode_1_cfg[] = {
{ .hw_ep_num = 1, .style = FIFO_TX,   .maxpacket = 512, .mode = BUF_DOUBLE, },
{ .hw_ep_num = 1, .style = FIFO_RX,   .maxpacket = 512, .mode = BUF_DOUBLE, },
{ .hw_ep_num = 2, .style = FIFO_RXTX, .maxpacket = 512, .mode = BUF_DOUBLE, },
{ .hw_ep_num = 3, .style = FIFO_RXTX, .maxpacket = 256, },
{ .hw_ep_num = 4, .style = FIFO_RXTX, .maxpacket = 256, },
};

/* mode 2 - fits in 4KB */
static struct fifo_cfg __initdata mode_2_cfg[] = {
{ .hw_ep_num = 1, .style = FIFO_TX,   .maxpacket = 512, },
{ .hw_ep_num = 1, .style = FIFO_RX,   .maxpacket = 512, },
{ .hw_ep_num = 2, .style = FIFO_TX,   .maxpacket = 512, },
{ .hw_ep_num = 2, .style = FIFO_RX,   .maxpacket = 512, },
{ .hw_ep_num = 3, .style = FIFO_RXTX, .maxpacket = 256, },
{ .hw_ep_num = 4, .style = FIFO_RXTX, .maxpacket = 256, },
};

/* mode 3 - fits in 4KB */
static struct fifo_cfg __initdata mode_3_cfg[] = {
{ .hw_ep_num = 1, .style = FIFO_TX,   .maxpacket = 512, .mode = BUF_DOUBLE, },
{ .hw_ep_num = 1, .style = FIFO_RX,   .maxpacket = 512, .mode = BUF_DOUBLE, },
{ .hw_ep_num = 2, .style = FIFO_TX,   .maxpacket = 512, },
{ .hw_ep_num = 2, .style = FIFO_RX,   .maxpacket = 512, },
{ .hw_ep_num = 3, .style = FIFO_RXTX, .maxpacket = 256, },
{ .hw_ep_num = 4, .style = FIFO_RXTX, .maxpacket = 256, },
};

/* mode 4 - fits in 16KB */
static struct fifo_cfg __initdata mode_4_cfg[] = {
{ .hw_ep_num =  1, .style = FIFO_TX,   .maxpacket = 512, },
{ .hw_ep_num =  1, .style = FIFO_RX,   .maxpacket = 512, },
{ .hw_ep_num =  2, .style = FIFO_TX,   .maxpacket = 512, },
{ .hw_ep_num =  2, .style = FIFO_RX,   .maxpacket = 512, },
{ .hw_ep_num =  3, .style = FIFO_TX,   .maxpacket = 512, },
{ .hw_ep_num =  3, .style = FIFO_RX,   .maxpacket = 512, },
{ .hw_ep_num =  4, .style = FIFO_TX,   .maxpacket = 512, },
{ .hw_ep_num =  4, .style = FIFO_RX,   .maxpacket = 512, },
{ .hw_ep_num =  5, .style = FIFO_TX,   .maxpacket = 512, },
{ .hw_ep_num =  5, .style = FIFO_RX,   .maxpacket = 512, },
{ .hw_ep_num =  6, .style = FIFO_TX,   .maxpacket = 512, },
{ .hw_ep_num =  6, .style = FIFO_RX,   .maxpacket = 512, },
{ .hw_ep_num =  7, .style = FIFO_TX,   .maxpacket = 512, },
{ .hw_ep_num =  7, .style = FIFO_RX,   .maxpacket = 512, },
{ .hw_ep_num =  8, .style = FIFO_TX,   .maxpacket = 512, },
{ .hw_ep_num =  8, .style = FIFO_RX,   .maxpacket = 512, },
{ .hw_ep_num =  9, .style = FIFO_TX,   .maxpacket = 512, },
{ .hw_ep_num =  9, .style = FIFO_RX,   .maxpacket = 512, },
{ .hw_ep_num = 10, .style = FIFO_TX,   .maxpacket = 512, },
{ .hw_ep_num = 10, .style = FIFO_RX,   .maxpacket = 512, },
{ .hw_ep_num = 11, .style = FIFO_TX,   .maxpacket = 512, },
{ .hw_ep_num = 11, .style = FIFO_RX,   .maxpacket = 512, },
{ .hw_ep_num = 12, .style = FIFO_TX,   .maxpacket = 512, },
{ .hw_ep_num = 12, .style = FIFO_RX,   .maxpacket = 512, },
{ .hw_ep_num = 13, .style = FIFO_TX,   .maxpacket = 512, },
{ .hw_ep_num = 13, .style = FIFO_RX,   .maxpacket = 512, },
{ .hw_ep_num = 14, .style = FIFO_RXTX, .maxpacket = 1024, },
{ .hw_ep_num = 15, .style = FIFO_RXTX, .maxpacket = 1024, },
};


/*
 * configure a fifo; for non-shared endpoints, this may be called
 * once for a tx fifo and once for an rx fifo.
 *
 * returns negative errno or offset for next fifo.
 */
static int __init
fifo_setup(struct musb *musb, struct musb_hw_ep  *hw_ep,
		const struct fifo_cfg *cfg, u16 offset)
{
	void __iomem	*mbase = musb->mregs;
	int	size = 0;
	u16	maxpacket = cfg->maxpacket;
	u16	c_off = offset >> 3;
	u8	c_size;

	/* expect hw_ep has already been zero-initialized */

	size = ffs(max(maxpacket, (u16) 8)) - 1;
	maxpacket = 1 << size;

	c_size = size - 3;
	if (cfg->mode == BUF_DOUBLE) {
		if ((offset + (maxpacket << 1)) > DYN_FIFO_SIZE)
			return -EMSGSIZE;
		c_size |= MUSB_FIFOSZ_DPB;
	} else {
		if ((offset + maxpacket) > DYN_FIFO_SIZE)
			return -EMSGSIZE;
	}

	/* configure the FIFO */
	musb_writeb(mbase, MUSB_INDEX, hw_ep->epnum);

#ifdef CONFIG_USB_MUSB_HDRC_HCD
	/* EP0 reserved endpoint for control, bidirectional;
	 * EP1 reserved for bulk, two unidirection halves.
	 */
	if (hw_ep->epnum == 1)
		musb->bulk_ep = hw_ep;
	/* REVISIT error check:  be sure ep0 can both rx and tx ... */
#endif
	switch (cfg->style) {
	case FIFO_TX:
		musb_writeb(mbase, MUSB_TXFIFOSZ, c_size);
		musb_writew(mbase, MUSB_TXFIFOADD, c_off);
		hw_ep->tx_double_buffered = !!(c_size & MUSB_FIFOSZ_DPB);
		hw_ep->max_packet_sz_tx = maxpacket;
		break;
	case FIFO_RX:
		musb_writeb(mbase, MUSB_RXFIFOSZ, c_size);
		musb_writew(mbase, MUSB_RXFIFOADD, c_off);
		hw_ep->rx_double_buffered = !!(c_size & MUSB_FIFOSZ_DPB);
		hw_ep->max_packet_sz_rx = maxpacket;
		break;
	case FIFO_RXTX:
		musb_writeb(mbase, MUSB_TXFIFOSZ, c_size);
		musb_writew(mbase, MUSB_TXFIFOADD, c_off);
		hw_ep->rx_double_buffered = !!(c_size & MUSB_FIFOSZ_DPB);
		hw_ep->max_packet_sz_rx = maxpacket;

		musb_writeb(mbase, MUSB_RXFIFOSZ, c_size);
		musb_writew(mbase, MUSB_RXFIFOADD, c_off);
		hw_ep->tx_double_buffered = hw_ep->rx_double_buffered;
		hw_ep->max_packet_sz_tx = maxpacket;

		hw_ep->is_shared_fifo = TRUE;
		break;
	}

	/* NOTE rx and tx endpoint irqs aren't managed separately,
	 * which happens to be ok
	 */
	musb->epmask |= (1 << hw_ep->epnum);

	return offset + (maxpacket << ((c_size & MUSB_FIFOSZ_DPB) ? 1 : 0));
}

static struct fifo_cfg __initdata ep0_cfg = {
	.style = FIFO_RXTX, .maxpacket = 64,
};

static int __init ep_config_from_table(struct musb *musb)
{
	const struct fifo_cfg	*cfg;
	unsigned		i, n;
	int			offset;
	struct musb_hw_ep	*hw_ep = musb->endpoints;

	switch (fifo_mode) {
	default:
		fifo_mode = 0;
		/* FALLTHROUGH */
	case 0:
		cfg = mode_0_cfg;
		n = ARRAY_SIZE(mode_0_cfg);
		break;
	case 1:
		cfg = mode_1_cfg;
		n = ARRAY_SIZE(mode_1_cfg);
		break;
	case 2:
		cfg = mode_2_cfg;
		n = ARRAY_SIZE(mode_2_cfg);
		break;
	case 3:
		cfg = mode_3_cfg;
		n = ARRAY_SIZE(mode_3_cfg);
		break;
	case 4:
		cfg = mode_4_cfg;
		n = ARRAY_SIZE(mode_4_cfg);
		break;
	}

	printk(KERN_DEBUG "%s: setup fifo_mode %d\n",
			musb_driver_name, fifo_mode);


	offset = fifo_setup(musb, hw_ep, &ep0_cfg, 0);
	// assert(offset > 0)

	/* NOTE:  for RTL versions >= 1.400 EPINFO and RAMINFO would
	 * be better than static MUSB_C_NUM_EPS and DYN_FIFO_SIZE...
	 */

	for (i = 0; i < n; i++) {
		u8	epn = cfg->hw_ep_num;

		if (epn >= MUSB_C_NUM_EPS) {
			pr_debug( "%s: invalid ep %d\n",
					musb_driver_name, epn);
			continue;
		}
		offset = fifo_setup(musb, hw_ep + epn, cfg++, offset);
		if (offset < 0) {
			pr_debug( "%s: mem overrun, ep %d\n",
					musb_driver_name, epn);
			return -EINVAL;
		}
		epn++;
		musb->nr_endpoints = max(epn, musb->nr_endpoints);
	}

	printk(KERN_DEBUG "%s: %d/%d max ep, %d/%d memory\n",
			musb_driver_name,
			n + 1, MUSB_C_NUM_EPS * 2 - 1,
			offset, DYN_FIFO_SIZE);

#ifdef CONFIG_USB_MUSB_HDRC_HCD
	if (!musb->bulk_ep) {
		pr_debug( "%s: missing bulk\n", musb_driver_name);
		return -EINVAL;
	}
#endif

	return 0;
}


/*
 * ep_config_from_hw - when MUSB_C_DYNFIFO_DEF is false
 * @param musb the controller
 */
static int __init ep_config_from_hw(struct musb *musb)
{
	u8 epnum = 0, reg;
	struct musb_hw_ep *hw_ep;
	void *mbase = musb->mregs;

	DBG(2, "<== static silicon ep config\n");

	/* FIXME pick up ep0 maxpacket size */

	for (epnum = 1; epnum < MUSB_C_NUM_EPS; epnum++) {
		musb_ep_select(mbase, epnum);
		hw_ep = musb->endpoints + epnum;

		/* read from core using indexed model */
		reg = musb_readb(hw_ep->regs, 0x10 + MUSB_FIFOSIZE);
		if (!reg) {
			/* 0's returned when no more endpoints */
			break;
		}
		musb->nr_endpoints++;
		musb->epmask |= (1 << epnum);

		hw_ep->max_packet_sz_tx = 1 << (reg & 0x0f);

		/* shared TX/RX FIFO? */
		if ((reg & 0xf0) == 0xf0) {
			hw_ep->max_packet_sz_rx = hw_ep->max_packet_sz_tx;
			hw_ep->is_shared_fifo = TRUE;
			continue;
		} else {
			hw_ep->max_packet_sz_rx = 1 << ((reg & 0xf0) >> 4);
			hw_ep->is_shared_fifo = FALSE;
		}

		/* FIXME set up hw_ep->{rx,tx}_double_buffered */

#ifdef CONFIG_USB_MUSB_HDRC_HCD
		/* pick an RX/TX endpoint for bulk */
		if (hw_ep->max_packet_sz_tx < 512
				|| hw_ep->max_packet_sz_rx < 512)
			continue;

		/* REVISIT:  this algorithm is lazy, we should at least
		 * try to pick a double buffered endpoint.
		 */
		if (musb->bulk_ep)
			continue;
		musb->bulk_ep = hw_ep;
#endif
	}

#ifdef CONFIG_USB_MUSB_HDRC_HCD
	if (!musb->bulk_ep) {
		pr_debug( "%s: missing bulk\n", musb_driver_name);
		return -EINVAL;
	}
#endif

	return 0;
}

enum { MUSB_CONTROLLER_MHDRC, MUSB_CONTROLLER_HDRC, };

/* Initialize MUSB (M)HDRC part of the USB hardware subsystem;
 * configure endpoints, or take their config from silicon
 */
static int __init musb_core_init(u16 musb_type, struct musb *musb)
{
#ifdef MUSB_AHB_ID
	u32 data;
#endif
	u8 reg;
	char *type;
	u16 hwvers, rev_major, rev_minor;
	char aInfo[78], aRevision[32], aDate[12];
	void __iomem	*mbase = musb->mregs;
	int		status = 0;
	int		i;

	/* log core options (read using indexed model) */
	musb_ep_select(mbase, 0);
	reg = musb_readb(mbase, 0x10 + MUSB_CONFIGDATA);

	strcpy(aInfo, (reg & MUSB_CONFIGDATA_UTMIDW) ? "UTMI-16" : "UTMI-8");
	if (reg & MUSB_CONFIGDATA_DYNFIFO) {
		strcat(aInfo, ", dyn FIFOs");
	}
	if (reg & MUSB_CONFIGDATA_MPRXE) {
		strcat(aInfo, ", bulk combine");
#ifdef C_MP_RX
		musb->bulk_combine = TRUE;
#else
		strcat(aInfo, " (X)");		/* no driver support */
#endif
	}
	if (reg & MUSB_CONFIGDATA_MPTXE) {
		strcat(aInfo, ", bulk split");
#ifdef C_MP_TX
		musb->bulk_split = TRUE;
#else
		strcat(aInfo, " (X)");		/* no driver support */
#endif
	}
	if (reg & MUSB_CONFIGDATA_HBRXE) {
		strcat(aInfo, ", HB-ISO Rx");
		strcat(aInfo, " (X)");		/* no driver support */
	}
	if (reg & MUSB_CONFIGDATA_HBTXE) {
		strcat(aInfo, ", HB-ISO Tx");
		strcat(aInfo, " (X)");		/* no driver support */
	}
	if (reg & MUSB_CONFIGDATA_SOFTCONE) {
		strcat(aInfo, ", SoftConn");
	}

	printk(KERN_DEBUG "%s: ConfigData=0x%02x (%s)\n",
			musb_driver_name, reg, aInfo);

#ifdef MUSB_AHB_ID
	data = musb_readl(mbase, 0x404);
	sprintf(aDate, "%04d-%02x-%02x", (data & 0xffff),
		(data >> 16) & 0xff, (data >> 24) & 0xff);
	/* FIXME ID2 and ID3 are unused */
	data = musb_readl(mbase, 0x408);
	printk("ID2=%lx\n", (long unsigned)data);
	data = musb_readl(mbase, 0x40c);
	printk("ID3=%lx\n", (long unsigned)data);
	reg = musb_readb(mbase, 0x400);
	musb_type = ('M' == reg) ? MUSB_CONTROLLER_MHDRC : MUSB_CONTROLLER_HDRC;
#else
	aDate[0] = 0;
#endif
	if (MUSB_CONTROLLER_MHDRC == musb_type) {
		musb->is_multipoint = 1;
		type = "M";
	} else {
		musb->is_multipoint = 0;
		type = "";
#ifdef CONFIG_USB_MUSB_HDRC_HCD
#ifndef	CONFIG_USB_OTG_BLACKLIST_HUB
		printk(KERN_ERR
			"%s: kernel must blacklist external hubs\n",
			musb_driver_name);
#endif
#endif
	}

	/* log release info */
	hwvers = musb_readw(mbase, MUSB_HWVERS);
	rev_major = (hwvers >> 10) & 0x1f;
	rev_minor = hwvers & 0x3ff;
	snprintf(aRevision, 32, "%d.%d%s", rev_major,
		rev_minor, (hwvers & 0x8000) ? "RC" : "");
	printk(KERN_DEBUG "%s: %sHDRC RTL version %s %s\n",
			musb_driver_name, type, aRevision, aDate);

	/* configure ep0 */
	musb->endpoints[0].max_packet_sz_tx = MUSB_EP0_FIFOSIZE;
	musb->endpoints[0].max_packet_sz_rx = MUSB_EP0_FIFOSIZE;

	/* discover endpoint configuration */
	musb->nr_endpoints = 1;
	musb->epmask = 1;

	if (reg & MUSB_CONFIGDATA_DYNFIFO) {
		if (can_dynfifo())
			status = ep_config_from_table(musb);
		else {
			ERR("reconfigure software for Dynamic FIFOs\n");
			status = -ENODEV;
		}
	} else {
		if (!can_dynfifo())
			status = ep_config_from_hw(musb);
		else {
			ERR("reconfigure software for static FIFOs\n");
			return -ENODEV;
		}
	}

	if (status < 0)
		return status;

	/* finish init, and print endpoint config */
	for (i = 0; i < musb->nr_endpoints; i++) {
		struct musb_hw_ep	*hw_ep = musb->endpoints + i;

		hw_ep->fifo = MUSB_FIFO_OFFSET(i) + mbase;
#ifdef CONFIG_USB_TUSB6010
		hw_ep->fifo_async = musb->async + 0x400 + MUSB_FIFO_OFFSET(i);
		hw_ep->fifo_sync = musb->sync + 0x400 + MUSB_FIFO_OFFSET(i);
		hw_ep->fifo_sync_va =
			musb->sync_va + 0x400 + MUSB_FIFO_OFFSET(i);

		if (i == 0)
			hw_ep->conf = mbase - 0x400 + TUSB_EP0_CONF;
		else
			hw_ep->conf = mbase + 0x400 + (((i - 1) & 0xf) << 2);
#endif

		hw_ep->regs = MGC_END_OFFSET(i, 0) + mbase;
#ifdef CONFIG_USB_MUSB_HDRC_HCD
		hw_ep->target_regs = MUSB_BUSCTL_OFFSET(i, 0) + mbase;
		hw_ep->rx_reinit = 1;
		hw_ep->tx_reinit = 1;
#endif

		if (hw_ep->max_packet_sz_tx) {
			printk(KERN_DEBUG
				"%s: hw_ep %d%s, %smax %d\n",
				musb_driver_name, i,
				hw_ep->is_shared_fifo ? "shared" : "tx",
				hw_ep->tx_double_buffered
					? "doublebuffer, " : "",
				hw_ep->max_packet_sz_tx);
		}
		if (hw_ep->max_packet_sz_rx && !hw_ep->is_shared_fifo) {
			printk(KERN_DEBUG
				"%s: hw_ep %d%s, %smax %d\n",
				musb_driver_name, i,
				"rx",
				hw_ep->rx_double_buffered
					? "doublebuffer, " : "",
				hw_ep->max_packet_sz_rx);
		}
		if (!(hw_ep->max_packet_sz_tx || hw_ep->max_packet_sz_rx))
			DBG(1, "hw_ep %d not configured\n", i);
	}

	return 0;
}

/*-------------------------------------------------------------------------*/

#if defined(CONFIG_ARCH_OMAP2430) || defined(CONFIG_ARCH_OMAP3430)

static irqreturn_t generic_interrupt(int irq, void *__hci)
{
	unsigned long	flags;
	irqreturn_t	retval = IRQ_NONE;
	struct musb	*musb = __hci;

	spin_lock_irqsave(&musb->lock, flags);

	musb->int_usb = musb_readb(musb->mregs, MUSB_INTRUSB);
	musb->int_tx = musb_readw(musb->mregs, MUSB_INTRTX);
	musb->int_rx = musb_readw(musb->mregs, MUSB_INTRRX);

	if (musb->int_usb || musb->int_tx || musb->int_rx)
		retval = musb_interrupt(musb);

	spin_unlock_irqrestore(&musb->lock, flags);

	/* REVISIT we sometimes get spurious IRQs on g_ep0
	 * not clear why...
	 */
	if (retval != IRQ_HANDLED)
		DBG(5, "spurious?\n");

	return IRQ_HANDLED;
}

#else
#define generic_interrupt	NULL
#endif

/*
 * handle all the irqs defined by the HDRC core. for now we expect:  other
 * irq sources (phy, dma, etc) will be handled first, musb->int_* values
 * will be assigned, and the irq will already have been acked.
 *
 * called in irq context with spinlock held, irqs blocked
 */
irqreturn_t musb_interrupt(struct musb *musb)
{
	irqreturn_t	retval = IRQ_NONE;
	u8		devctl, power;
	int		ep_num;
	u32		reg;

	devctl = musb_readb(musb->mregs, MUSB_DEVCTL);
	power = musb_readb(musb->mregs, MUSB_POWER);

	DBG(4, "** IRQ %s usb%04x tx%04x rx%04x\n",
		(devctl & MUSB_DEVCTL_HM) ? "host" : "peripheral",
		musb->int_usb, musb->int_tx, musb->int_rx);

	/* the core can interrupt us for multiple reasons; docs have
	 * a generic interrupt flowchart to follow
	 */
	if (musb->int_usb & STAGE0_MASK)
		retval |= musb_stage0_irq(musb, musb->int_usb,
				devctl, power);

	/* "stage 1" is handling endpoint irqs */

	/* handle endpoint 0 first */
	if (musb->int_tx & 1) {
		if (devctl & MUSB_DEVCTL_HM)
			retval |= musb_h_ep0_irq(musb);
		else
			retval |= musb_g_ep0_irq(musb);
	}

	/* RX on endpoints 1-15 */
	reg = musb->int_rx >> 1;
	ep_num = 1;
	while (reg) {
		if (reg & 1) {
			// musb_ep_select(musb->mregs, ep_num);
			/* REVISIT just retval = ep->rx_irq(...) */
			retval = IRQ_HANDLED;
			if (devctl & MUSB_DEVCTL_HM) {
				if (is_host_capable())
					musb_host_rx(musb, ep_num);
			} else {
				if (is_peripheral_capable())
					musb_g_rx(musb, ep_num);
			}
		}

		reg >>= 1;
		ep_num++;
	}

	/* TX on endpoints 1-15 */
	reg = musb->int_tx >> 1;
	ep_num = 1;
	while (reg) {
		if (reg & 1) {
			// musb_ep_select(musb->mregs, ep_num);
			/* REVISIT just retval |= ep->tx_irq(...) */
			retval = IRQ_HANDLED;
			if (devctl & MUSB_DEVCTL_HM) {
				if (is_host_capable())
					musb_host_tx(musb, ep_num);
			} else {
				if (is_peripheral_capable())
					musb_g_tx(musb, ep_num);
			}
		}
		reg >>= 1;
		ep_num++;
	}

	/* finish handling "global" interrupts after handling fifos */
	if (musb->int_usb)
		retval |= musb_stage2_irq(musb,
				musb->int_usb, devctl, power);

	return retval;
}


#ifndef CONFIG_USB_INVENTRA_FIFO
static int __initdata use_dma = 1;

/* "modprobe ... use_dma=0" etc */
module_param(use_dma, bool, 0);
MODULE_PARM_DESC(use_dma, "enable/disable use of DMA");

void musb_dma_completion(struct musb *musb, u8 epnum, u8 transmit)
{
	u8	devctl = musb_readb(musb->mregs, MUSB_DEVCTL);

	/* called with controller lock already held */

	if (!epnum) {
#ifndef CONFIG_USB_TUSB_OMAP_DMA
		if (!is_cppi_enabled()) {
			/* endpoint 0 */
			if (devctl & MUSB_DEVCTL_HM)
				musb_h_ep0_irq(musb);
			else
				musb_g_ep0_irq(musb);
		}
#endif
	} else {
		/* endpoints 1..15 */
		if (transmit) {
			if (devctl & MUSB_DEVCTL_HM) {
				if (is_host_capable())
					musb_host_tx(musb, epnum);
			} else {
				if (is_peripheral_capable())
					musb_g_tx(musb, epnum);
			}
		} else {
			/* receive */
			if (devctl & MUSB_DEVCTL_HM) {
				if (is_host_capable())
					musb_host_rx(musb, epnum);
			} else {
				if (is_peripheral_capable())
					musb_g_rx(musb, epnum);
			}
		}
	}
}

#else
#define use_dma			0
#endif

/*-------------------------------------------------------------------------*/

#ifdef CONFIG_SYSFS

static ssize_t
musb_mode_show(struct device *dev, struct device_attribute *attr, char *buf)
{
	struct musb *musb = dev_to_musb(dev);
	unsigned long flags;
	int ret = -EINVAL;

	spin_lock_irqsave(&musb->lock, flags);
	ret = sprintf(buf, "%s\n", otg_state_string(musb));
	spin_unlock_irqrestore(&musb->lock, flags);

	return ret;
}

static ssize_t
musb_mode_store(struct device *dev, struct device_attribute *attr,
		const char *buf, size_t n)
{
	struct musb	*musb = dev_to_musb(dev);
	unsigned long	flags;

	spin_lock_irqsave(&musb->lock, flags);
	if (!strncmp(buf, "host", 4))
		musb_platform_set_mode(musb, MUSB_HOST);
	if (!strncmp(buf, "peripheral", 10))
		musb_platform_set_mode(musb, MUSB_PERIPHERAL);
	if (!strncmp(buf, "otg", 3))
		musb_platform_set_mode(musb, MUSB_OTG);
	spin_unlock_irqrestore(&musb->lock, flags);

	return n;
}
static DEVICE_ATTR(mode, 0644, musb_mode_show, musb_mode_store);

static ssize_t
musb_cable_show(struct device *dev, struct device_attribute *attr, char *buf)
{
	struct musb *musb = dev_to_musb(dev);
	char *v1= "", *v2 = "?";
	unsigned long flags;
	int vbus;

	spin_lock_irqsave(&musb->lock, flags);
#if defined(CONFIG_USB_TUSB6010) && !defined(CONFIG_USB_MUSB_OTG)
	/* REVISIT: connect-A != connect-B ... */
	vbus = musb_platform_get_vbus_status(musb);
	if (vbus)
		v2 = "connected";
	else
		v2 = "disconnected";
#else
	/* NOTE: board-specific issues, like too-big capacitors keeping
	 * VBUS high for a long time after power has been removed, can
	 * cause temporary false indications of a connection.
	 */
	vbus = musb_readb(musb->mregs, MUSB_DEVCTL);
	if (vbus & 0x10) {
		/* REVISIT retest on real OTG hardware */
		switch (musb->board_mode) {
		case MUSB_HOST:
			v2 = "A";
			break;
		case MUSB_PERIPHERAL:
			v2 = "B";
			break;
		case MUSB_OTG:
			v1 = "Mini-";
			v2 = (vbus & MUSB_DEVCTL_BDEVICE) ? "B" : "A";
			break;
		}
	} else	/* VBUS level below A-Valid */
		v2 = "disconnected";
#endif
	musb_platform_try_idle(musb, 0);
	spin_unlock_irqrestore(&musb->lock, flags);

	return sprintf(buf, "%s%s\n", v1, v2);
}
static DEVICE_ATTR(cable, S_IRUGO, musb_cable_show, NULL);

static ssize_t
musb_vbus_store(struct device *dev, struct device_attribute *attr,
		const char *buf, size_t n)
{
	struct musb	*musb = dev_to_musb(dev);
	unsigned long	flags;
	unsigned long	val;

	spin_lock_irqsave(&musb->lock, flags);
	if (sscanf(buf, "%lu", &val) < 1) {
		printk(KERN_ERR "Invalid VBUS timeout ms value\n");
		return -EINVAL;
	}
	musb->a_wait_bcon = val;
	if (musb->xceiv.state == OTG_STATE_A_WAIT_BCON)
		musb->is_active = 0;
	musb_platform_try_idle(musb, jiffies + msecs_to_jiffies(val));
	spin_unlock_irqrestore(&musb->lock, flags);

	return n;
}

static ssize_t
musb_vbus_show(struct device *dev, struct device_attribute *attr, char *buf)
{
	struct musb	*musb = dev_to_musb(dev);
	unsigned long	flags;
	unsigned long	val;

	spin_lock_irqsave(&musb->lock, flags);
	val = musb->a_wait_bcon;
	spin_unlock_irqrestore(&musb->lock, flags);

	return sprintf(buf, "%lu\n", val);
}
static DEVICE_ATTR(vbus, 0644, musb_vbus_show, musb_vbus_store);

static ssize_t
musb_srp_store(struct device *dev, struct device_attribute *attr,
		const char *buf, size_t n)
{
	struct musb	*musb=dev_to_musb(dev);
	unsigned long	flags;
	unsigned short	srp;

	if (sscanf(buf, "%hu", &srp) != 1
			|| (srp != 1)) {
		printk (KERN_ERR "SRP: Value must be 1\n");
		return -EINVAL;
	}

	spin_lock_irqsave(&musb->lock, flags);
	if (srp == 1)
		musb_g_wakeup(musb);
	spin_unlock_irqrestore(&musb->lock, flags);

	return n;
}
static DEVICE_ATTR(srp, 0644, NULL, musb_srp_store);
#endif

/* Only used to provide cable state change events */
static void musb_irq_work(struct work_struct *data)
{
	struct musb *musb = container_of(data, struct musb, irq_work);

	sysfs_notify(&musb->controller->kobj, NULL, "cable");
}

/* --------------------------------------------------------------------------
 * Init support
 */

static struct musb *__init
allocate_instance(struct device *dev, void __iomem *mbase)
{
	struct musb		*musb;
	struct musb_hw_ep	*ep;
	int			epnum;
#ifdef CONFIG_USB_MUSB_HDRC_HCD
	struct usb_hcd	*hcd;

	hcd = usb_create_hcd(&musb_hc_driver, dev, dev->bus_id);
	if (!hcd)
		return NULL;
	/* usbcore sets dev->driver_data to hcd, and sometimes uses that... */

	musb = hcd_to_musb(hcd);
	INIT_LIST_HEAD(&musb->control);
	INIT_LIST_HEAD(&musb->in_bulk);
	INIT_LIST_HEAD(&musb->out_bulk);

	hcd->uses_new_polling = 1;

	musb->vbuserr_retry = VBUSERR_RETRY_COUNT;
#else
	musb = kzalloc(sizeof *musb, GFP_KERNEL);
	if (!musb)
		return NULL;
	dev_set_drvdata(dev, musb);

#endif

	musb->mregs = mbase;
	musb->ctrl_base = mbase;
	musb->nIrq = -ENODEV;
	for (epnum = 0, ep = musb->endpoints;
			epnum < MUSB_C_NUM_EPS;
			epnum++, ep++) {

		ep->musb = musb;
		ep->epnum = epnum;
	}

	musb->controller = dev;
	return musb;
}

static void musb_free(struct musb *musb)
{
	/* this has multiple entry modes. it handles fault cleanup after
	 * probe(), where things may be partially set up, as well as rmmod
	 * cleanup after everything's been de-activated.
	 */

#ifdef CONFIG_SYSFS
	device_remove_file(musb->controller, &dev_attr_mode);
	device_remove_file(musb->controller, &dev_attr_cable);
	device_remove_file(musb->controller, &dev_attr_vbus);
#ifdef CONFIG_USB_MUSB_OTG
	device_remove_file(musb->controller, &dev_attr_srp);
#endif
#endif

#ifdef CONFIG_USB_GADGET_MUSB_HDRC
	musb_gadget_cleanup(musb);
#endif

	if (musb->nIrq >= 0) {
		disable_irq_wake(musb->nIrq);
		free_irq(musb->nIrq, musb);
	}
	if (is_dma_capable() && musb->dma_controller) {
		struct dma_controller	*c = musb->dma_controller;

		(void) c->stop(c->private_data);
		dma_controller_destroy(c);
	}

	musb_writeb(musb->mregs, MUSB_DEVCTL, 0);
	musb_platform_exit(musb);
	musb_writeb(musb->mregs, MUSB_DEVCTL, 0);

	if (musb->clock) {
		clk_disable(musb->clock);
		clk_put(musb->clock);
	}

#ifdef CONFIG_USB_MUSB_HDRC_HCD
	usb_put_hcd(musb_to_hcd(musb));
#else
	kfree(musb);
#endif
}

/*
 * Perform generic per-controller initialization.
 *
 * @pDevice: the controller (already clocked, etc)
 * @nIrq: irq
 * @mregs: virtual address of controller registers,
 *	not yet corrected for platform-specific offsets
 */
static int __init
musb_init_controller(struct device *dev, int nIrq, void __iomem *ctrl)
{
	int			status;
	struct musb		*musb;
	struct musb_hdrc_platform_data *plat = dev->platform_data;

	/* The driver might handle more features than the board; OK.
	 * Fail when the board needs a feature that's not enabled.
	 */
	if (!plat) {
		dev_dbg(dev, "no platform_data?\n");
		return -ENODEV;
	}
	switch (plat->mode) {
	case MUSB_HOST:
#ifdef CONFIG_USB_MUSB_HDRC_HCD
		break;
#else
		goto bad_config;
#endif
	case MUSB_PERIPHERAL:
#ifdef CONFIG_USB_GADGET_MUSB_HDRC
		break;
#else
		goto bad_config;
#endif
	case MUSB_OTG:
#ifdef CONFIG_USB_MUSB_OTG
		break;
#else
	bad_config:
#endif
	default:
		dev_err(dev, "incompatible Kconfig role setting\n");
		return -EINVAL;
	}

	/* allocate */
	musb = allocate_instance(dev, ctrl);
	if (!musb)
		return -ENOMEM;

	spin_lock_init(&musb->lock);
	musb->board_mode = plat->mode;
	musb->board_set_power = plat->set_power;
	musb->set_clock = plat->set_clock;
	musb->min_power = plat->min_power;

	/* Clock usage is chip-specific ... functional clock (DaVinci,
	 * OMAP2430), or PHY ref (some TUSB6010 boards).  All this core
	 * code does is make sure a clock handle is available; platform
	 * code manages it during start/stop and suspend/resume.
	 */
	if (plat->clock) {
		musb->clock = clk_get(dev, plat->clock);
		if (IS_ERR(musb->clock)) {
			status = PTR_ERR(musb->clock);
			musb->clock = NULL;
			goto fail;
		}
	}

	/* assume vbus is off */

	/* platform adjusts musb->mregs and musb->isr if needed,
	 * and activates clocks
	 */
	musb->isr = generic_interrupt;
	status = musb_platform_init(musb);

	if (status < 0)
		goto fail;
	if (!musb->isr) {
		status = -ENODEV;
		goto fail2;
	}

#ifndef CONFIG_USB_INVENTRA_FIFO
	if (use_dma && dev->dma_mask) {
		struct dma_controller	*c;

		c = dma_controller_create(musb, musb->mregs);
		musb->dma_controller = c;
		if (c)
			(void) c->start(c->private_data);
	}
#endif
	/* ideally this would be abstracted in platform setup */
	if (!is_dma_capable() || !musb->dma_controller)
		dev->dma_mask = NULL;

	/* be sure interrupts are disabled before connecting ISR */
	musb_platform_disable(musb);
	musb_generic_disable(musb);

	/* setup musb parts of the core (especially endpoints) */
	status = musb_core_init(plat->multipoint
			? MUSB_CONTROLLER_MHDRC
			: MUSB_CONTROLLER_HDRC, musb);
	if (status < 0)
		goto fail2;

	/* attach to the IRQ */
	if (request_irq (nIrq, musb->isr, 0, dev->bus_id, musb)) {
		dev_err(dev, "request_irq %d failed!\n", nIrq);
		status = -ENODEV;
		goto fail2;
	}
	musb->nIrq = nIrq;
// FIXME this handles wakeup irqs wrong
	if (enable_irq_wake(nIrq) == 0)
		device_init_wakeup(dev, 1);

	pr_info("%s: USB %s mode controller at %p using %s, IRQ %d\n",
			musb_driver_name,
			({char *s;
			switch (musb->board_mode) {
			case MUSB_HOST:		s = "Host"; break;
			case MUSB_PERIPHERAL:	s = "Peripheral"; break;
			default:		s = "OTG"; break;
			}; s; }),
			ctrl,
			(is_dma_capable() && musb->dma_controller)
				? "DMA" : "PIO",
			musb->nIrq);

#ifdef CONFIG_USB_MUSB_HDRC_HCD
	/* host side needs more setup, except for no-host modes */
	if (musb->board_mode != MUSB_PERIPHERAL) {
		struct usb_hcd	*hcd = musb_to_hcd(musb);

		if (musb->board_mode == MUSB_OTG)
			hcd->self.otg_port = 1;
		musb->xceiv.host = &hcd->self;
		hcd->power_budget = 2 * (plat->power ? : 250);
	}
#endif				/* CONFIG_USB_MUSB_HDRC_HCD */

	/* For the host-only role, we can activate right away.
	 * (We expect the ID pin to be forcibly grounded!!)
	 * Otherwise, wait till the gadget driver hooks up.
	 */
	if (!is_otg_enabled(musb) && is_host_enabled(musb)) {
		MUSB_HST_MODE(musb);
		musb->xceiv.default_a = 1;
		musb->xceiv.state = OTG_STATE_A_IDLE;

		status = usb_add_hcd(musb_to_hcd(musb), -1, 0);

		DBG(1, "%s mode, status %d, devctl %02x %c\n",
			"HOST", status,
			musb_readb(musb->mregs, MUSB_DEVCTL),
			(musb_readb(musb->mregs, MUSB_DEVCTL)
					& MUSB_DEVCTL_BDEVICE
				? 'B' : 'A'));

	} else /* peripheral is enabled */ {
		MUSB_DEV_MODE(musb);
		musb->xceiv.default_a = 0;
		musb->xceiv.state = OTG_STATE_B_IDLE;

		status = musb_gadget_setup(musb);

		DBG(1, "%s mode, status %d, dev%02x\n",
			is_otg_enabled(musb) ? "OTG" : "PERIPHERAL",
			status,
			musb_readb(musb->mregs, MUSB_DEVCTL));

	}

	if (status == 0)
		musb_debug_create("driver/musb_hdrc", musb);
	else {
fail:
		if (musb->clock)
			clk_put(musb->clock);
		device_init_wakeup(dev, 0);
		musb_free(musb);
		return status;
	}

	INIT_WORK(&musb->irq_work, musb_irq_work);

#ifdef CONFIG_SYSFS
	status = device_create_file(dev, &dev_attr_mode);
	status = device_create_file(dev, &dev_attr_cable);
	status = device_create_file(dev, &dev_attr_vbus);
#ifdef CONFIG_USB_MUSB_OTG
	status = device_create_file(dev, &dev_attr_srp);
#endif /* CONFIG_USB_MUSB_OTG */
	status = 0;
#endif

	return status;

fail2:
	musb_platform_exit(musb);
	goto fail;
}

/*-------------------------------------------------------------------------*/

/* all implementations (PCI bridge to FPGA, VLYNQ, etc) should just
 * bridge to a platform device; this driver then suffices.
 */

#ifndef CONFIG_USB_INVENTRA_FIFO
static u64	*orig_dma_mask;
#endif

static int __init musb_probe(struct platform_device *pdev)
{
	struct device	*dev = &pdev->dev;
	int		irq = platform_get_irq(pdev, 0);
	struct resource	*iomem;
	void __iomem	*base;

	iomem = platform_get_resource(pdev, IORESOURCE_MEM, 0);
	if (!iomem || irq == 0)
		return -ENODEV;

	base = ioremap(iomem->start, iomem->end - iomem->start + 1);
	if (!base) {
		dev_err(dev, "ioremap failed\n");
		return -ENOMEM;
	}

#ifndef CONFIG_USB_INVENTRA_FIFO
	/* clobbered by use_dma=n */
	orig_dma_mask = dev->dma_mask;
#endif
	return musb_init_controller(dev, irq, base);
}

static int __devexit musb_remove(struct platform_device *pdev)
{
	struct musb	*musb = dev_to_musb(&pdev->dev);
	void __iomem	*ctrl_base = musb->ctrl_base;

	/* this gets called on rmmod.
	 *  - Host mode: host may still be active
	 *  - Peripheral mode: peripheral is deactivated (or never-activated)
	 *  - OTG mode: both roles are deactivated (or never-activated)
	 */
	musb_shutdown(pdev);
	musb_debug_delete("driver/musb_hdrc", musb);
#ifdef CONFIG_USB_MUSB_HDRC_HCD
	if (musb->board_mode == MUSB_HOST)
		usb_remove_hcd(musb_to_hcd(musb));
#endif
	musb_free(musb);
	iounmap(ctrl_base);
	device_init_wakeup(&pdev->dev, 0);
#ifndef CONFIG_USB_INVENTRA_FIFO
	pdev->dev.dma_mask = orig_dma_mask;
#endif
	return 0;
}

#ifdef	CONFIG_PM

static int musb_suspend(struct platform_device *pdev, pm_message_t message)
{
	unsigned long	flags;
	struct musb	*musb = dev_to_musb(&pdev->dev);

	if (!musb->clock)
		return 0;

	spin_lock_irqsave(&musb->lock, flags);

	if (is_peripheral_active(musb)) {
		/* FIXME force disconnect unless we know USB will wake
		 * the system up quickly enough to respond ...
		 */
	} else if (is_host_active(musb)) {
		/* we know all the children are suspended; sometimes
		 * they will even be wakeup-enabled.
		 */
	}

	if (musb->set_clock)
		musb->set_clock(musb->clock, 0);
	else
		clk_disable(musb->clock);
	spin_unlock_irqrestore(&musb->lock, flags);
	return 0;
}

static int musb_resume(struct platform_device *pdev)
{
	unsigned long	flags;
	struct musb	*musb = dev_to_musb(&pdev->dev);

	if (!musb->clock)
		return 0;

	spin_lock_irqsave(&musb->lock, flags);

	if (musb->set_clock)
		musb->set_clock(musb->clock, 1);
	else
		clk_enable(musb->clock);

	/* for static cmos like DaVinci, register values were preserved
	 * unless for some reason the whole soc powered down and we're
	 * not treating that as a whole-system restart (e.g. swsusp)
	 */
	spin_unlock_irqrestore(&musb->lock, flags);
	return 0;
}

#else
#define	musb_suspend	NULL
#define	musb_resume	NULL
#endif

static struct platform_driver musb_driver = {
	.driver = {
		.name		= (char *)musb_driver_name,
		.bus		= &platform_bus_type,
		.owner		= THIS_MODULE,
	},
	.remove		= __devexit_p(musb_remove),
	.shutdown	= musb_shutdown,
	.suspend	= musb_suspend,
	.resume		= musb_resume,
};

/*-------------------------------------------------------------------------*/

static int __init musb_init(void)
{
#ifdef CONFIG_USB_MUSB_HDRC_HCD
	if (usb_disabled())
		return 0;
#endif

	pr_info("%s: version " MUSB_VERSION ", "
#ifdef CONFIG_USB_INVENTRA_FIFO
		"pio"
#elif defined(CONFIG_USB_TI_CPPI_DMA)
		"cppi-dma"
#elif defined(CONFIG_USB_INVENTRA_DMA)
		"musb-dma"
#elif defined(CONFIG_USB_TUSB_OMAP_DMA)
		"tusb-omap-dma"
#else
		"?dma?"
#endif
		", "
#ifdef CONFIG_USB_MUSB_OTG
		"otg (peripheral+host)"
#elif defined(CONFIG_USB_GADGET_MUSB_HDRC)
		"peripheral"
#elif defined(CONFIG_USB_MUSB_HDRC_HCD)
		"host"
#endif
		", debug=%d\n",
		musb_driver_name, debug);
	return platform_driver_probe(&musb_driver, musb_probe);
}

/* make us init after usbcore and before usb
 * gadget and host-side drivers start to register
 */
subsys_initcall(musb_init);

static void __exit musb_cleanup(void)
{
	platform_driver_unregister(&musb_driver);
}
module_exit(musb_cleanup);<|MERGE_RESOLUTION|>--- conflicted
+++ resolved
@@ -616,13 +616,7 @@
 				DBG(1, "BABBLE devctl: %02x\n", devctl);
 			else {
 				ERR("Stopping host session because of babble\n");
-<<<<<<< HEAD
-#ifdef CONFIG_USB_MUSB_HDRC_HCD
-				musb_writeb(mbase, MGC_O_HDRC_DEVCTL, 0);
-#endif
-=======
 				musb_writeb(mbase, MUSB_DEVCTL, 0);
->>>>>>> 0ba25d3a
 			}
 		} else {
 			DBG(1, "BUS RESET\n");
