--- conflicted
+++ resolved
@@ -1548,12 +1548,7 @@
 	format.code = fse->code;
 	format.width = 1;
 	format.height = 1;
-<<<<<<< HEAD
-	ipipe_try_format(ipipe, cfg, fse->pad, &format,
-			   V4L2_SUBDEV_FORMAT_TRY);
-=======
 	ipipe_try_format(ipipe, cfg, fse->pad, &format, fse->which);
->>>>>>> 5c4698ac
 	fse->min_width = format.width;
 	fse->min_height = format.height;
 
@@ -1563,12 +1558,7 @@
 	format.code = fse->code;
 	format.width = -1;
 	format.height = -1;
-<<<<<<< HEAD
-	ipipe_try_format(ipipe, cfg, fse->pad, &format,
-			   V4L2_SUBDEV_FORMAT_TRY);
-=======
 	ipipe_try_format(ipipe, cfg, fse->pad, &format, fse->which);
->>>>>>> 5c4698ac
 	fse->max_width = format.width;
 	fse->max_height = format.height;
 
