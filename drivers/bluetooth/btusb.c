--- conflicted
+++ resolved
@@ -412,8 +412,6 @@
 			DMI_MATCH(DMI_PRODUCT_NAME, "XPS 13 9360"),
 		},
 	},
-<<<<<<< HEAD
-=======
 	{
 		/* Dell Inspiron 5565 (QCA ROME device 0cf3:e009) */
 		.matches = {
@@ -421,7 +419,6 @@
 			DMI_MATCH(DMI_PRODUCT_NAME, "Inspiron 5565"),
 		},
 	},
->>>>>>> 5e220483
 	{}
 };
 
