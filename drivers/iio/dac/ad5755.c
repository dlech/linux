// SPDX-License-Identifier: GPL-2.0-only
/*
 * AD5755, AD5755-1, AD5757, AD5735, AD5737 Digital to analog converters driver
 *
 * Copyright 2012 Analog Devices Inc.
 */

#include <linux/device.h>
#include <linux/err.h>
#include <linux/module.h>
#include <linux/kernel.h>
#include <linux/spi/spi.h>
#include <linux/slab.h>
#include <linux/sysfs.h>
#include <linux/delay.h>
#include <linux/property.h>
<<<<<<< HEAD
=======

>>>>>>> cb1f2dbc
#include <linux/iio/iio.h>
#include <linux/iio/sysfs.h>

#define AD5755_NUM_CHANNELS 4

#define AD5755_ADDR(x)			((x) << 16)

#define AD5755_WRITE_REG_DATA(chan)	(chan)
#define AD5755_WRITE_REG_GAIN(chan)	(0x08 | (chan))
#define AD5755_WRITE_REG_OFFSET(chan)	(0x10 | (chan))
#define AD5755_WRITE_REG_CTRL(chan)	(0x1c | (chan))

#define AD5755_READ_REG_DATA(chan)	(chan)
#define AD5755_READ_REG_CTRL(chan)	(0x4 | (chan))
#define AD5755_READ_REG_GAIN(chan)	(0x8 | (chan))
#define AD5755_READ_REG_OFFSET(chan)	(0xc | (chan))
#define AD5755_READ_REG_CLEAR(chan)	(0x10 | (chan))
#define AD5755_READ_REG_SLEW(chan)	(0x14 | (chan))
#define AD5755_READ_REG_STATUS		0x18
#define AD5755_READ_REG_MAIN		0x19
#define AD5755_READ_REG_DC_DC		0x1a

#define AD5755_CTRL_REG_SLEW	0x0
#define AD5755_CTRL_REG_MAIN	0x1
#define AD5755_CTRL_REG_DAC	0x2
#define AD5755_CTRL_REG_DC_DC	0x3
#define AD5755_CTRL_REG_SW	0x4

#define AD5755_READ_FLAG 0x800000

#define AD5755_NOOP 0x1CE000

#define AD5755_DAC_INT_EN			BIT(8)
#define AD5755_DAC_CLR_EN			BIT(7)
#define AD5755_DAC_OUT_EN			BIT(6)
#define AD5755_DAC_INT_CURRENT_SENSE_RESISTOR	BIT(5)
#define AD5755_DAC_DC_DC_EN			BIT(4)
#define AD5755_DAC_VOLTAGE_OVERRANGE_EN		BIT(3)

#define AD5755_DC_DC_MAXV			0
#define AD5755_DC_DC_FREQ_SHIFT			2
#define AD5755_DC_DC_PHASE_SHIFT		4
#define AD5755_EXT_DC_DC_COMP_RES		BIT(6)

#define AD5755_SLEW_STEP_SIZE_SHIFT		0
#define AD5755_SLEW_RATE_SHIFT			3
#define AD5755_SLEW_ENABLE			BIT(12)

enum ad5755_mode {
	AD5755_MODE_VOLTAGE_0V_5V		= 0,
	AD5755_MODE_VOLTAGE_0V_10V		= 1,
	AD5755_MODE_VOLTAGE_PLUSMINUS_5V	= 2,
	AD5755_MODE_VOLTAGE_PLUSMINUS_10V	= 3,
	AD5755_MODE_CURRENT_4mA_20mA		= 4,
	AD5755_MODE_CURRENT_0mA_20mA		= 5,
	AD5755_MODE_CURRENT_0mA_24mA		= 6,
};

enum ad5755_dc_dc_phase {
	AD5755_DC_DC_PHASE_ALL_SAME_EDGE		= 0,
	AD5755_DC_DC_PHASE_A_B_SAME_EDGE_C_D_OPP_EDGE	= 1,
	AD5755_DC_DC_PHASE_A_C_SAME_EDGE_B_D_OPP_EDGE	= 2,
	AD5755_DC_DC_PHASE_90_DEGREE			= 3,
};

enum ad5755_dc_dc_freq {
	AD5755_DC_DC_FREQ_250kHZ = 0,
	AD5755_DC_DC_FREQ_410kHZ = 1,
	AD5755_DC_DC_FREQ_650kHZ = 2,
};

enum ad5755_dc_dc_maxv {
	AD5755_DC_DC_MAXV_23V	= 0,
	AD5755_DC_DC_MAXV_24V5	= 1,
	AD5755_DC_DC_MAXV_27V	= 2,
	AD5755_DC_DC_MAXV_29V5	= 3,
};

enum ad5755_slew_rate {
	AD5755_SLEW_RATE_64k	= 0,
	AD5755_SLEW_RATE_32k	= 1,
	AD5755_SLEW_RATE_16k	= 2,
	AD5755_SLEW_RATE_8k	= 3,
	AD5755_SLEW_RATE_4k	= 4,
	AD5755_SLEW_RATE_2k	= 5,
	AD5755_SLEW_RATE_1k	= 6,
	AD5755_SLEW_RATE_500	= 7,
	AD5755_SLEW_RATE_250	= 8,
	AD5755_SLEW_RATE_125	= 9,
	AD5755_SLEW_RATE_64	= 10,
	AD5755_SLEW_RATE_32	= 11,
	AD5755_SLEW_RATE_16	= 12,
	AD5755_SLEW_RATE_8	= 13,
	AD5755_SLEW_RATE_4	= 14,
	AD5755_SLEW_RATE_0_5	= 15,
};

enum ad5755_slew_step_size {
	AD5755_SLEW_STEP_SIZE_1 = 0,
	AD5755_SLEW_STEP_SIZE_2 = 1,
	AD5755_SLEW_STEP_SIZE_4 = 2,
	AD5755_SLEW_STEP_SIZE_8 = 3,
	AD5755_SLEW_STEP_SIZE_16 = 4,
	AD5755_SLEW_STEP_SIZE_32 = 5,
	AD5755_SLEW_STEP_SIZE_64 = 6,
	AD5755_SLEW_STEP_SIZE_128 = 7,
	AD5755_SLEW_STEP_SIZE_256 = 8,
};

/**
 * struct ad5755_platform_data - AD5755 DAC driver platform data
 * @ext_dc_dc_compenstation_resistor: Whether an external DC-DC converter
 * compensation register is used.
 * @dc_dc_phase: DC-DC converter phase.
 * @dc_dc_freq: DC-DC converter frequency.
 * @dc_dc_maxv: DC-DC maximum allowed boost voltage.
 * @dac: Per DAC instance parameters.
 * @dac.mode: The mode to be used for the DAC output.
 * @dac.ext_current_sense_resistor: Whether an external current sense resistor
 * is used.
 * @dac.enable_voltage_overrange: Whether to enable 20% voltage output overrange.
 * @dac.slew.enable: Whether to enable digital slew.
 * @dac.slew.rate: Slew rate of the digital slew.
 * @dac.slew.step_size: Slew step size of the digital slew.
 **/
struct ad5755_platform_data {
	bool ext_dc_dc_compenstation_resistor;
	enum ad5755_dc_dc_phase dc_dc_phase;
	enum ad5755_dc_dc_freq dc_dc_freq;
	enum ad5755_dc_dc_maxv dc_dc_maxv;

	struct {
		enum ad5755_mode mode;
		bool ext_current_sense_resistor;
		bool enable_voltage_overrange;
		struct {
			bool enable;
			enum ad5755_slew_rate rate;
			enum ad5755_slew_step_size step_size;
		} slew;
	} dac[4];
};

/**
 * struct ad5755_chip_info - chip specific information
 * @channel_template:	channel specification
 * @calib_shift:	shift for the calibration data registers
 * @has_voltage_out:	whether the chip has voltage outputs
 */
struct ad5755_chip_info {
	const struct iio_chan_spec channel_template;
	unsigned int calib_shift;
	bool has_voltage_out;
};

/**
 * struct ad5755_state - driver instance specific data
 * @spi:	spi device the driver is attached to
 * @chip_info:	chip model specific constants, available modes etc
 * @pwr_down:	bitmask which contains  hether a channel is powered down or not
 * @ctrl:	software shadow of the channel ctrl registers
 * @channels:	iio channel spec for the device
 * @lock:	lock to protect the data buffer during SPI ops
 * @data:	spi transfer buffers
 */
struct ad5755_state {
	struct spi_device		*spi;
	const struct ad5755_chip_info	*chip_info;
	unsigned int			pwr_down;
	unsigned int			ctrl[AD5755_NUM_CHANNELS];
	struct iio_chan_spec		channels[AD5755_NUM_CHANNELS];
	struct mutex			lock;

	/*
	 * DMA (thus cache coherency maintenance) may require the
	 * transfer buffers to live in their own cache lines.
	 */

	union {
		__be32 d32;
		u8 d8[4];
	} data[2] __aligned(IIO_DMA_MINALIGN);
};

enum ad5755_type {
	ID_AD5755,
	ID_AD5757,
	ID_AD5735,
	ID_AD5737,
};

static const int ad5755_dcdc_freq_table[][2] = {
	{ 250000, AD5755_DC_DC_FREQ_250kHZ },
	{ 410000, AD5755_DC_DC_FREQ_410kHZ },
	{ 650000, AD5755_DC_DC_FREQ_650kHZ }
};

static const int ad5755_dcdc_maxv_table[][2] = {
	{ 23000000, AD5755_DC_DC_MAXV_23V },
	{ 24500000, AD5755_DC_DC_MAXV_24V5 },
	{ 27000000, AD5755_DC_DC_MAXV_27V },
	{ 29500000, AD5755_DC_DC_MAXV_29V5 },
};

static const int ad5755_slew_rate_table[][2] = {
	{ 64000, AD5755_SLEW_RATE_64k },
	{ 32000, AD5755_SLEW_RATE_32k },
	{ 16000, AD5755_SLEW_RATE_16k },
	{ 8000, AD5755_SLEW_RATE_8k },
	{ 4000, AD5755_SLEW_RATE_4k },
	{ 2000, AD5755_SLEW_RATE_2k },
	{ 1000, AD5755_SLEW_RATE_1k },
	{ 500, AD5755_SLEW_RATE_500 },
	{ 250, AD5755_SLEW_RATE_250 },
	{ 125, AD5755_SLEW_RATE_125 },
	{ 64, AD5755_SLEW_RATE_64 },
	{ 32, AD5755_SLEW_RATE_32 },
	{ 16, AD5755_SLEW_RATE_16 },
	{ 8, AD5755_SLEW_RATE_8 },
	{ 4, AD5755_SLEW_RATE_4 },
	{ 0, AD5755_SLEW_RATE_0_5 },
};

static const int ad5755_slew_step_table[][2] = {
	{ 256, AD5755_SLEW_STEP_SIZE_256 },
	{ 128, AD5755_SLEW_STEP_SIZE_128 },
	{ 64, AD5755_SLEW_STEP_SIZE_64 },
	{ 32, AD5755_SLEW_STEP_SIZE_32 },
	{ 16, AD5755_SLEW_STEP_SIZE_16 },
	{ 4, AD5755_SLEW_STEP_SIZE_4 },
	{ 2, AD5755_SLEW_STEP_SIZE_2 },
	{ 1, AD5755_SLEW_STEP_SIZE_1 },
};

static int ad5755_write_unlocked(struct iio_dev *indio_dev,
	unsigned int reg, unsigned int val)
{
	struct ad5755_state *st = iio_priv(indio_dev);

	st->data[0].d32 = cpu_to_be32((reg << 16) | val);

	return spi_write(st->spi, &st->data[0].d8[1], 3);
}

static int ad5755_write_ctrl_unlocked(struct iio_dev *indio_dev,
	unsigned int channel, unsigned int reg, unsigned int val)
{
	return ad5755_write_unlocked(indio_dev,
		AD5755_WRITE_REG_CTRL(channel), (reg << 13) | val);
}

static int ad5755_write(struct iio_dev *indio_dev, unsigned int reg,
	unsigned int val)
{
	struct ad5755_state *st = iio_priv(indio_dev);
	int ret;

	mutex_lock(&st->lock);
	ret = ad5755_write_unlocked(indio_dev, reg, val);
	mutex_unlock(&st->lock);

	return ret;
}

static int ad5755_write_ctrl(struct iio_dev *indio_dev, unsigned int channel,
	unsigned int reg, unsigned int val)
{
	struct ad5755_state *st = iio_priv(indio_dev);
	int ret;

	mutex_lock(&st->lock);
	ret = ad5755_write_ctrl_unlocked(indio_dev, channel, reg, val);
	mutex_unlock(&st->lock);

	return ret;
}

static int ad5755_read(struct iio_dev *indio_dev, unsigned int addr)
{
	struct ad5755_state *st = iio_priv(indio_dev);
	int ret;
	struct spi_transfer t[] = {
		{
			.tx_buf = &st->data[0].d8[1],
			.len = 3,
			.cs_change = 1,
		}, {
			.tx_buf = &st->data[1].d8[1],
			.rx_buf = &st->data[1].d8[1],
			.len = 3,
		},
	};

	mutex_lock(&st->lock);

	st->data[0].d32 = cpu_to_be32(AD5755_READ_FLAG | (addr << 16));
	st->data[1].d32 = cpu_to_be32(AD5755_NOOP);

	ret = spi_sync_transfer(st->spi, t, ARRAY_SIZE(t));
	if (ret >= 0)
		ret = be32_to_cpu(st->data[1].d32) & 0xffff;

	mutex_unlock(&st->lock);

	return ret;
}

static int ad5755_update_dac_ctrl(struct iio_dev *indio_dev,
	unsigned int channel, unsigned int set, unsigned int clr)
{
	struct ad5755_state *st = iio_priv(indio_dev);
	int ret;

	st->ctrl[channel] |= set;
	st->ctrl[channel] &= ~clr;

	ret = ad5755_write_ctrl_unlocked(indio_dev, channel,
		AD5755_CTRL_REG_DAC, st->ctrl[channel]);

	return ret;
}

static int ad5755_set_channel_pwr_down(struct iio_dev *indio_dev,
	unsigned int channel, bool pwr_down)
{
	struct ad5755_state *st = iio_priv(indio_dev);
	unsigned int mask = BIT(channel);

	mutex_lock(&st->lock);

	if ((bool)(st->pwr_down & mask) == pwr_down)
		goto out_unlock;

	if (!pwr_down) {
		st->pwr_down &= ~mask;
		ad5755_update_dac_ctrl(indio_dev, channel,
			AD5755_DAC_INT_EN | AD5755_DAC_DC_DC_EN, 0);
		udelay(200);
		ad5755_update_dac_ctrl(indio_dev, channel,
			AD5755_DAC_OUT_EN, 0);
	} else {
		st->pwr_down |= mask;
		ad5755_update_dac_ctrl(indio_dev, channel,
			0, AD5755_DAC_INT_EN | AD5755_DAC_OUT_EN |
				AD5755_DAC_DC_DC_EN);
	}

out_unlock:
	mutex_unlock(&st->lock);

	return 0;
}

static const int ad5755_min_max_table[][2] = {
	[AD5755_MODE_VOLTAGE_0V_5V] = { 0, 5000 },
	[AD5755_MODE_VOLTAGE_0V_10V] = { 0, 10000 },
	[AD5755_MODE_VOLTAGE_PLUSMINUS_5V] = { -5000, 5000 },
	[AD5755_MODE_VOLTAGE_PLUSMINUS_10V] = { -10000, 10000 },
	[AD5755_MODE_CURRENT_4mA_20mA] = { 4, 20 },
	[AD5755_MODE_CURRENT_0mA_20mA] = { 0, 20 },
	[AD5755_MODE_CURRENT_0mA_24mA] = { 0, 24 },
};

static void ad5755_get_min_max(struct ad5755_state *st,
	struct iio_chan_spec const *chan, int *min, int *max)
{
	enum ad5755_mode mode = st->ctrl[chan->channel] & 7;
	*min = ad5755_min_max_table[mode][0];
	*max = ad5755_min_max_table[mode][1];
}

static inline int ad5755_get_offset(struct ad5755_state *st,
	struct iio_chan_spec const *chan)
{
	int min, max;

	ad5755_get_min_max(st, chan, &min, &max);
	return (min * (1 << chan->scan_type.realbits)) / (max - min);
}

static int ad5755_chan_reg_info(struct ad5755_state *st,
	struct iio_chan_spec const *chan, long info, bool write,
	unsigned int *reg, unsigned int *shift, unsigned int *offset)
{
	switch (info) {
	case IIO_CHAN_INFO_RAW:
		if (write)
			*reg = AD5755_WRITE_REG_DATA(chan->address);
		else
			*reg = AD5755_READ_REG_DATA(chan->address);
		*shift = chan->scan_type.shift;
		*offset = 0;
		break;
	case IIO_CHAN_INFO_CALIBBIAS:
		if (write)
			*reg = AD5755_WRITE_REG_OFFSET(chan->address);
		else
			*reg = AD5755_READ_REG_OFFSET(chan->address);
		*shift = st->chip_info->calib_shift;
		*offset = 32768;
		break;
	case IIO_CHAN_INFO_CALIBSCALE:
		if (write)
			*reg =  AD5755_WRITE_REG_GAIN(chan->address);
		else
			*reg =  AD5755_READ_REG_GAIN(chan->address);
		*shift = st->chip_info->calib_shift;
		*offset = 0;
		break;
	default:
		return -EINVAL;
	}

	return 0;
}

static int ad5755_read_raw(struct iio_dev *indio_dev,
	const struct iio_chan_spec *chan, int *val, int *val2, long info)
{
	struct ad5755_state *st = iio_priv(indio_dev);
	unsigned int reg, shift, offset;
	int min, max;
	int ret;

	switch (info) {
	case IIO_CHAN_INFO_SCALE:
		ad5755_get_min_max(st, chan, &min, &max);
		*val = max - min;
		*val2 = chan->scan_type.realbits;
		return IIO_VAL_FRACTIONAL_LOG2;
	case IIO_CHAN_INFO_OFFSET:
		*val = ad5755_get_offset(st, chan);
		return IIO_VAL_INT;
	default:
		ret = ad5755_chan_reg_info(st, chan, info, false,
						&reg, &shift, &offset);
		if (ret)
			return ret;

		ret = ad5755_read(indio_dev, reg);
		if (ret < 0)
			return ret;

		*val = (ret - offset) >> shift;

		return IIO_VAL_INT;
	}

	return -EINVAL;
}

static int ad5755_write_raw(struct iio_dev *indio_dev,
	const struct iio_chan_spec *chan, int val, int val2, long info)
{
	struct ad5755_state *st = iio_priv(indio_dev);
	unsigned int shift, reg, offset;
	int ret;

	ret = ad5755_chan_reg_info(st, chan, info, true,
					&reg, &shift, &offset);
	if (ret)
		return ret;

	val <<= shift;
	val += offset;

	if (val < 0 || val > 0xffff)
		return -EINVAL;

	return ad5755_write(indio_dev, reg, val);
}

static ssize_t ad5755_read_powerdown(struct iio_dev *indio_dev, uintptr_t priv,
	const struct iio_chan_spec *chan, char *buf)
{
	struct ad5755_state *st = iio_priv(indio_dev);

	return sysfs_emit(buf, "%d\n",
			  (bool)(st->pwr_down & (1 << chan->channel)));
}

static ssize_t ad5755_write_powerdown(struct iio_dev *indio_dev, uintptr_t priv,
	struct iio_chan_spec const *chan, const char *buf, size_t len)
{
	bool pwr_down;
	int ret;

	ret = kstrtobool(buf, &pwr_down);
	if (ret)
		return ret;

	ret = ad5755_set_channel_pwr_down(indio_dev, chan->channel, pwr_down);
	return ret ? ret : len;
}

static const struct iio_info ad5755_info = {
	.read_raw = ad5755_read_raw,
	.write_raw = ad5755_write_raw,
};

static const struct iio_chan_spec_ext_info ad5755_ext_info[] = {
	{
		.name = "powerdown",
		.read = ad5755_read_powerdown,
		.write = ad5755_write_powerdown,
		.shared = IIO_SEPARATE,
	},
	{ },
};

#define AD5755_CHANNEL(_bits) {					\
	.indexed = 1,						\
	.output = 1,						\
	.info_mask_separate = BIT(IIO_CHAN_INFO_RAW) |		\
		BIT(IIO_CHAN_INFO_SCALE) |			\
		BIT(IIO_CHAN_INFO_OFFSET) |			\
		BIT(IIO_CHAN_INFO_CALIBSCALE) |			\
		BIT(IIO_CHAN_INFO_CALIBBIAS),			\
	.scan_type = {						\
		.sign = 'u',					\
		.realbits = (_bits),				\
		.storagebits = 16,				\
		.shift = 16 - (_bits),				\
	},							\
	.ext_info = ad5755_ext_info,				\
}

static const struct ad5755_chip_info ad5755_chip_info_tbl[] = {
	[ID_AD5735] = {
		.channel_template = AD5755_CHANNEL(14),
		.has_voltage_out = true,
		.calib_shift = 4,
	},
	[ID_AD5737] = {
		.channel_template = AD5755_CHANNEL(14),
		.has_voltage_out = false,
		.calib_shift = 4,
	},
	[ID_AD5755] = {
		.channel_template = AD5755_CHANNEL(16),
		.has_voltage_out = true,
		.calib_shift = 0,
	},
	[ID_AD5757] = {
		.channel_template = AD5755_CHANNEL(16),
		.has_voltage_out = false,
		.calib_shift = 0,
	},
};

static bool ad5755_is_valid_mode(struct ad5755_state *st, enum ad5755_mode mode)
{
	switch (mode) {
	case AD5755_MODE_VOLTAGE_0V_5V:
	case AD5755_MODE_VOLTAGE_0V_10V:
	case AD5755_MODE_VOLTAGE_PLUSMINUS_5V:
	case AD5755_MODE_VOLTAGE_PLUSMINUS_10V:
		return st->chip_info->has_voltage_out;
	case AD5755_MODE_CURRENT_4mA_20mA:
	case AD5755_MODE_CURRENT_0mA_20mA:
	case AD5755_MODE_CURRENT_0mA_24mA:
		return true;
	default:
		return false;
	}
}

static int ad5755_setup_pdata(struct iio_dev *indio_dev,
			      const struct ad5755_platform_data *pdata)
{
	struct ad5755_state *st = iio_priv(indio_dev);
	unsigned int val;
	unsigned int i;
	int ret;

	if (pdata->dc_dc_phase > AD5755_DC_DC_PHASE_90_DEGREE ||
		pdata->dc_dc_freq > AD5755_DC_DC_FREQ_650kHZ ||
		pdata->dc_dc_maxv > AD5755_DC_DC_MAXV_29V5)
		return -EINVAL;

	val = pdata->dc_dc_maxv << AD5755_DC_DC_MAXV;
	val |= pdata->dc_dc_freq << AD5755_DC_DC_FREQ_SHIFT;
	val |= pdata->dc_dc_phase << AD5755_DC_DC_PHASE_SHIFT;
	if (pdata->ext_dc_dc_compenstation_resistor)
		val |= AD5755_EXT_DC_DC_COMP_RES;

	ret = ad5755_write_ctrl(indio_dev, 0, AD5755_CTRL_REG_DC_DC, val);
	if (ret < 0)
		return ret;

	for (i = 0; i < ARRAY_SIZE(pdata->dac); ++i) {
		val = pdata->dac[i].slew.step_size <<
			AD5755_SLEW_STEP_SIZE_SHIFT;
		val |= pdata->dac[i].slew.rate <<
			AD5755_SLEW_RATE_SHIFT;
		if (pdata->dac[i].slew.enable)
			val |= AD5755_SLEW_ENABLE;

		ret = ad5755_write_ctrl(indio_dev, i,
					AD5755_CTRL_REG_SLEW, val);
		if (ret < 0)
			return ret;
	}

	for (i = 0; i < ARRAY_SIZE(pdata->dac); ++i) {
		if (!ad5755_is_valid_mode(st, pdata->dac[i].mode))
			return -EINVAL;

		val = 0;
		if (!pdata->dac[i].ext_current_sense_resistor)
			val |= AD5755_DAC_INT_CURRENT_SENSE_RESISTOR;
		if (pdata->dac[i].enable_voltage_overrange)
			val |= AD5755_DAC_VOLTAGE_OVERRANGE_EN;
		val |= pdata->dac[i].mode;

		ret = ad5755_update_dac_ctrl(indio_dev, i, val, 0);
		if (ret < 0)
			return ret;
	}

	return 0;
}

static bool ad5755_is_voltage_mode(enum ad5755_mode mode)
{
	switch (mode) {
	case AD5755_MODE_VOLTAGE_0V_5V:
	case AD5755_MODE_VOLTAGE_0V_10V:
	case AD5755_MODE_VOLTAGE_PLUSMINUS_5V:
	case AD5755_MODE_VOLTAGE_PLUSMINUS_10V:
		return true;
	default:
		return false;
	}
}

static int ad5755_init_channels(struct iio_dev *indio_dev,
				const struct ad5755_platform_data *pdata)
{
	struct ad5755_state *st = iio_priv(indio_dev);
	struct iio_chan_spec *channels = st->channels;
	unsigned int i;

	for (i = 0; i < AD5755_NUM_CHANNELS; ++i) {
		channels[i] = st->chip_info->channel_template;
		channels[i].channel = i;
		channels[i].address = i;
		if (pdata && ad5755_is_voltage_mode(pdata->dac[i].mode))
			channels[i].type = IIO_VOLTAGE;
		else
			channels[i].type = IIO_CURRENT;
	}

	indio_dev->channels = channels;

	return 0;
}

#define AD5755_DEFAULT_DAC_PDATA { \
		.mode = AD5755_MODE_CURRENT_4mA_20mA, \
		.ext_current_sense_resistor = true, \
		.enable_voltage_overrange = false, \
		.slew = { \
			.enable = false, \
			.rate = AD5755_SLEW_RATE_64k, \
			.step_size = AD5755_SLEW_STEP_SIZE_1, \
		}, \
	}

static const struct ad5755_platform_data ad5755_default_pdata = {
	.ext_dc_dc_compenstation_resistor = false,
	.dc_dc_phase = AD5755_DC_DC_PHASE_ALL_SAME_EDGE,
	.dc_dc_freq = AD5755_DC_DC_FREQ_410kHZ,
	.dc_dc_maxv = AD5755_DC_DC_MAXV_23V,
	.dac = {
		[0] = AD5755_DEFAULT_DAC_PDATA,
		[1] = AD5755_DEFAULT_DAC_PDATA,
		[2] = AD5755_DEFAULT_DAC_PDATA,
		[3] = AD5755_DEFAULT_DAC_PDATA,
	},
};

static struct ad5755_platform_data *ad5755_parse_fw(struct device *dev)
{
<<<<<<< HEAD
	struct fwnode_handle *fwnode;
	struct fwnode_handle *child;
=======
	struct fwnode_handle *pp;
>>>>>>> cb1f2dbc
	struct ad5755_platform_data *pdata;
	unsigned int tmp;
	unsigned int tmparray[3];
	int devnr, i;

	if (!dev_fwnode(dev))
		return NULL;

	pdata = devm_kzalloc(dev, sizeof(*pdata), GFP_KERNEL);
	if (!pdata)
		return NULL;

	pdata->ext_dc_dc_compenstation_resistor =
<<<<<<< HEAD
		device_property_read_bool(dev, "adi,ext-dc-dc-compenstation-resistor");

	if (!device_property_read_u32(dev, "adi,dc-dc-phase", &tmp))
		pdata->dc_dc_phase = tmp;
	else
		pdata->dc_dc_phase = AD5755_DC_DC_PHASE_ALL_SAME_EDGE;
=======
	    device_property_read_bool(dev, "adi,ext-dc-dc-compenstation-resistor");

	pdata->dc_dc_phase = AD5755_DC_DC_PHASE_ALL_SAME_EDGE;
	device_property_read_u32(dev, "adi,dc-dc-phase", &pdata->dc_dc_phase);
>>>>>>> cb1f2dbc

	pdata->dc_dc_freq = AD5755_DC_DC_FREQ_410kHZ;
	if (!device_property_read_u32(dev, "adi,dc-dc-freq-hz", &tmp)) {
		for (i = 0; i < ARRAY_SIZE(ad5755_dcdc_freq_table); i++) {
			if (tmp == ad5755_dcdc_freq_table[i][0]) {
				pdata->dc_dc_freq = ad5755_dcdc_freq_table[i][1];
				break;
			}
		}

		if (i == ARRAY_SIZE(ad5755_dcdc_freq_table))
			dev_err(dev,
				"adi,dc-dc-freq out of range selecting 410kHz\n");
	}

	pdata->dc_dc_maxv = AD5755_DC_DC_MAXV_23V;
	if (!device_property_read_u32(dev, "adi,dc-dc-max-microvolt", &tmp)) {
		for (i = 0; i < ARRAY_SIZE(ad5755_dcdc_maxv_table); i++) {
			if (tmp == ad5755_dcdc_maxv_table[i][0]) {
				pdata->dc_dc_maxv = ad5755_dcdc_maxv_table[i][1];
				break;
			}
		}
		if (i == ARRAY_SIZE(ad5755_dcdc_maxv_table))
				dev_err(dev,
					"adi,dc-dc-maxv out of range selecting 23V\n");
	}

	devnr = 0;
<<<<<<< HEAD
	fwnode = dev_fwnode(dev);
	fwnode_for_each_child_node(fwnode, child) {
=======
	device_for_each_child_node(dev, pp) {
>>>>>>> cb1f2dbc
		if (devnr >= AD5755_NUM_CHANNELS) {
			dev_err(dev,
				"There are too many channels defined in DT\n");
			goto error_out;
		}

<<<<<<< HEAD
		if (!fwnode_property_read_u32(child, "adi,mode", &tmp))
			pdata->dac[devnr].mode = tmp;
		else
			pdata->dac[devnr].mode = AD5755_MODE_CURRENT_4mA_20mA;

		pdata->dac[devnr].ext_current_sense_resistor =
			fwnode_property_read_bool(child, "adi,ext-current-sense-resistor");

		pdata->dac[devnr].enable_voltage_overrange =
			fwnode_property_read_bool(child, "adi,enable-voltage-overrange");

		if (!fwnode_property_read_u32_array(child, "adi,slew", tmparray, 3)) {
=======
		pdata->dac[devnr].mode = AD5755_MODE_CURRENT_4mA_20mA;
		fwnode_property_read_u32(pp, "adi,mode", &pdata->dac[devnr].mode);

		pdata->dac[devnr].ext_current_sense_resistor =
		    fwnode_property_read_bool(pp, "adi,ext-current-sense-resistor");

		pdata->dac[devnr].enable_voltage_overrange =
		    fwnode_property_read_bool(pp, "adi,enable-voltage-overrange");

		if (!fwnode_property_read_u32_array(pp, "adi,slew", tmparray, 3)) {
>>>>>>> cb1f2dbc
			pdata->dac[devnr].slew.enable = tmparray[0];

			pdata->dac[devnr].slew.rate = AD5755_SLEW_RATE_64k;
			for (i = 0; i < ARRAY_SIZE(ad5755_slew_rate_table); i++) {
				if (tmparray[1] == ad5755_slew_rate_table[i][0]) {
					pdata->dac[devnr].slew.rate =
						ad5755_slew_rate_table[i][1];
					break;
				}
			}
			if (i == ARRAY_SIZE(ad5755_slew_rate_table))
				dev_err(dev,
					"channel %d slew rate out of range selecting 64kHz\n",
					devnr);

			pdata->dac[devnr].slew.step_size = AD5755_SLEW_STEP_SIZE_1;
			for (i = 0; i < ARRAY_SIZE(ad5755_slew_step_table); i++) {
				if (tmparray[2] == ad5755_slew_step_table[i][0]) {
					pdata->dac[devnr].slew.step_size =
						ad5755_slew_step_table[i][1];
					break;
				}
			}
			if (i == ARRAY_SIZE(ad5755_slew_step_table))
				dev_err(dev,
					"channel %d slew step size out of range selecting 1 LSB\n",
					devnr);
		} else {
			pdata->dac[devnr].slew.enable = false;
			pdata->dac[devnr].slew.rate = AD5755_SLEW_RATE_64k;
			pdata->dac[devnr].slew.step_size =
			    AD5755_SLEW_STEP_SIZE_1;
		}
		devnr++;
	}

	return pdata;

 error_out:
	devm_kfree(dev, pdata);
	return NULL;
}

static int ad5755_probe(struct spi_device *spi)
{
	enum ad5755_type type = spi_get_device_id(spi)->driver_data;
	const struct ad5755_platform_data *pdata;
	struct iio_dev *indio_dev;
	struct ad5755_state *st;
	int ret;

	indio_dev = devm_iio_device_alloc(&spi->dev, sizeof(*st));
	if (indio_dev == NULL) {
		dev_err(&spi->dev, "Failed to allocate iio device\n");
		return  -ENOMEM;
	}

	st = iio_priv(indio_dev);
	spi_set_drvdata(spi, indio_dev);

	st->chip_info = &ad5755_chip_info_tbl[type];
	st->spi = spi;
	st->pwr_down = 0xf;

	indio_dev->name = spi_get_device_id(spi)->name;
	indio_dev->info = &ad5755_info;
	indio_dev->modes = INDIO_DIRECT_MODE;
	indio_dev->num_channels = AD5755_NUM_CHANNELS;

	mutex_init(&st->lock);

<<<<<<< HEAD
	if (dev_fwnode(&spi->dev))
		pdata = ad5755_parse_dt(&spi->dev);
	else
		pdata = spi->dev.platform_data;
=======
>>>>>>> cb1f2dbc

	pdata = ad5755_parse_fw(&spi->dev);
	if (!pdata) {
		dev_warn(&spi->dev, "no firmware provided parameters? using default\n");
		pdata = &ad5755_default_pdata;
	}

	ret = ad5755_init_channels(indio_dev, pdata);
	if (ret)
		return ret;

	ret = ad5755_setup_pdata(indio_dev, pdata);
	if (ret)
		return ret;

	return devm_iio_device_register(&spi->dev, indio_dev);
}

static const struct spi_device_id ad5755_id[] = {
	{ "ad5755", ID_AD5755 },
	{ "ad5755-1", ID_AD5755 },
	{ "ad5757", ID_AD5757 },
	{ "ad5735", ID_AD5735 },
	{ "ad5737", ID_AD5737 },
	{}
};
MODULE_DEVICE_TABLE(spi, ad5755_id);

static const struct of_device_id ad5755_of_match[] = {
	{ .compatible = "adi,ad5755" },
	{ .compatible = "adi,ad5755-1" },
	{ .compatible = "adi,ad5757" },
	{ .compatible = "adi,ad5735" },
	{ .compatible = "adi,ad5737" },
	{ }
};
MODULE_DEVICE_TABLE(of, ad5755_of_match);

static struct spi_driver ad5755_driver = {
	.driver = {
		.name = "ad5755",
	},
	.probe = ad5755_probe,
	.id_table = ad5755_id,
};
module_spi_driver(ad5755_driver);

MODULE_AUTHOR("Lars-Peter Clausen <lars@metafoo.de>");
MODULE_DESCRIPTION("Analog Devices AD5755/55-1/57/35/37 DAC");
MODULE_LICENSE("GPL v2");<|MERGE_RESOLUTION|>--- conflicted
+++ resolved
@@ -14,10 +14,7 @@
 #include <linux/sysfs.h>
 #include <linux/delay.h>
 #include <linux/property.h>
-<<<<<<< HEAD
-=======
-
->>>>>>> cb1f2dbc
+
 #include <linux/iio/iio.h>
 #include <linux/iio/sysfs.h>
 
@@ -702,12 +699,7 @@
 
 static struct ad5755_platform_data *ad5755_parse_fw(struct device *dev)
 {
-<<<<<<< HEAD
-	struct fwnode_handle *fwnode;
-	struct fwnode_handle *child;
-=======
 	struct fwnode_handle *pp;
->>>>>>> cb1f2dbc
 	struct ad5755_platform_data *pdata;
 	unsigned int tmp;
 	unsigned int tmparray[3];
@@ -721,19 +713,10 @@
 		return NULL;
 
 	pdata->ext_dc_dc_compenstation_resistor =
-<<<<<<< HEAD
-		device_property_read_bool(dev, "adi,ext-dc-dc-compenstation-resistor");
-
-	if (!device_property_read_u32(dev, "adi,dc-dc-phase", &tmp))
-		pdata->dc_dc_phase = tmp;
-	else
-		pdata->dc_dc_phase = AD5755_DC_DC_PHASE_ALL_SAME_EDGE;
-=======
 	    device_property_read_bool(dev, "adi,ext-dc-dc-compenstation-resistor");
 
 	pdata->dc_dc_phase = AD5755_DC_DC_PHASE_ALL_SAME_EDGE;
 	device_property_read_u32(dev, "adi,dc-dc-phase", &pdata->dc_dc_phase);
->>>>>>> cb1f2dbc
 
 	pdata->dc_dc_freq = AD5755_DC_DC_FREQ_410kHZ;
 	if (!device_property_read_u32(dev, "adi,dc-dc-freq-hz", &tmp)) {
@@ -763,32 +746,13 @@
 	}
 
 	devnr = 0;
-<<<<<<< HEAD
-	fwnode = dev_fwnode(dev);
-	fwnode_for_each_child_node(fwnode, child) {
-=======
 	device_for_each_child_node(dev, pp) {
->>>>>>> cb1f2dbc
 		if (devnr >= AD5755_NUM_CHANNELS) {
 			dev_err(dev,
 				"There are too many channels defined in DT\n");
 			goto error_out;
 		}
 
-<<<<<<< HEAD
-		if (!fwnode_property_read_u32(child, "adi,mode", &tmp))
-			pdata->dac[devnr].mode = tmp;
-		else
-			pdata->dac[devnr].mode = AD5755_MODE_CURRENT_4mA_20mA;
-
-		pdata->dac[devnr].ext_current_sense_resistor =
-			fwnode_property_read_bool(child, "adi,ext-current-sense-resistor");
-
-		pdata->dac[devnr].enable_voltage_overrange =
-			fwnode_property_read_bool(child, "adi,enable-voltage-overrange");
-
-		if (!fwnode_property_read_u32_array(child, "adi,slew", tmparray, 3)) {
-=======
 		pdata->dac[devnr].mode = AD5755_MODE_CURRENT_4mA_20mA;
 		fwnode_property_read_u32(pp, "adi,mode", &pdata->dac[devnr].mode);
 
@@ -799,7 +763,6 @@
 		    fwnode_property_read_bool(pp, "adi,enable-voltage-overrange");
 
 		if (!fwnode_property_read_u32_array(pp, "adi,slew", tmparray, 3)) {
->>>>>>> cb1f2dbc
 			pdata->dac[devnr].slew.enable = tmparray[0];
 
 			pdata->dac[devnr].slew.rate = AD5755_SLEW_RATE_64k;
@@ -871,13 +834,6 @@
 
 	mutex_init(&st->lock);
 
-<<<<<<< HEAD
-	if (dev_fwnode(&spi->dev))
-		pdata = ad5755_parse_dt(&spi->dev);
-	else
-		pdata = spi->dev.platform_data;
-=======
->>>>>>> cb1f2dbc
 
 	pdata = ad5755_parse_fw(&spi->dev);
 	if (!pdata) {
