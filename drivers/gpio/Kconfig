--- conflicted
+++ resolved
@@ -523,10 +523,7 @@
 config GPIO_ROCKCHIP
 	tristate "Rockchip GPIO support"
 	depends on ARCH_ROCKCHIP || COMPILE_TEST
-<<<<<<< HEAD
-=======
 	select GENERIC_IRQ_CHIP
->>>>>>> df0cc57e
 	select GPIOLIB_IRQCHIP
 	default ARCH_ROCKCHIP
 	help
@@ -814,18 +811,6 @@
 	help
 	  Select this option to enable GPIO driver for
 	  IDT 79RC3243X-based devices like Mikrotik RB532.
-
-	  To compile this driver as a module, choose M here: the module will
-	  be called gpio-idt3243x.
-
-config GPIO_IDT3243X
-	tristate "IDT 79RC3243X GPIO support"
-	depends on MIKROTIK_RB532 || COMPILE_TEST
-	select GPIO_GENERIC
-	select GPIOLIB_IRQCHIP
-	help
-	  Select this option to enable GPIO driver for
-	  IDT 79RC3243X based devices like Mikrotik RB532.
 
 	  To compile this driver as a module, choose M here: the module will
 	  be called gpio-idt3243x.
@@ -1702,10 +1687,7 @@
 config GPIO_VIRTIO
 	tristate "VirtIO GPIO support"
 	depends on VIRTIO
-<<<<<<< HEAD
-=======
-	select GPIOLIB_IRQCHIP
->>>>>>> df0cc57e
+	select GPIOLIB_IRQCHIP
 	help
 	  Say Y here to enable guest support for virtio-based GPIO controllers.
 
