--- conflicted
+++ resolved
@@ -15,11 +15,7 @@
 
 INSTALL_HDR_PATH = $(top_srcdir)/usr
 LINUX_HDR_PATH = $(INSTALL_HDR_PATH)/include/
-<<<<<<< HEAD
-CFLAGS += -O2 -g -std=gnu99 -I$(LINUX_HDR_PATH) -Iinclude -I$(<D)
-=======
 CFLAGS += -O2 -g -std=gnu99 -I$(LINUX_HDR_PATH) -Iinclude -I$(<D) -I..
->>>>>>> 5e220483
 
 # After inclusion, $(OUTPUT) is defined and
 # $(TEST_GEN_PROGS) starts with $(OUTPUT)/
