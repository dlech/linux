// SPDX-License-Identifier: GPL-2.0
// Copyright (c) 2018 Facebook

#define _GNU_SOURCE

#include <stdio.h>
#include <stdlib.h>
#include <unistd.h>

#include <arpa/inet.h>
#include <netinet/in.h>
#include <sys/types.h>
#include <sys/select.h>
#include <sys/socket.h>

#include <linux/filter.h>

#include <bpf/bpf.h>
#include <bpf/libbpf.h>

#include "cgroup_helpers.h"
#include "bpf_rlimit.h"
<<<<<<< HEAD
=======

#ifndef ENOTSUPP
# define ENOTSUPP 524
#endif

#ifndef ARRAY_SIZE
# define ARRAY_SIZE(x) (sizeof(x) / sizeof((x)[0]))
#endif
>>>>>>> 5e220483

#define CG_PATH	"/foo"
#define CONNECT4_PROG_PATH	"./connect4_prog.o"
#define CONNECT6_PROG_PATH	"./connect6_prog.o"
#define SENDMSG4_PROG_PATH	"./sendmsg4_prog.o"
#define SENDMSG6_PROG_PATH	"./sendmsg6_prog.o"

#define SERV4_IP		"192.168.1.254"
#define SERV4_REWRITE_IP	"127.0.0.1"
#define SRC4_IP			"172.16.0.1"
#define SRC4_REWRITE_IP		"127.0.0.4"
#define SERV4_PORT		4040
#define SERV4_REWRITE_PORT	4444

#define SERV6_IP		"face:b00c:1234:5678::abcd"
#define SERV6_REWRITE_IP	"::1"
#define SERV6_V4MAPPED_IP	"::ffff:192.168.0.4"
#define SRC6_IP			"::1"
#define SRC6_REWRITE_IP		"::6"
#define SERV6_PORT		6060
#define SERV6_REWRITE_PORT	6666

#define INET_NTOP_BUF	40

struct sock_addr_test;

typedef int (*load_fn)(const struct sock_addr_test *test);
typedef int (*info_fn)(int, struct sockaddr *, socklen_t *);

char bpf_log_buf[BPF_LOG_BUF_SIZE];

struct sock_addr_test {
	const char *descr;
	/* BPF prog properties */
	load_fn loadfn;
	enum bpf_attach_type expected_attach_type;
	enum bpf_attach_type attach_type;
	/* Socket properties */
	int domain;
	int type;
	/* IP:port pairs for BPF prog to override */
	const char *requested_ip;
	unsigned short requested_port;
	const char *expected_ip;
	unsigned short expected_port;
	const char *expected_src_ip;
	/* Expected test result */
	enum {
		LOAD_REJECT,
		ATTACH_REJECT,
		SYSCALL_EPERM,
		SYSCALL_ENOTSUPP,
		SUCCESS,
	} expected_result;
};

static int bind4_prog_load(const struct sock_addr_test *test);
static int bind6_prog_load(const struct sock_addr_test *test);
static int connect4_prog_load(const struct sock_addr_test *test);
static int connect6_prog_load(const struct sock_addr_test *test);
static int sendmsg_deny_prog_load(const struct sock_addr_test *test);
static int sendmsg4_rw_asm_prog_load(const struct sock_addr_test *test);
static int sendmsg4_rw_c_prog_load(const struct sock_addr_test *test);
static int sendmsg6_rw_asm_prog_load(const struct sock_addr_test *test);
static int sendmsg6_rw_c_prog_load(const struct sock_addr_test *test);
static int sendmsg6_rw_v4mapped_prog_load(const struct sock_addr_test *test);

static struct sock_addr_test tests[] = {
	/* bind */
	{
		"bind4: load prog with wrong expected attach type",
		bind4_prog_load,
		BPF_CGROUP_INET6_BIND,
		BPF_CGROUP_INET4_BIND,
		AF_INET,
		SOCK_STREAM,
		NULL,
		0,
		NULL,
		0,
		NULL,
		LOAD_REJECT,
	},
	{
		"bind4: attach prog with wrong attach type",
		bind4_prog_load,
		BPF_CGROUP_INET4_BIND,
		BPF_CGROUP_INET6_BIND,
		AF_INET,
		SOCK_STREAM,
		NULL,
		0,
		NULL,
		0,
		NULL,
		ATTACH_REJECT,
	},
	{
		"bind4: rewrite IP & TCP port in",
		bind4_prog_load,
		BPF_CGROUP_INET4_BIND,
		BPF_CGROUP_INET4_BIND,
		AF_INET,
		SOCK_STREAM,
		SERV4_IP,
		SERV4_PORT,
		SERV4_REWRITE_IP,
		SERV4_REWRITE_PORT,
		NULL,
		SUCCESS,
	},
	{
		"bind4: rewrite IP & UDP port in",
		bind4_prog_load,
		BPF_CGROUP_INET4_BIND,
		BPF_CGROUP_INET4_BIND,
		AF_INET,
		SOCK_DGRAM,
		SERV4_IP,
		SERV4_PORT,
		SERV4_REWRITE_IP,
		SERV4_REWRITE_PORT,
		NULL,
		SUCCESS,
	},
	{
		"bind6: load prog with wrong expected attach type",
		bind6_prog_load,
		BPF_CGROUP_INET4_BIND,
		BPF_CGROUP_INET6_BIND,
		AF_INET6,
		SOCK_STREAM,
		NULL,
		0,
		NULL,
		0,
		NULL,
		LOAD_REJECT,
	},
	{
		"bind6: attach prog with wrong attach type",
		bind6_prog_load,
		BPF_CGROUP_INET6_BIND,
		BPF_CGROUP_INET4_BIND,
		AF_INET,
		SOCK_STREAM,
		NULL,
		0,
		NULL,
		0,
		NULL,
		ATTACH_REJECT,
	},
	{
		"bind6: rewrite IP & TCP port in",
		bind6_prog_load,
		BPF_CGROUP_INET6_BIND,
		BPF_CGROUP_INET6_BIND,
		AF_INET6,
		SOCK_STREAM,
		SERV6_IP,
		SERV6_PORT,
		SERV6_REWRITE_IP,
		SERV6_REWRITE_PORT,
		NULL,
		SUCCESS,
	},
	{
		"bind6: rewrite IP & UDP port in",
		bind6_prog_load,
		BPF_CGROUP_INET6_BIND,
		BPF_CGROUP_INET6_BIND,
		AF_INET6,
		SOCK_DGRAM,
		SERV6_IP,
		SERV6_PORT,
		SERV6_REWRITE_IP,
		SERV6_REWRITE_PORT,
		NULL,
		SUCCESS,
	},

	/* connect */
	{
		"connect4: load prog with wrong expected attach type",
		connect4_prog_load,
		BPF_CGROUP_INET6_CONNECT,
		BPF_CGROUP_INET4_CONNECT,
		AF_INET,
		SOCK_STREAM,
		NULL,
		0,
		NULL,
		0,
		NULL,
		LOAD_REJECT,
	},
	{
		"connect4: attach prog with wrong attach type",
		connect4_prog_load,
		BPF_CGROUP_INET4_CONNECT,
		BPF_CGROUP_INET6_CONNECT,
		AF_INET,
		SOCK_STREAM,
		NULL,
		0,
		NULL,
		0,
		NULL,
		ATTACH_REJECT,
	},
	{
		"connect4: rewrite IP & TCP port",
		connect4_prog_load,
		BPF_CGROUP_INET4_CONNECT,
		BPF_CGROUP_INET4_CONNECT,
		AF_INET,
		SOCK_STREAM,
		SERV4_IP,
		SERV4_PORT,
		SERV4_REWRITE_IP,
		SERV4_REWRITE_PORT,
		SRC4_REWRITE_IP,
		SUCCESS,
	},
	{
		"connect4: rewrite IP & UDP port",
		connect4_prog_load,
		BPF_CGROUP_INET4_CONNECT,
		BPF_CGROUP_INET4_CONNECT,
		AF_INET,
		SOCK_DGRAM,
		SERV4_IP,
		SERV4_PORT,
		SERV4_REWRITE_IP,
		SERV4_REWRITE_PORT,
		SRC4_REWRITE_IP,
		SUCCESS,
	},
	{
		"connect6: load prog with wrong expected attach type",
		connect6_prog_load,
		BPF_CGROUP_INET4_CONNECT,
		BPF_CGROUP_INET6_CONNECT,
		AF_INET6,
		SOCK_STREAM,
		NULL,
		0,
		NULL,
		0,
		NULL,
		LOAD_REJECT,
	},
	{
		"connect6: attach prog with wrong attach type",
		connect6_prog_load,
		BPF_CGROUP_INET6_CONNECT,
		BPF_CGROUP_INET4_CONNECT,
		AF_INET,
		SOCK_STREAM,
		NULL,
		0,
		NULL,
		0,
		NULL,
		ATTACH_REJECT,
	},
	{
		"connect6: rewrite IP & TCP port",
		connect6_prog_load,
		BPF_CGROUP_INET6_CONNECT,
		BPF_CGROUP_INET6_CONNECT,
		AF_INET6,
		SOCK_STREAM,
		SERV6_IP,
		SERV6_PORT,
		SERV6_REWRITE_IP,
		SERV6_REWRITE_PORT,
		SRC6_REWRITE_IP,
		SUCCESS,
	},
	{
		"connect6: rewrite IP & UDP port",
		connect6_prog_load,
		BPF_CGROUP_INET6_CONNECT,
		BPF_CGROUP_INET6_CONNECT,
		AF_INET6,
		SOCK_DGRAM,
		SERV6_IP,
		SERV6_PORT,
		SERV6_REWRITE_IP,
		SERV6_REWRITE_PORT,
		SRC6_REWRITE_IP,
		SUCCESS,
	},

	/* sendmsg */
	{
		"sendmsg4: load prog with wrong expected attach type",
		sendmsg4_rw_asm_prog_load,
		BPF_CGROUP_UDP6_SENDMSG,
		BPF_CGROUP_UDP4_SENDMSG,
		AF_INET,
		SOCK_DGRAM,
		NULL,
		0,
		NULL,
		0,
		NULL,
		LOAD_REJECT,
	},
	{
		"sendmsg4: attach prog with wrong attach type",
		sendmsg4_rw_asm_prog_load,
		BPF_CGROUP_UDP4_SENDMSG,
		BPF_CGROUP_UDP6_SENDMSG,
		AF_INET,
		SOCK_DGRAM,
		NULL,
		0,
		NULL,
		0,
		NULL,
		ATTACH_REJECT,
	},
	{
		"sendmsg4: rewrite IP & port (asm)",
		sendmsg4_rw_asm_prog_load,
		BPF_CGROUP_UDP4_SENDMSG,
		BPF_CGROUP_UDP4_SENDMSG,
		AF_INET,
		SOCK_DGRAM,
		SERV4_IP,
		SERV4_PORT,
		SERV4_REWRITE_IP,
		SERV4_REWRITE_PORT,
		SRC4_REWRITE_IP,
		SUCCESS,
	},
	{
		"sendmsg4: rewrite IP & port (C)",
		sendmsg4_rw_c_prog_load,
		BPF_CGROUP_UDP4_SENDMSG,
		BPF_CGROUP_UDP4_SENDMSG,
		AF_INET,
		SOCK_DGRAM,
		SERV4_IP,
		SERV4_PORT,
		SERV4_REWRITE_IP,
		SERV4_REWRITE_PORT,
		SRC4_REWRITE_IP,
		SUCCESS,
	},
	{
		"sendmsg4: deny call",
		sendmsg_deny_prog_load,
		BPF_CGROUP_UDP4_SENDMSG,
		BPF_CGROUP_UDP4_SENDMSG,
		AF_INET,
		SOCK_DGRAM,
		SERV4_IP,
		SERV4_PORT,
		SERV4_REWRITE_IP,
		SERV4_REWRITE_PORT,
		SRC4_REWRITE_IP,
		SYSCALL_EPERM,
	},
	{
		"sendmsg6: load prog with wrong expected attach type",
		sendmsg6_rw_asm_prog_load,
		BPF_CGROUP_UDP4_SENDMSG,
		BPF_CGROUP_UDP6_SENDMSG,
		AF_INET6,
		SOCK_DGRAM,
		NULL,
		0,
		NULL,
		0,
		NULL,
		LOAD_REJECT,
	},
	{
		"sendmsg6: attach prog with wrong attach type",
		sendmsg6_rw_asm_prog_load,
		BPF_CGROUP_UDP6_SENDMSG,
		BPF_CGROUP_UDP4_SENDMSG,
		AF_INET6,
		SOCK_DGRAM,
		NULL,
		0,
		NULL,
		0,
		NULL,
		ATTACH_REJECT,
	},
	{
		"sendmsg6: rewrite IP & port (asm)",
		sendmsg6_rw_asm_prog_load,
		BPF_CGROUP_UDP6_SENDMSG,
		BPF_CGROUP_UDP6_SENDMSG,
		AF_INET6,
		SOCK_DGRAM,
		SERV6_IP,
		SERV6_PORT,
		SERV6_REWRITE_IP,
		SERV6_REWRITE_PORT,
		SRC6_REWRITE_IP,
		SUCCESS,
	},
	{
		"sendmsg6: rewrite IP & port (C)",
		sendmsg6_rw_c_prog_load,
		BPF_CGROUP_UDP6_SENDMSG,
		BPF_CGROUP_UDP6_SENDMSG,
		AF_INET6,
		SOCK_DGRAM,
		SERV6_IP,
		SERV6_PORT,
		SERV6_REWRITE_IP,
		SERV6_REWRITE_PORT,
		SRC6_REWRITE_IP,
		SUCCESS,
	},
	{
		"sendmsg6: IPv4-mapped IPv6",
		sendmsg6_rw_v4mapped_prog_load,
		BPF_CGROUP_UDP6_SENDMSG,
		BPF_CGROUP_UDP6_SENDMSG,
		AF_INET6,
		SOCK_DGRAM,
		SERV6_IP,
		SERV6_PORT,
		SERV6_REWRITE_IP,
		SERV6_REWRITE_PORT,
		SRC6_REWRITE_IP,
		SYSCALL_ENOTSUPP,
	},
	{
		"sendmsg6: deny call",
		sendmsg_deny_prog_load,
		BPF_CGROUP_UDP6_SENDMSG,
		BPF_CGROUP_UDP6_SENDMSG,
		AF_INET6,
		SOCK_DGRAM,
		SERV6_IP,
		SERV6_PORT,
		SERV6_REWRITE_IP,
		SERV6_REWRITE_PORT,
		SRC6_REWRITE_IP,
		SYSCALL_EPERM,
	},
};

static int mk_sockaddr(int domain, const char *ip, unsigned short port,
		       struct sockaddr *addr, socklen_t addr_len)
{
	struct sockaddr_in6 *addr6;
	struct sockaddr_in *addr4;

	if (domain != AF_INET && domain != AF_INET6) {
		log_err("Unsupported address family");
		return -1;
	}

	memset(addr, 0, addr_len);

	if (domain == AF_INET) {
		if (addr_len < sizeof(struct sockaddr_in))
			return -1;
		addr4 = (struct sockaddr_in *)addr;
		addr4->sin_family = domain;
		addr4->sin_port = htons(port);
		if (inet_pton(domain, ip, (void *)&addr4->sin_addr) != 1) {
			log_err("Invalid IPv4: %s", ip);
			return -1;
		}
	} else if (domain == AF_INET6) {
		if (addr_len < sizeof(struct sockaddr_in6))
			return -1;
		addr6 = (struct sockaddr_in6 *)addr;
		addr6->sin6_family = domain;
		addr6->sin6_port = htons(port);
		if (inet_pton(domain, ip, (void *)&addr6->sin6_addr) != 1) {
			log_err("Invalid IPv6: %s", ip);
			return -1;
		}
	}

	return 0;
}

static int load_insns(const struct sock_addr_test *test,
		      const struct bpf_insn *insns, size_t insns_cnt)
{
	struct bpf_load_program_attr load_attr;
	int ret;

	memset(&load_attr, 0, sizeof(struct bpf_load_program_attr));
	load_attr.prog_type = BPF_PROG_TYPE_CGROUP_SOCK_ADDR;
	load_attr.expected_attach_type = test->expected_attach_type;
	load_attr.insns = insns;
	load_attr.insns_cnt = insns_cnt;
	load_attr.license = "GPL";

	ret = bpf_load_program_xattr(&load_attr, bpf_log_buf, BPF_LOG_BUF_SIZE);
	if (ret < 0 && test->expected_result != LOAD_REJECT) {
		log_err(">>> Loading program error.\n"
			">>> Verifier output:\n%s\n-------\n", bpf_log_buf);
	}

	return ret;
}

/* [1] These testing programs try to read different context fields, including
 * narrow loads of different sizes from user_ip4 and user_ip6, and write to
 * those allowed to be overridden.
 *
 * [2] BPF_LD_IMM64 & BPF_JMP_REG are used below whenever there is a need to
 * compare a register with unsigned 32bit integer. BPF_JMP_IMM can't be used
 * in such cases since it accepts only _signed_ 32bit integer as IMM
 * argument. Also note that BPF_LD_IMM64 contains 2 instructions what matters
 * to count jumps properly.
 */

static int bind4_prog_load(const struct sock_addr_test *test)
{
	union {
		uint8_t u4_addr8[4];
		uint16_t u4_addr16[2];
		uint32_t u4_addr32;
	} ip4;
	struct sockaddr_in addr4_rw;

	if (inet_pton(AF_INET, SERV4_IP, (void *)&ip4) != 1) {
		log_err("Invalid IPv4: %s", SERV4_IP);
		return -1;
	}

	if (mk_sockaddr(AF_INET, SERV4_REWRITE_IP, SERV4_REWRITE_PORT,
			(struct sockaddr *)&addr4_rw, sizeof(addr4_rw)) == -1)
		return -1;

	/* See [1]. */
	struct bpf_insn insns[] = {
		BPF_MOV64_REG(BPF_REG_6, BPF_REG_1),

		/* if (sk.family == AF_INET && */
		BPF_LDX_MEM(BPF_W, BPF_REG_7, BPF_REG_6,
			    offsetof(struct bpf_sock_addr, family)),
		BPF_JMP_IMM(BPF_JNE, BPF_REG_7, AF_INET, 16),

		/*     (sk.type == SOCK_DGRAM || sk.type == SOCK_STREAM) && */
		BPF_LDX_MEM(BPF_W, BPF_REG_7, BPF_REG_6,
			    offsetof(struct bpf_sock_addr, type)),
		BPF_JMP_IMM(BPF_JNE, BPF_REG_7, SOCK_DGRAM, 1),
		BPF_JMP_A(1),
		BPF_JMP_IMM(BPF_JNE, BPF_REG_7, SOCK_STREAM, 12),

		/*     1st_byte_of_user_ip4 == expected && */
		BPF_LDX_MEM(BPF_B, BPF_REG_7, BPF_REG_6,
			    offsetof(struct bpf_sock_addr, user_ip4)),
		BPF_JMP_IMM(BPF_JNE, BPF_REG_7, ip4.u4_addr8[0], 10),

		/*     1st_half_of_user_ip4 == expected && */
		BPF_LDX_MEM(BPF_H, BPF_REG_7, BPF_REG_6,
			    offsetof(struct bpf_sock_addr, user_ip4)),
		BPF_JMP_IMM(BPF_JNE, BPF_REG_7, ip4.u4_addr16[0], 8),

		/*     whole_user_ip4 == expected) { */
		BPF_LDX_MEM(BPF_W, BPF_REG_7, BPF_REG_6,
			    offsetof(struct bpf_sock_addr, user_ip4)),
		BPF_LD_IMM64(BPF_REG_8, ip4.u4_addr32), /* See [2]. */
		BPF_JMP_REG(BPF_JNE, BPF_REG_7, BPF_REG_8, 4),

		/*      user_ip4 = addr4_rw.sin_addr */
		BPF_MOV32_IMM(BPF_REG_7, addr4_rw.sin_addr.s_addr),
		BPF_STX_MEM(BPF_W, BPF_REG_6, BPF_REG_7,
			    offsetof(struct bpf_sock_addr, user_ip4)),

		/*      user_port = addr4_rw.sin_port */
		BPF_MOV32_IMM(BPF_REG_7, addr4_rw.sin_port),
		BPF_STX_MEM(BPF_W, BPF_REG_6, BPF_REG_7,
			    offsetof(struct bpf_sock_addr, user_port)),
		/* } */

		/* return 1 */
		BPF_MOV64_IMM(BPF_REG_0, 1),
		BPF_EXIT_INSN(),
	};

	return load_insns(test, insns, sizeof(insns) / sizeof(struct bpf_insn));
}

static int bind6_prog_load(const struct sock_addr_test *test)
{
	struct sockaddr_in6 addr6_rw;
	struct in6_addr ip6;

	if (inet_pton(AF_INET6, SERV6_IP, (void *)&ip6) != 1) {
		log_err("Invalid IPv6: %s", SERV6_IP);
		return -1;
	}

	if (mk_sockaddr(AF_INET6, SERV6_REWRITE_IP, SERV6_REWRITE_PORT,
			(struct sockaddr *)&addr6_rw, sizeof(addr6_rw)) == -1)
		return -1;

	/* See [1]. */
	struct bpf_insn insns[] = {
		BPF_MOV64_REG(BPF_REG_6, BPF_REG_1),

		/* if (sk.family == AF_INET6 && */
		BPF_LDX_MEM(BPF_W, BPF_REG_7, BPF_REG_6,
			    offsetof(struct bpf_sock_addr, family)),
		BPF_JMP_IMM(BPF_JNE, BPF_REG_7, AF_INET6, 18),

		/*            5th_byte_of_user_ip6 == expected && */
		BPF_LDX_MEM(BPF_B, BPF_REG_7, BPF_REG_6,
			    offsetof(struct bpf_sock_addr, user_ip6[1])),
		BPF_JMP_IMM(BPF_JNE, BPF_REG_7, ip6.s6_addr[4], 16),

		/*            3rd_half_of_user_ip6 == expected && */
		BPF_LDX_MEM(BPF_H, BPF_REG_7, BPF_REG_6,
			    offsetof(struct bpf_sock_addr, user_ip6[1])),
		BPF_JMP_IMM(BPF_JNE, BPF_REG_7, ip6.s6_addr16[2], 14),

		/*            last_word_of_user_ip6 == expected) { */
		BPF_LDX_MEM(BPF_W, BPF_REG_7, BPF_REG_6,
			    offsetof(struct bpf_sock_addr, user_ip6[3])),
		BPF_LD_IMM64(BPF_REG_8, ip6.s6_addr32[3]),  /* See [2]. */
		BPF_JMP_REG(BPF_JNE, BPF_REG_7, BPF_REG_8, 10),


#define STORE_IPV6_WORD(N)						       \
		BPF_MOV32_IMM(BPF_REG_7, addr6_rw.sin6_addr.s6_addr32[N]),     \
		BPF_STX_MEM(BPF_W, BPF_REG_6, BPF_REG_7,		       \
			    offsetof(struct bpf_sock_addr, user_ip6[N]))

		/*      user_ip6 = addr6_rw.sin6_addr */
		STORE_IPV6_WORD(0),
		STORE_IPV6_WORD(1),
		STORE_IPV6_WORD(2),
		STORE_IPV6_WORD(3),

		/*      user_port = addr6_rw.sin6_port */
		BPF_MOV32_IMM(BPF_REG_7, addr6_rw.sin6_port),
		BPF_STX_MEM(BPF_W, BPF_REG_6, BPF_REG_7,
			    offsetof(struct bpf_sock_addr, user_port)),

		/* } */

		/* return 1 */
		BPF_MOV64_IMM(BPF_REG_0, 1),
		BPF_EXIT_INSN(),
	};

	return load_insns(test, insns, sizeof(insns) / sizeof(struct bpf_insn));
}

static int load_path(const struct sock_addr_test *test, const char *path)
{
	struct bpf_prog_load_attr attr;
	struct bpf_object *obj;
	int prog_fd;

	memset(&attr, 0, sizeof(struct bpf_prog_load_attr));
	attr.file = path;
	attr.prog_type = BPF_PROG_TYPE_CGROUP_SOCK_ADDR;
	attr.expected_attach_type = test->expected_attach_type;

	if (bpf_prog_load_xattr(&attr, &obj, &prog_fd)) {
		if (test->expected_result != LOAD_REJECT)
			log_err(">>> Loading program (%s) error.\n", path);
		return -1;
	}

	return prog_fd;
}

static int connect4_prog_load(const struct sock_addr_test *test)
{
	return load_path(test, CONNECT4_PROG_PATH);
}

static int connect6_prog_load(const struct sock_addr_test *test)
{
	return load_path(test, CONNECT6_PROG_PATH);
}

static int sendmsg_deny_prog_load(const struct sock_addr_test *test)
{
	struct bpf_insn insns[] = {
		/* return 0 */
		BPF_MOV64_IMM(BPF_REG_0, 0),
		BPF_EXIT_INSN(),
	};
	return load_insns(test, insns, sizeof(insns) / sizeof(struct bpf_insn));
}

static int sendmsg4_rw_asm_prog_load(const struct sock_addr_test *test)
{
	struct sockaddr_in dst4_rw_addr;
	struct in_addr src4_rw_ip;

	if (inet_pton(AF_INET, SRC4_REWRITE_IP, (void *)&src4_rw_ip) != 1) {
		log_err("Invalid IPv4: %s", SRC4_REWRITE_IP);
		return -1;
	}

	if (mk_sockaddr(AF_INET, SERV4_REWRITE_IP, SERV4_REWRITE_PORT,
			(struct sockaddr *)&dst4_rw_addr,
			sizeof(dst4_rw_addr)) == -1)
		return -1;

	struct bpf_insn insns[] = {
		BPF_MOV64_REG(BPF_REG_6, BPF_REG_1),

		/* if (sk.family == AF_INET && */
		BPF_LDX_MEM(BPF_W, BPF_REG_7, BPF_REG_6,
			    offsetof(struct bpf_sock_addr, family)),
		BPF_JMP_IMM(BPF_JNE, BPF_REG_7, AF_INET, 8),

		/*     sk.type == SOCK_DGRAM)  { */
		BPF_LDX_MEM(BPF_W, BPF_REG_7, BPF_REG_6,
			    offsetof(struct bpf_sock_addr, type)),
		BPF_JMP_IMM(BPF_JNE, BPF_REG_7, SOCK_DGRAM, 6),

		/*      msg_src_ip4 = src4_rw_ip */
		BPF_MOV32_IMM(BPF_REG_7, src4_rw_ip.s_addr),
		BPF_STX_MEM(BPF_W, BPF_REG_6, BPF_REG_7,
			    offsetof(struct bpf_sock_addr, msg_src_ip4)),

		/*      user_ip4 = dst4_rw_addr.sin_addr */
		BPF_MOV32_IMM(BPF_REG_7, dst4_rw_addr.sin_addr.s_addr),
		BPF_STX_MEM(BPF_W, BPF_REG_6, BPF_REG_7,
			    offsetof(struct bpf_sock_addr, user_ip4)),

		/*      user_port = dst4_rw_addr.sin_port */
		BPF_MOV32_IMM(BPF_REG_7, dst4_rw_addr.sin_port),
		BPF_STX_MEM(BPF_W, BPF_REG_6, BPF_REG_7,
			    offsetof(struct bpf_sock_addr, user_port)),
		/* } */

		/* return 1 */
		BPF_MOV64_IMM(BPF_REG_0, 1),
		BPF_EXIT_INSN(),
	};

	return load_insns(test, insns, sizeof(insns) / sizeof(struct bpf_insn));
}

static int sendmsg4_rw_c_prog_load(const struct sock_addr_test *test)
{
	return load_path(test, SENDMSG4_PROG_PATH);
}

static int sendmsg6_rw_dst_asm_prog_load(const struct sock_addr_test *test,
					 const char *rw_dst_ip)
{
	struct sockaddr_in6 dst6_rw_addr;
	struct in6_addr src6_rw_ip;

	if (inet_pton(AF_INET6, SRC6_REWRITE_IP, (void *)&src6_rw_ip) != 1) {
		log_err("Invalid IPv6: %s", SRC6_REWRITE_IP);
		return -1;
	}

	if (mk_sockaddr(AF_INET6, rw_dst_ip, SERV6_REWRITE_PORT,
			(struct sockaddr *)&dst6_rw_addr,
			sizeof(dst6_rw_addr)) == -1)
		return -1;

	struct bpf_insn insns[] = {
		BPF_MOV64_REG(BPF_REG_6, BPF_REG_1),

		/* if (sk.family == AF_INET6) { */
		BPF_LDX_MEM(BPF_W, BPF_REG_7, BPF_REG_6,
			    offsetof(struct bpf_sock_addr, family)),
		BPF_JMP_IMM(BPF_JNE, BPF_REG_7, AF_INET6, 18),

#define STORE_IPV6_WORD_N(DST, SRC, N)					       \
		BPF_MOV32_IMM(BPF_REG_7, SRC[N]),			       \
		BPF_STX_MEM(BPF_W, BPF_REG_6, BPF_REG_7,		       \
			    offsetof(struct bpf_sock_addr, DST[N]))

#define STORE_IPV6(DST, SRC)						       \
		STORE_IPV6_WORD_N(DST, SRC, 0),				       \
		STORE_IPV6_WORD_N(DST, SRC, 1),				       \
		STORE_IPV6_WORD_N(DST, SRC, 2),				       \
		STORE_IPV6_WORD_N(DST, SRC, 3)

		STORE_IPV6(msg_src_ip6, src6_rw_ip.s6_addr32),
		STORE_IPV6(user_ip6, dst6_rw_addr.sin6_addr.s6_addr32),

		/*      user_port = dst6_rw_addr.sin6_port */
		BPF_MOV32_IMM(BPF_REG_7, dst6_rw_addr.sin6_port),
		BPF_STX_MEM(BPF_W, BPF_REG_6, BPF_REG_7,
			    offsetof(struct bpf_sock_addr, user_port)),

		/* } */

		/* return 1 */
		BPF_MOV64_IMM(BPF_REG_0, 1),
		BPF_EXIT_INSN(),
	};

	return load_insns(test, insns, sizeof(insns) / sizeof(struct bpf_insn));
}

static int sendmsg6_rw_asm_prog_load(const struct sock_addr_test *test)
{
	return sendmsg6_rw_dst_asm_prog_load(test, SERV6_REWRITE_IP);
}

static int sendmsg6_rw_v4mapped_prog_load(const struct sock_addr_test *test)
{
	return sendmsg6_rw_dst_asm_prog_load(test, SERV6_V4MAPPED_IP);
}

static int sendmsg6_rw_c_prog_load(const struct sock_addr_test *test)
{
	return load_path(test, SENDMSG6_PROG_PATH);
}

static int cmp_addr(const struct sockaddr_storage *addr1,
		    const struct sockaddr_storage *addr2, int cmp_port)
{
	const struct sockaddr_in *four1, *four2;
	const struct sockaddr_in6 *six1, *six2;

	if (addr1->ss_family != addr2->ss_family)
		return -1;

	if (addr1->ss_family == AF_INET) {
		four1 = (const struct sockaddr_in *)addr1;
		four2 = (const struct sockaddr_in *)addr2;
		return !((four1->sin_port == four2->sin_port || !cmp_port) &&
			 four1->sin_addr.s_addr == four2->sin_addr.s_addr);
	} else if (addr1->ss_family == AF_INET6) {
		six1 = (const struct sockaddr_in6 *)addr1;
		six2 = (const struct sockaddr_in6 *)addr2;
		return !((six1->sin6_port == six2->sin6_port || !cmp_port) &&
			 !memcmp(&six1->sin6_addr, &six2->sin6_addr,
				 sizeof(struct in6_addr)));
	}

	return -1;
}

static int cmp_sock_addr(info_fn fn, int sock1,
			 const struct sockaddr_storage *addr2, int cmp_port)
{
	struct sockaddr_storage addr1;
	socklen_t len1 = sizeof(addr1);

	memset(&addr1, 0, len1);
	if (fn(sock1, (struct sockaddr *)&addr1, (socklen_t *)&len1) != 0)
		return -1;

	return cmp_addr(&addr1, addr2, cmp_port);
}

static int cmp_local_ip(int sock1, const struct sockaddr_storage *addr2)
{
	return cmp_sock_addr(getsockname, sock1, addr2, /*cmp_port*/ 0);
}

static int cmp_local_addr(int sock1, const struct sockaddr_storage *addr2)
{
	return cmp_sock_addr(getsockname, sock1, addr2, /*cmp_port*/ 1);
}

static int cmp_peer_addr(int sock1, const struct sockaddr_storage *addr2)
{
	return cmp_sock_addr(getpeername, sock1, addr2, /*cmp_port*/ 1);
}

static int start_server(int type, const struct sockaddr_storage *addr,
			socklen_t addr_len)
{
	int fd;

	fd = socket(addr->ss_family, type, 0);
	if (fd == -1) {
		log_err("Failed to create server socket");
		goto out;
	}

	if (bind(fd, (const struct sockaddr *)addr, addr_len) == -1) {
		log_err("Failed to bind server socket");
		goto close_out;
	}

	if (type == SOCK_STREAM) {
		if (listen(fd, 128) == -1) {
			log_err("Failed to listen on server socket");
			goto close_out;
		}
	}

	goto out;
close_out:
	close(fd);
	fd = -1;
out:
	return fd;
}

static int connect_to_server(int type, const struct sockaddr_storage *addr,
			     socklen_t addr_len)
{
	int domain;
	int fd = -1;

	domain = addr->ss_family;

	if (domain != AF_INET && domain != AF_INET6) {
		log_err("Unsupported address family");
		goto err;
	}

	fd = socket(domain, type, 0);
	if (fd == -1) {
		log_err("Failed to create client socket");
		goto err;
	}

	if (connect(fd, (const struct sockaddr *)addr, addr_len) == -1) {
		log_err("Fail to connect to server");
		goto err;
	}

	goto out;
err:
	close(fd);
	fd = -1;
out:
	return fd;
}

int init_pktinfo(int domain, struct cmsghdr *cmsg)
{
	struct in6_pktinfo *pktinfo6;
	struct in_pktinfo *pktinfo4;

	if (domain == AF_INET) {
		cmsg->cmsg_level = SOL_IP;
		cmsg->cmsg_type = IP_PKTINFO;
		cmsg->cmsg_len = CMSG_LEN(sizeof(struct in_pktinfo));
		pktinfo4 = (struct in_pktinfo *)CMSG_DATA(cmsg);
		memset(pktinfo4, 0, sizeof(struct in_pktinfo));
		if (inet_pton(domain, SRC4_IP,
			      (void *)&pktinfo4->ipi_spec_dst) != 1)
			return -1;
	} else if (domain == AF_INET6) {
		cmsg->cmsg_level = SOL_IPV6;
		cmsg->cmsg_type = IPV6_PKTINFO;
		cmsg->cmsg_len = CMSG_LEN(sizeof(struct in6_pktinfo));
		pktinfo6 = (struct in6_pktinfo *)CMSG_DATA(cmsg);
		memset(pktinfo6, 0, sizeof(struct in6_pktinfo));
		if (inet_pton(domain, SRC6_IP,
			      (void *)&pktinfo6->ipi6_addr) != 1)
			return -1;
	} else {
		return -1;
	}

	return 0;
}

static int sendmsg_to_server(const struct sockaddr_storage *addr,
			     socklen_t addr_len, int set_cmsg, int *syscall_err)
{
	union {
		char buf[CMSG_SPACE(sizeof(struct in6_pktinfo))];
		struct cmsghdr align;
	} control6;
	union {
		char buf[CMSG_SPACE(sizeof(struct in_pktinfo))];
		struct cmsghdr align;
	} control4;
	struct msghdr hdr;
	struct iovec iov;
	char data = 'a';
	int domain;
	int fd = -1;

	domain = addr->ss_family;

	if (domain != AF_INET && domain != AF_INET6) {
		log_err("Unsupported address family");
		goto err;
	}

	fd = socket(domain, SOCK_DGRAM, 0);
	if (fd == -1) {
		log_err("Failed to create client socket");
		goto err;
	}

	memset(&iov, 0, sizeof(iov));
	iov.iov_base = &data;
	iov.iov_len = sizeof(data);

	memset(&hdr, 0, sizeof(hdr));
	hdr.msg_name = (void *)addr;
	hdr.msg_namelen = addr_len;
	hdr.msg_iov = &iov;
	hdr.msg_iovlen = 1;

	if (set_cmsg) {
		if (domain == AF_INET) {
			hdr.msg_control = &control4;
			hdr.msg_controllen = sizeof(control4.buf);
		} else if (domain == AF_INET6) {
			hdr.msg_control = &control6;
			hdr.msg_controllen = sizeof(control6.buf);
		}
		if (init_pktinfo(domain, CMSG_FIRSTHDR(&hdr))) {
			log_err("Fail to init pktinfo");
			goto err;
		}
	}

	if (sendmsg(fd, &hdr, 0) != sizeof(data)) {
		log_err("Fail to send message to server");
		*syscall_err = errno;
		goto err;
	}

	goto out;
err:
	close(fd);
	fd = -1;
out:
	return fd;
}

static int recvmsg_from_client(int sockfd, struct sockaddr_storage *src_addr)
{
	struct timeval tv;
	struct msghdr hdr;
	struct iovec iov;
	char data[64];
	fd_set rfds;

	FD_ZERO(&rfds);
	FD_SET(sockfd, &rfds);

	tv.tv_sec = 2;
	tv.tv_usec = 0;

	if (select(sockfd + 1, &rfds, NULL, NULL, &tv) <= 0 ||
	    !FD_ISSET(sockfd, &rfds))
		return -1;

	memset(&iov, 0, sizeof(iov));
	iov.iov_base = data;
	iov.iov_len = sizeof(data);

	memset(&hdr, 0, sizeof(hdr));
	hdr.msg_name = src_addr;
	hdr.msg_namelen = sizeof(struct sockaddr_storage);
	hdr.msg_iov = &iov;
	hdr.msg_iovlen = 1;

	return recvmsg(sockfd, &hdr, 0);
}

static int init_addrs(const struct sock_addr_test *test,
		      struct sockaddr_storage *requested_addr,
		      struct sockaddr_storage *expected_addr,
		      struct sockaddr_storage *expected_src_addr)
{
	socklen_t addr_len = sizeof(struct sockaddr_storage);

	if (mk_sockaddr(test->domain, test->expected_ip, test->expected_port,
			(struct sockaddr *)expected_addr, addr_len) == -1)
		goto err;

	if (mk_sockaddr(test->domain, test->requested_ip, test->requested_port,
			(struct sockaddr *)requested_addr, addr_len) == -1)
		goto err;

	if (test->expected_src_ip &&
	    mk_sockaddr(test->domain, test->expected_src_ip, 0,
			(struct sockaddr *)expected_src_addr, addr_len) == -1)
		goto err;

	return 0;
err:
	return -1;
}

static int run_bind_test_case(const struct sock_addr_test *test)
{
	socklen_t addr_len = sizeof(struct sockaddr_storage);
	struct sockaddr_storage requested_addr;
	struct sockaddr_storage expected_addr;
	int clientfd = -1;
	int servfd = -1;
	int err = 0;

	if (init_addrs(test, &requested_addr, &expected_addr, NULL))
		goto err;

	servfd = start_server(test->type, &requested_addr, addr_len);
	if (servfd == -1)
		goto err;

	if (cmp_local_addr(servfd, &expected_addr))
		goto err;

	/* Try to connect to server just in case */
	clientfd = connect_to_server(test->type, &expected_addr, addr_len);
	if (clientfd == -1)
		goto err;

	goto out;
err:
	err = -1;
out:
	close(clientfd);
	close(servfd);
	return err;
}

static int run_connect_test_case(const struct sock_addr_test *test)
{
	socklen_t addr_len = sizeof(struct sockaddr_storage);
	struct sockaddr_storage expected_src_addr;
	struct sockaddr_storage requested_addr;
	struct sockaddr_storage expected_addr;
	int clientfd = -1;
	int servfd = -1;
	int err = 0;

	if (init_addrs(test, &requested_addr, &expected_addr,
		       &expected_src_addr))
		goto err;

	/* Prepare server to connect to */
	servfd = start_server(test->type, &expected_addr, addr_len);
	if (servfd == -1)
		goto err;

	clientfd = connect_to_server(test->type, &requested_addr, addr_len);
	if (clientfd == -1)
		goto err;

	/* Make sure src and dst addrs were overridden properly */
	if (cmp_peer_addr(clientfd, &expected_addr))
		goto err;

	if (cmp_local_ip(clientfd, &expected_src_addr))
		goto err;

	goto out;
err:
	err = -1;
out:
	close(clientfd);
	close(servfd);
	return err;
}

static int run_sendmsg_test_case(const struct sock_addr_test *test)
{
	socklen_t addr_len = sizeof(struct sockaddr_storage);
	struct sockaddr_storage expected_src_addr;
	struct sockaddr_storage requested_addr;
	struct sockaddr_storage expected_addr;
	struct sockaddr_storage real_src_addr;
	int clientfd = -1;
	int servfd = -1;
	int set_cmsg;
	int err = 0;

	if (test->type != SOCK_DGRAM)
		goto err;

	if (init_addrs(test, &requested_addr, &expected_addr,
		       &expected_src_addr))
		goto err;

	/* Prepare server to sendmsg to */
	servfd = start_server(test->type, &expected_addr, addr_len);
	if (servfd == -1)
		goto err;

	for (set_cmsg = 0; set_cmsg <= 1; ++set_cmsg) {
		if (clientfd >= 0)
			close(clientfd);

		clientfd = sendmsg_to_server(&requested_addr, addr_len,
					     set_cmsg, &err);
		if (err)
			goto out;
		else if (clientfd == -1)
			goto err;

		/* Try to receive message on server instead of using
		 * getpeername(2) on client socket, to check that client's
		 * destination address was rewritten properly, since
		 * getpeername(2) doesn't work with unconnected datagram
		 * sockets.
		 *
		 * Get source address from recvmsg(2) as well to make sure
		 * source was rewritten properly: getsockname(2) can't be used
		 * since socket is unconnected and source defined for one
		 * specific packet may differ from the one used by default and
		 * returned by getsockname(2).
		 */
		if (recvmsg_from_client(servfd, &real_src_addr) == -1)
			goto err;

		if (cmp_addr(&real_src_addr, &expected_src_addr, /*cmp_port*/0))
			goto err;
	}

	goto out;
err:
	err = -1;
out:
	close(clientfd);
	close(servfd);
	return err;
}

static int run_test_case(int cgfd, const struct sock_addr_test *test)
{
	int progfd = -1;
	int err = 0;

	printf("Test case: %s .. ", test->descr);

	progfd = test->loadfn(test);
	if (test->expected_result == LOAD_REJECT && progfd < 0)
		goto out;
	else if (test->expected_result == LOAD_REJECT || progfd < 0)
		goto err;

	err = bpf_prog_attach(progfd, cgfd, test->attach_type,
			      BPF_F_ALLOW_OVERRIDE);
	if (test->expected_result == ATTACH_REJECT && err) {
		err = 0; /* error was expected, reset it */
		goto out;
	} else if (test->expected_result == ATTACH_REJECT || err) {
		goto err;
	}

	switch (test->attach_type) {
	case BPF_CGROUP_INET4_BIND:
	case BPF_CGROUP_INET6_BIND:
		err = run_bind_test_case(test);
		break;
	case BPF_CGROUP_INET4_CONNECT:
	case BPF_CGROUP_INET6_CONNECT:
		err = run_connect_test_case(test);
		break;
	case BPF_CGROUP_UDP4_SENDMSG:
	case BPF_CGROUP_UDP6_SENDMSG:
		err = run_sendmsg_test_case(test);
		break;
	default:
		goto err;
	}

	if (test->expected_result == SYSCALL_EPERM && err == EPERM) {
		err = 0; /* error was expected, reset it */
		goto out;
	}

	if (test->expected_result == SYSCALL_ENOTSUPP && err == ENOTSUPP) {
		err = 0; /* error was expected, reset it */
		goto out;
	}

	if (err || test->expected_result != SUCCESS)
		goto err;

	goto out;
err:
	err = -1;
out:
	/* Detaching w/o checking return code: best effort attempt. */
	if (progfd != -1)
		bpf_prog_detach(cgfd, test->attach_type);
	close(progfd);
	printf("[%s]\n", err ? "FAIL" : "PASS");
	return err;
}

static int run_tests(int cgfd)
{
	int passes = 0;
	int fails = 0;
	int i;

	for (i = 0; i < ARRAY_SIZE(tests); ++i) {
		if (run_test_case(cgfd, &tests[i]))
			++fails;
		else
			++passes;
	}
	printf("Summary: %d PASSED, %d FAILED\n", passes, fails);
	return fails ? -1 : 0;
}

int main(int argc, char **argv)
{
	int cgfd = -1;
	int err = 0;

	if (argc < 2) {
		fprintf(stderr,
			"%s has to be run via %s.sh. Skip direct run.\n",
			argv[0], argv[0]);
		exit(err);
	}

	if (setup_cgroup_environment())
		goto err;

	cgfd = create_and_get_cgroup(CG_PATH);
	if (!cgfd)
		goto err;

	if (join_cgroup(CG_PATH))
		goto err;

	if (run_tests(cgfd))
		goto err;

	goto out;
err:
	err = -1;
out:
	close(cgfd);
	cleanup_cgroup_environment();
	return err;
}<|MERGE_RESOLUTION|>--- conflicted
+++ resolved
@@ -20,8 +20,6 @@
 
 #include "cgroup_helpers.h"
 #include "bpf_rlimit.h"
-<<<<<<< HEAD
-=======
 
 #ifndef ENOTSUPP
 # define ENOTSUPP 524
@@ -30,7 +28,6 @@
 #ifndef ARRAY_SIZE
 # define ARRAY_SIZE(x) (sizeof(x) / sizeof((x)[0]))
 #endif
->>>>>>> 5e220483
 
 #define CG_PATH	"/foo"
 #define CONNECT4_PROG_PATH	"./connect4_prog.o"
