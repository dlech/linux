/*
 * Copyright (C) 2011, Red Hat Inc, Arnaldo Carvalho de Melo <acme@redhat.com>
 *
 * Parts came from builtin-annotate.c, see those files for further
 * copyright notes.
 *
 * Released under the GPL v2. (and only v2, not any later version)
 */

#include <errno.h>
#include <inttypes.h>
#include "util.h"
#include "ui/ui.h"
#include "sort.h"
#include "build-id.h"
#include "color.h"
#include "config.h"
#include "cache.h"
#include "symbol.h"
#include "units.h"
#include "debug.h"
#include "annotate.h"
#include "evsel.h"
#include "evlist.h"
#include "block-range.h"
#include "string2.h"
#include "arch/common.h"
#include <regex.h>
#include <pthread.h>
#include <linux/bitops.h>
#include <linux/kernel.h>

/* FIXME: For the HE_COLORSET */
#include "ui/browser.h"

/*
 * FIXME: Using the same values as slang.h,
 * but that header may not be available everywhere
 */
#define LARROW_CHAR	((unsigned char)',')
#define RARROW_CHAR	((unsigned char)'+')
#define DARROW_CHAR	((unsigned char)'.')
#define UARROW_CHAR	((unsigned char)'-')

#include "sane_ctype.h"

struct annotation_options annotation__default_options = {
	.use_offset     = true,
	.jump_arrows    = true,
<<<<<<< HEAD
=======
	.annotate_src	= true,
>>>>>>> 5e220483
	.offset_level	= ANNOTATION__OFFSET_JUMP_TARGETS,
};

static regex_t	 file_lineno;

static struct ins_ops *ins__find(struct arch *arch, const char *name);
static void ins__sort(struct arch *arch);
static int disasm_line__parse(char *line, const char **namep, char **rawp);

struct arch {
	const char	*name;
	struct ins	*instructions;
	size_t		nr_instructions;
	size_t		nr_instructions_allocated;
	struct ins_ops  *(*associate_instruction_ops)(struct arch *arch, const char *name);
	bool		sorted_instructions;
	bool		initialized;
	void		*priv;
	unsigned int	model;
	unsigned int	family;
	int		(*init)(struct arch *arch, char *cpuid);
	bool		(*ins_is_fused)(struct arch *arch, const char *ins1,
					const char *ins2);
	struct		{
		char comment_char;
		char skip_functions_char;
	} objdump;
};

static struct ins_ops call_ops;
static struct ins_ops dec_ops;
static struct ins_ops jump_ops;
static struct ins_ops mov_ops;
static struct ins_ops nop_ops;
static struct ins_ops lock_ops;
static struct ins_ops ret_ops;

static int arch__grow_instructions(struct arch *arch)
{
	struct ins *new_instructions;
	size_t new_nr_allocated;

	if (arch->nr_instructions_allocated == 0 && arch->instructions)
		goto grow_from_non_allocated_table;

	new_nr_allocated = arch->nr_instructions_allocated + 128;
	new_instructions = realloc(arch->instructions, new_nr_allocated * sizeof(struct ins));
	if (new_instructions == NULL)
		return -1;

out_update_instructions:
	arch->instructions = new_instructions;
	arch->nr_instructions_allocated = new_nr_allocated;
	return 0;

grow_from_non_allocated_table:
	new_nr_allocated = arch->nr_instructions + 128;
	new_instructions = calloc(new_nr_allocated, sizeof(struct ins));
	if (new_instructions == NULL)
		return -1;

	memcpy(new_instructions, arch->instructions, arch->nr_instructions);
	goto out_update_instructions;
}

static int arch__associate_ins_ops(struct arch* arch, const char *name, struct ins_ops *ops)
{
	struct ins *ins;

	if (arch->nr_instructions == arch->nr_instructions_allocated &&
	    arch__grow_instructions(arch))
		return -1;

	ins = &arch->instructions[arch->nr_instructions];
	ins->name = strdup(name);
	if (!ins->name)
		return -1;

	ins->ops  = ops;
	arch->nr_instructions++;

	ins__sort(arch);
	return 0;
}

#include "arch/arm/annotate/instructions.c"
#include "arch/arm64/annotate/instructions.c"
#include "arch/x86/annotate/instructions.c"
#include "arch/powerpc/annotate/instructions.c"
#include "arch/s390/annotate/instructions.c"

static struct arch architectures[] = {
	{
		.name = "arm",
		.init = arm__annotate_init,
	},
	{
		.name = "arm64",
		.init = arm64__annotate_init,
	},
	{
		.name = "x86",
		.init = x86__annotate_init,
		.instructions = x86__instructions,
		.nr_instructions = ARRAY_SIZE(x86__instructions),
		.ins_is_fused = x86__ins_is_fused,
		.objdump =  {
			.comment_char = '#',
		},
	},
	{
		.name = "powerpc",
		.init = powerpc__annotate_init,
	},
	{
		.name = "s390",
		.init = s390__annotate_init,
		.objdump =  {
			.comment_char = '#',
		},
	},
};

static void ins__delete(struct ins_operands *ops)
{
	if (ops == NULL)
		return;
	zfree(&ops->source.raw);
	zfree(&ops->source.name);
	zfree(&ops->target.raw);
	zfree(&ops->target.name);
}

static int ins__raw_scnprintf(struct ins *ins, char *bf, size_t size,
			      struct ins_operands *ops)
{
	return scnprintf(bf, size, "%-6s %s", ins->name, ops->raw);
}

int ins__scnprintf(struct ins *ins, char *bf, size_t size,
		  struct ins_operands *ops)
{
	if (ins->ops->scnprintf)
		return ins->ops->scnprintf(ins, bf, size, ops);

	return ins__raw_scnprintf(ins, bf, size, ops);
}

bool ins__is_fused(struct arch *arch, const char *ins1, const char *ins2)
{
	if (!arch || !arch->ins_is_fused)
		return false;

	return arch->ins_is_fused(arch, ins1, ins2);
}

static int call__parse(struct arch *arch, struct ins_operands *ops, struct map_symbol *ms)
{
	char *endptr, *tok, *name;
	struct map *map = ms->map;
	struct addr_map_symbol target = {
		.map = map,
	};

	ops->target.addr = strtoull(ops->raw, &endptr, 16);

	name = strchr(endptr, '<');
	if (name == NULL)
		goto indirect_call;

	name++;

	if (arch->objdump.skip_functions_char &&
	    strchr(name, arch->objdump.skip_functions_char))
		return -1;

	tok = strchr(name, '>');
	if (tok == NULL)
		return -1;

	*tok = '\0';
	ops->target.name = strdup(name);
	*tok = '>';

	if (ops->target.name == NULL)
		return -1;
find_target:
	target.addr = map__objdump_2mem(map, ops->target.addr);

	if (map_groups__find_ams(&target) == 0 &&
	    map__rip_2objdump(target.map, map->map_ip(target.map, target.addr)) == ops->target.addr)
		ops->target.sym = target.sym;

	return 0;

indirect_call:
	tok = strchr(endptr, '*');
	if (tok != NULL)
		ops->target.addr = strtoull(tok + 1, NULL, 16);
	goto find_target;
}

static int call__scnprintf(struct ins *ins, char *bf, size_t size,
			   struct ins_operands *ops)
{
	if (ops->target.sym)
		return scnprintf(bf, size, "%-6s %s", ins->name, ops->target.sym->name);

	if (ops->target.addr == 0)
		return ins__raw_scnprintf(ins, bf, size, ops);

	if (ops->target.name)
		return scnprintf(bf, size, "%-6s %s", ins->name, ops->target.name);

	return scnprintf(bf, size, "%-6s *%" PRIx64, ins->name, ops->target.addr);
}

static struct ins_ops call_ops = {
	.parse	   = call__parse,
	.scnprintf = call__scnprintf,
};

bool ins__is_call(const struct ins *ins)
{
	return ins->ops == &call_ops || ins->ops == &s390_call_ops;
}

static int jump__parse(struct arch *arch __maybe_unused, struct ins_operands *ops, struct map_symbol *ms)
{
	struct map *map = ms->map;
	struct symbol *sym = ms->sym;
	struct addr_map_symbol target = {
		.map = map,
	};
	const char *c = strchr(ops->raw, ',');
	u64 start, end;
	/*
	 * Examples of lines to parse for the _cpp_lex_token@@Base
	 * function:
	 *
	 * 1159e6c: jne    115aa32 <_cpp_lex_token@@Base+0xf92>
	 * 1159e8b: jne    c469be <cpp_named_operator2name@@Base+0xa72>
	 *
	 * The first is a jump to an offset inside the same function,
	 * the second is to another function, i.e. that 0xa72 is an
	 * offset in the cpp_named_operator2name@@base function.
	 */
	/*
	 * skip over possible up to 2 operands to get to address, e.g.:
	 * tbnz	 w0, #26, ffff0000083cd190 <security_file_permission+0xd0>
	 */
	if (c++ != NULL) {
		ops->target.addr = strtoull(c, NULL, 16);
		if (!ops->target.addr) {
			c = strchr(c, ',');
			if (c++ != NULL)
				ops->target.addr = strtoull(c, NULL, 16);
		}
	} else {
		ops->target.addr = strtoull(ops->raw, NULL, 16);
	}

	target.addr = map__objdump_2mem(map, ops->target.addr);
	start = map->unmap_ip(map, sym->start),
	end = map->unmap_ip(map, sym->end);

	ops->target.outside = target.addr < start || target.addr > end;

	/*
	 * FIXME: things like this in _cpp_lex_token (gcc's cc1 program):

		cpp_named_operator2name@@Base+0xa72

	 * Point to a place that is after the cpp_named_operator2name
	 * boundaries, i.e.  in the ELF symbol table for cc1
	 * cpp_named_operator2name is marked as being 32-bytes long, but it in
	 * fact is much larger than that, so we seem to need a symbols__find()
	 * routine that looks for >= current->start and  < next_symbol->start,
	 * possibly just for C++ objects?
	 *
	 * For now lets just make some progress by marking jumps to outside the
	 * current function as call like.
	 *
	 * Actual navigation will come next, with further understanding of how
	 * the symbol searching and disassembly should be done.
	 */
	if (map_groups__find_ams(&target) == 0 &&
	    map__rip_2objdump(target.map, map->map_ip(target.map, target.addr)) == ops->target.addr)
		ops->target.sym = target.sym;

	if (!ops->target.outside) {
		ops->target.offset = target.addr - start;
		ops->target.offset_avail = true;
	} else {
		ops->target.offset_avail = false;
	}

	return 0;
}

static int jump__scnprintf(struct ins *ins, char *bf, size_t size,
			   struct ins_operands *ops)
{
	const char *c;

	if (!ops->target.addr || ops->target.offset < 0)
		return ins__raw_scnprintf(ins, bf, size, ops);

	if (ops->target.outside && ops->target.sym != NULL)
		return scnprintf(bf, size, "%-6s %s", ins->name, ops->target.sym->name);

	c = strchr(ops->raw, ',');
	if (c != NULL) {
		const char *c2 = strchr(c + 1, ',');

		/* check for 3-op insn */
		if (c2 != NULL)
			c = c2;
		c++;

		/* mirror arch objdump's space-after-comma style */
		if (*c == ' ')
			c++;
	}

	return scnprintf(bf, size, "%-6s %.*s%" PRIx64,
			 ins->name, c ? c - ops->raw : 0, ops->raw,
			 ops->target.offset);
}

static struct ins_ops jump_ops = {
	.parse	   = jump__parse,
	.scnprintf = jump__scnprintf,
};

bool ins__is_jump(const struct ins *ins)
{
	return ins->ops == &jump_ops;
}

static int comment__symbol(char *raw, char *comment, u64 *addrp, char **namep)
{
	char *endptr, *name, *t;

	if (strstr(raw, "(%rip)") == NULL)
		return 0;

	*addrp = strtoull(comment, &endptr, 16);
	if (endptr == comment)
		return 0;
	name = strchr(endptr, '<');
	if (name == NULL)
		return -1;

	name++;

	t = strchr(name, '>');
	if (t == NULL)
		return 0;

	*t = '\0';
	*namep = strdup(name);
	*t = '>';

	return 0;
}

static int lock__parse(struct arch *arch, struct ins_operands *ops, struct map_symbol *ms)
{
	ops->locked.ops = zalloc(sizeof(*ops->locked.ops));
	if (ops->locked.ops == NULL)
		return 0;

	if (disasm_line__parse(ops->raw, &ops->locked.ins.name, &ops->locked.ops->raw) < 0)
		goto out_free_ops;

	ops->locked.ins.ops = ins__find(arch, ops->locked.ins.name);

	if (ops->locked.ins.ops == NULL)
		goto out_free_ops;

	if (ops->locked.ins.ops->parse &&
	    ops->locked.ins.ops->parse(arch, ops->locked.ops, ms) < 0)
		goto out_free_ops;

	return 0;

out_free_ops:
	zfree(&ops->locked.ops);
	return 0;
}

static int lock__scnprintf(struct ins *ins, char *bf, size_t size,
			   struct ins_operands *ops)
{
	int printed;

	if (ops->locked.ins.ops == NULL)
		return ins__raw_scnprintf(ins, bf, size, ops);

	printed = scnprintf(bf, size, "%-6s ", ins->name);
	return printed + ins__scnprintf(&ops->locked.ins, bf + printed,
					size - printed, ops->locked.ops);
}

static void lock__delete(struct ins_operands *ops)
{
	struct ins *ins = &ops->locked.ins;

	if (ins->ops && ins->ops->free)
		ins->ops->free(ops->locked.ops);
	else
		ins__delete(ops->locked.ops);

	zfree(&ops->locked.ops);
	zfree(&ops->target.raw);
	zfree(&ops->target.name);
}

static struct ins_ops lock_ops = {
	.free	   = lock__delete,
	.parse	   = lock__parse,
	.scnprintf = lock__scnprintf,
};

static int mov__parse(struct arch *arch, struct ins_operands *ops, struct map_symbol *ms __maybe_unused)
{
	char *s = strchr(ops->raw, ','), *target, *comment, prev;

	if (s == NULL)
		return -1;

	*s = '\0';
	ops->source.raw = strdup(ops->raw);
	*s = ',';

	if (ops->source.raw == NULL)
		return -1;

	target = ++s;
	comment = strchr(s, arch->objdump.comment_char);

	if (comment != NULL)
		s = comment - 1;
	else
		s = strchr(s, '\0') - 1;

	while (s > target && isspace(s[0]))
		--s;
	s++;
	prev = *s;
	*s = '\0';

	ops->target.raw = strdup(target);
	*s = prev;

	if (ops->target.raw == NULL)
		goto out_free_source;

	if (comment == NULL)
		return 0;

	comment = ltrim(comment);
	comment__symbol(ops->source.raw, comment + 1, &ops->source.addr, &ops->source.name);
	comment__symbol(ops->target.raw, comment + 1, &ops->target.addr, &ops->target.name);

	return 0;

out_free_source:
	zfree(&ops->source.raw);
	return -1;
}

static int mov__scnprintf(struct ins *ins, char *bf, size_t size,
			   struct ins_operands *ops)
{
	return scnprintf(bf, size, "%-6s %s,%s", ins->name,
			 ops->source.name ?: ops->source.raw,
			 ops->target.name ?: ops->target.raw);
}

static struct ins_ops mov_ops = {
	.parse	   = mov__parse,
	.scnprintf = mov__scnprintf,
};

static int dec__parse(struct arch *arch __maybe_unused, struct ins_operands *ops, struct map_symbol *ms __maybe_unused)
{
	char *target, *comment, *s, prev;

	target = s = ops->raw;

	while (s[0] != '\0' && !isspace(s[0]))
		++s;
	prev = *s;
	*s = '\0';

	ops->target.raw = strdup(target);
	*s = prev;

	if (ops->target.raw == NULL)
		return -1;

	comment = strchr(s, arch->objdump.comment_char);
	if (comment == NULL)
		return 0;

	comment = ltrim(comment);
	comment__symbol(ops->target.raw, comment + 1, &ops->target.addr, &ops->target.name);

	return 0;
}

static int dec__scnprintf(struct ins *ins, char *bf, size_t size,
			   struct ins_operands *ops)
{
	return scnprintf(bf, size, "%-6s %s", ins->name,
			 ops->target.name ?: ops->target.raw);
}

static struct ins_ops dec_ops = {
	.parse	   = dec__parse,
	.scnprintf = dec__scnprintf,
};

static int nop__scnprintf(struct ins *ins __maybe_unused, char *bf, size_t size,
			  struct ins_operands *ops __maybe_unused)
{
	return scnprintf(bf, size, "%-6s", "nop");
}

static struct ins_ops nop_ops = {
	.scnprintf = nop__scnprintf,
};

static struct ins_ops ret_ops = {
	.scnprintf = ins__raw_scnprintf,
};

bool ins__is_ret(const struct ins *ins)
{
	return ins->ops == &ret_ops;
}

bool ins__is_lock(const struct ins *ins)
{
	return ins->ops == &lock_ops;
}

static int ins__key_cmp(const void *name, const void *insp)
{
	const struct ins *ins = insp;

	return strcmp(name, ins->name);
}

static int ins__cmp(const void *a, const void *b)
{
	const struct ins *ia = a;
	const struct ins *ib = b;

	return strcmp(ia->name, ib->name);
}

static void ins__sort(struct arch *arch)
{
	const int nmemb = arch->nr_instructions;

	qsort(arch->instructions, nmemb, sizeof(struct ins), ins__cmp);
}

static struct ins_ops *__ins__find(struct arch *arch, const char *name)
{
	struct ins *ins;
	const int nmemb = arch->nr_instructions;

	if (!arch->sorted_instructions) {
		ins__sort(arch);
		arch->sorted_instructions = true;
	}

	ins = bsearch(name, arch->instructions, nmemb, sizeof(struct ins), ins__key_cmp);
	return ins ? ins->ops : NULL;
}

static struct ins_ops *ins__find(struct arch *arch, const char *name)
{
	struct ins_ops *ops = __ins__find(arch, name);

	if (!ops && arch->associate_instruction_ops)
		ops = arch->associate_instruction_ops(arch, name);

	return ops;
}

static int arch__key_cmp(const void *name, const void *archp)
{
	const struct arch *arch = archp;

	return strcmp(name, arch->name);
}

static int arch__cmp(const void *a, const void *b)
{
	const struct arch *aa = a;
	const struct arch *ab = b;

	return strcmp(aa->name, ab->name);
}

static void arch__sort(void)
{
	const int nmemb = ARRAY_SIZE(architectures);

	qsort(architectures, nmemb, sizeof(struct arch), arch__cmp);
}

static struct arch *arch__find(const char *name)
{
	const int nmemb = ARRAY_SIZE(architectures);
	static bool sorted;

	if (!sorted) {
		arch__sort();
		sorted = true;
	}

	return bsearch(name, architectures, nmemb, sizeof(struct arch), arch__key_cmp);
}

static struct annotated_source *annotated_source__new(void)
{
	struct annotated_source *src = zalloc(sizeof(*src));

	if (src != NULL)
		INIT_LIST_HEAD(&src->source);

	return src;
}

static __maybe_unused void annotated_source__delete(struct annotated_source *src)
{
	if (src == NULL)
		return;
	zfree(&src->histograms);
	zfree(&src->cycles_hist);
	free(src);
}

static int annotated_source__alloc_histograms(struct annotated_source *src,
					      size_t size, int nr_hists)
{
	size_t sizeof_sym_hist;

	/*
	 * Add buffer of one element for zero length symbol.
	 * When sample is taken from first instruction of
	 * zero length symbol, perf still resolves it and
	 * shows symbol name in perf report and allows to
	 * annotate it.
	 */
	if (size == 0)
		size = 1;

	/* Check for overflow when calculating sizeof_sym_hist */
	if (size > (SIZE_MAX - sizeof(struct sym_hist)) / sizeof(struct sym_hist_entry))
		return -1;

	sizeof_sym_hist = (sizeof(struct sym_hist) + size * sizeof(struct sym_hist_entry));

	/* Check for overflow in zalloc argument */
	if (sizeof_sym_hist > SIZE_MAX / nr_hists)
		return -1;

	src->sizeof_sym_hist = sizeof_sym_hist;
	src->nr_histograms   = nr_hists;
	src->histograms	     = calloc(nr_hists, sizeof_sym_hist) ;
	return src->histograms ? 0 : -1;
}

/* The cycles histogram is lazily allocated. */
static int symbol__alloc_hist_cycles(struct symbol *sym)
{
	struct annotation *notes = symbol__annotation(sym);
	const size_t size = symbol__size(sym);

	notes->src->cycles_hist = calloc(size, sizeof(struct cyc_hist));
	if (notes->src->cycles_hist == NULL)
		return -1;
	return 0;
}

void symbol__annotate_zero_histograms(struct symbol *sym)
{
	struct annotation *notes = symbol__annotation(sym);

	pthread_mutex_lock(&notes->lock);
	if (notes->src != NULL) {
		memset(notes->src->histograms, 0,
		       notes->src->nr_histograms * notes->src->sizeof_sym_hist);
		if (notes->src->cycles_hist)
			memset(notes->src->cycles_hist, 0,
				symbol__size(sym) * sizeof(struct cyc_hist));
	}
	pthread_mutex_unlock(&notes->lock);
}

static int __symbol__account_cycles(struct cyc_hist *ch,
				    u64 start,
				    unsigned offset, unsigned cycles,
				    unsigned have_start)
{
	/*
	 * For now we can only account one basic block per
	 * final jump. But multiple could be overlapping.
	 * Always account the longest one. So when
	 * a shorter one has been already seen throw it away.
	 *
	 * We separately always account the full cycles.
	 */
	ch[offset].num_aggr++;
	ch[offset].cycles_aggr += cycles;

	if (cycles > ch[offset].cycles_max)
		ch[offset].cycles_max = cycles;

	if (ch[offset].cycles_min) {
		if (cycles && cycles < ch[offset].cycles_min)
			ch[offset].cycles_min = cycles;
	} else
		ch[offset].cycles_min = cycles;

	if (!have_start && ch[offset].have_start)
		return 0;
	if (ch[offset].num) {
		if (have_start && (!ch[offset].have_start ||
				   ch[offset].start > start)) {
			ch[offset].have_start = 0;
			ch[offset].cycles = 0;
			ch[offset].num = 0;
			if (ch[offset].reset < 0xffff)
				ch[offset].reset++;
		} else if (have_start &&
			   ch[offset].start < start)
			return 0;
	}
	ch[offset].have_start = have_start;
	ch[offset].start = start;
	ch[offset].cycles += cycles;
	ch[offset].num++;
	return 0;
}

static int __symbol__inc_addr_samples(struct symbol *sym, struct map *map,
				      struct annotated_source *src, int evidx, u64 addr,
				      struct perf_sample *sample)
{
	unsigned offset;
	struct sym_hist *h;

	pr_debug3("%s: addr=%#" PRIx64 "\n", __func__, map->unmap_ip(map, addr));

	if ((addr < sym->start || addr >= sym->end) &&
	    (addr != sym->end || sym->start != sym->end)) {
		pr_debug("%s(%d): ERANGE! sym->name=%s, start=%#" PRIx64 ", addr=%#" PRIx64 ", end=%#" PRIx64 "\n",
		       __func__, __LINE__, sym->name, sym->start, addr, sym->end);
		return -ERANGE;
	}

	offset = addr - sym->start;
	h = annotated_source__histogram(src, evidx);
	if (h == NULL) {
		pr_debug("%s(%d): ENOMEM! sym->name=%s, start=%#" PRIx64 ", addr=%#" PRIx64 ", end=%#" PRIx64 ", func: %d\n",
			 __func__, __LINE__, sym->name, sym->start, addr, sym->end, sym->type == STT_FUNC);
		return -ENOMEM;
	}
	h->nr_samples++;
	h->addr[offset].nr_samples++;
	h->period += sample->period;
	h->addr[offset].period += sample->period;

	pr_debug3("%#" PRIx64 " %s: period++ [addr: %#" PRIx64 ", %#" PRIx64
		  ", evidx=%d] => nr_samples: %" PRIu64 ", period: %" PRIu64 "\n",
		  sym->start, sym->name, addr, addr - sym->start, evidx,
		  h->addr[offset].nr_samples, h->addr[offset].period);
	return 0;
}

static struct cyc_hist *symbol__cycles_hist(struct symbol *sym)
{
	struct annotation *notes = symbol__annotation(sym);

	if (notes->src == NULL) {
		notes->src = annotated_source__new();
		if (notes->src == NULL)
			return NULL;
		goto alloc_cycles_hist;
	}

	if (!notes->src->cycles_hist) {
alloc_cycles_hist:
		symbol__alloc_hist_cycles(sym);
	}

	return notes->src->cycles_hist;
}

struct annotated_source *symbol__hists(struct symbol *sym, int nr_hists)
{
	struct annotation *notes = symbol__annotation(sym);

	if (notes->src == NULL) {
		notes->src = annotated_source__new();
		if (notes->src == NULL)
			return NULL;
		goto alloc_histograms;
	}

	if (notes->src->histograms == NULL) {
alloc_histograms:
		annotated_source__alloc_histograms(notes->src, symbol__size(sym),
						   nr_hists);
	}

	return notes->src;
}

static int symbol__inc_addr_samples(struct symbol *sym, struct map *map,
				    struct perf_evsel *evsel, u64 addr,
				    struct perf_sample *sample)
{
	struct annotated_source *src;

	if (sym == NULL)
		return 0;
	src = symbol__hists(sym, evsel->evlist->nr_entries);
	if (src == NULL)
		return -ENOMEM;
	return __symbol__inc_addr_samples(sym, map, src, evsel->idx, addr, sample);
}

static int symbol__account_cycles(u64 addr, u64 start,
				  struct symbol *sym, unsigned cycles)
{
	struct cyc_hist *cycles_hist;
	unsigned offset;

	if (sym == NULL)
		return 0;
	cycles_hist = symbol__cycles_hist(sym);
	if (cycles_hist == NULL)
		return -ENOMEM;
	if (addr < sym->start || addr >= sym->end)
		return -ERANGE;

	if (start) {
		if (start < sym->start || start >= sym->end)
			return -ERANGE;
		if (start >= addr)
			start = 0;
	}
	offset = addr - sym->start;
	return __symbol__account_cycles(cycles_hist,
					start ? start - sym->start : 0,
					offset, cycles,
					!!start);
}

int addr_map_symbol__account_cycles(struct addr_map_symbol *ams,
				    struct addr_map_symbol *start,
				    unsigned cycles)
{
	u64 saddr = 0;
	int err;

	if (!cycles)
		return 0;

	/*
	 * Only set start when IPC can be computed. We can only
	 * compute it when the basic block is completely in a single
	 * function.
	 * Special case the case when the jump is elsewhere, but
	 * it starts on the function start.
	 */
	if (start &&
		(start->sym == ams->sym ||
		 (ams->sym &&
		   start->addr == ams->sym->start + ams->map->start)))
		saddr = start->al_addr;
	if (saddr == 0)
		pr_debug2("BB with bad start: addr %"PRIx64" start %"PRIx64" sym %"PRIx64" saddr %"PRIx64"\n",
			ams->addr,
			start ? start->addr : 0,
			ams->sym ? ams->sym->start + ams->map->start : 0,
			saddr);
	err = symbol__account_cycles(ams->al_addr, saddr, ams->sym, cycles);
	if (err)
		pr_debug2("account_cycles failed %d\n", err);
	return err;
}

static unsigned annotation__count_insn(struct annotation *notes, u64 start, u64 end)
{
	unsigned n_insn = 0;
	u64 offset;

	for (offset = start; offset <= end; offset++) {
		if (notes->offsets[offset])
			n_insn++;
	}
	return n_insn;
}

static void annotation__count_and_fill(struct annotation *notes, u64 start, u64 end, struct cyc_hist *ch)
{
	unsigned n_insn;
	u64 offset;

	n_insn = annotation__count_insn(notes, start, end);
	if (n_insn && ch->num && ch->cycles) {
		float ipc = n_insn / ((double)ch->cycles / (double)ch->num);

		/* Hide data when there are too many overlaps. */
		if (ch->reset >= 0x7fff || ch->reset >= ch->num / 2)
			return;

		for (offset = start; offset <= end; offset++) {
			struct annotation_line *al = notes->offsets[offset];

			if (al)
				al->ipc = ipc;
		}
	}
}

void annotation__compute_ipc(struct annotation *notes, size_t size)
{
	u64 offset;

	if (!notes->src || !notes->src->cycles_hist)
		return;

	pthread_mutex_lock(&notes->lock);
	for (offset = 0; offset < size; ++offset) {
		struct cyc_hist *ch;

		ch = &notes->src->cycles_hist[offset];
		if (ch && ch->cycles) {
			struct annotation_line *al;

			if (ch->have_start)
				annotation__count_and_fill(notes, ch->start, offset, ch);
			al = notes->offsets[offset];
			if (al && ch->num_aggr) {
				al->cycles = ch->cycles_aggr / ch->num_aggr;
				al->cycles_max = ch->cycles_max;
				al->cycles_min = ch->cycles_min;
			}
			notes->have_cycles = true;
		}
	}
	pthread_mutex_unlock(&notes->lock);
}

int addr_map_symbol__inc_samples(struct addr_map_symbol *ams, struct perf_sample *sample,
				 struct perf_evsel *evsel)
{
	return symbol__inc_addr_samples(ams->sym, ams->map, evsel, ams->al_addr, sample);
}

int hist_entry__inc_addr_samples(struct hist_entry *he, struct perf_sample *sample,
				 struct perf_evsel *evsel, u64 ip)
{
	return symbol__inc_addr_samples(he->ms.sym, he->ms.map, evsel, ip, sample);
}

static void disasm_line__init_ins(struct disasm_line *dl, struct arch *arch, struct map_symbol *ms)
{
	dl->ins.ops = ins__find(arch, dl->ins.name);

	if (!dl->ins.ops)
		return;

	if (dl->ins.ops->parse && dl->ins.ops->parse(arch, &dl->ops, ms) < 0)
		dl->ins.ops = NULL;
}

static int disasm_line__parse(char *line, const char **namep, char **rawp)
{
	char tmp, *name = ltrim(line);

	if (name[0] == '\0')
		return -1;

	*rawp = name + 1;

	while ((*rawp)[0] != '\0' && !isspace((*rawp)[0]))
		++*rawp;

	tmp = (*rawp)[0];
	(*rawp)[0] = '\0';
	*namep = strdup(name);

	if (*namep == NULL)
		goto out_free_name;

	(*rawp)[0] = tmp;
	*rawp = ltrim(*rawp);

	return 0;

out_free_name:
	free((void *)namep);
	*namep = NULL;
	return -1;
}

struct annotate_args {
	size_t			 privsize;
	struct arch		*arch;
	struct map_symbol	 ms;
	struct perf_evsel	*evsel;
	struct annotation_options *options;
	s64			 offset;
	char			*line;
	int			 line_nr;
};

static void annotation_line__delete(struct annotation_line *al)
{
	void *ptr = (void *) al - al->privsize;

	free_srcline(al->path);
	zfree(&al->line);
	free(ptr);
}

/*
 * Allocating the annotation line data with following
 * structure:
 *
 *    --------------------------------------
 *    private space | struct annotation_line
 *    --------------------------------------
 *
 * Size of the private space is stored in 'struct annotation_line'.
 *
 */
static struct annotation_line *
annotation_line__new(struct annotate_args *args, size_t privsize)
{
	struct annotation_line *al;
	struct perf_evsel *evsel = args->evsel;
	size_t size = privsize + sizeof(*al);
	int nr = 1;

	if (perf_evsel__is_group_event(evsel))
		nr = evsel->nr_members;

	size += sizeof(al->samples[0]) * nr;

	al = zalloc(size);
	if (al) {
		al = (void *) al + privsize;
		al->privsize   = privsize;
		al->offset     = args->offset;
		al->line       = strdup(args->line);
		al->line_nr    = args->line_nr;
		al->samples_nr = nr;
	}

	return al;
}

/*
 * Allocating the disasm annotation line data with
 * following structure:
 *
 *    ------------------------------------------------------------
 *    privsize space | struct disasm_line | struct annotation_line
 *    ------------------------------------------------------------
 *
 * We have 'struct annotation_line' member as last member
 * of 'struct disasm_line' to have an easy access.
 *
 */
static struct disasm_line *disasm_line__new(struct annotate_args *args)
{
	struct disasm_line *dl = NULL;
	struct annotation_line *al;
	size_t privsize = args->privsize + offsetof(struct disasm_line, al);

	al = annotation_line__new(args, privsize);
	if (al != NULL) {
		dl = disasm_line(al);

		if (dl->al.line == NULL)
			goto out_delete;

		if (args->offset != -1) {
			if (disasm_line__parse(dl->al.line, &dl->ins.name, &dl->ops.raw) < 0)
				goto out_free_line;

			disasm_line__init_ins(dl, args->arch, &args->ms);
		}
	}

	return dl;

out_free_line:
	zfree(&dl->al.line);
out_delete:
	free(dl);
	return NULL;
}

void disasm_line__free(struct disasm_line *dl)
{
	if (dl->ins.ops && dl->ins.ops->free)
		dl->ins.ops->free(&dl->ops);
	else
		ins__delete(&dl->ops);
	free((void *)dl->ins.name);
	dl->ins.name = NULL;
	annotation_line__delete(&dl->al);
}

int disasm_line__scnprintf(struct disasm_line *dl, char *bf, size_t size, bool raw)
{
	if (raw || !dl->ins.ops)
		return scnprintf(bf, size, "%-6s %s", dl->ins.name, dl->ops.raw);

	return ins__scnprintf(&dl->ins, bf, size, &dl->ops);
}

static void annotation_line__add(struct annotation_line *al, struct list_head *head)
{
	list_add_tail(&al->node, head);
}

struct annotation_line *
annotation_line__next(struct annotation_line *pos, struct list_head *head)
{
	list_for_each_entry_continue(pos, head, node)
		if (pos->offset >= 0)
			return pos;

	return NULL;
}

static const char *annotate__address_color(struct block_range *br)
{
	double cov = block_range__coverage(br);

	if (cov >= 0) {
		/* mark red for >75% coverage */
		if (cov > 0.75)
			return PERF_COLOR_RED;

		/* mark dull for <1% coverage */
		if (cov < 0.01)
			return PERF_COLOR_NORMAL;
	}

	return PERF_COLOR_MAGENTA;
}

static const char *annotate__asm_color(struct block_range *br)
{
	double cov = block_range__coverage(br);

	if (cov >= 0) {
		/* mark dull for <1% coverage */
		if (cov < 0.01)
			return PERF_COLOR_NORMAL;
	}

	return PERF_COLOR_BLUE;
}

static void annotate__branch_printf(struct block_range *br, u64 addr)
{
	bool emit_comment = true;

	if (!br)
		return;

#if 1
	if (br->is_target && br->start == addr) {
		struct block_range *branch = br;
		double p;

		/*
		 * Find matching branch to our target.
		 */
		while (!branch->is_branch)
			branch = block_range__next(branch);

		p = 100 *(double)br->entry / branch->coverage;

		if (p > 0.1) {
			if (emit_comment) {
				emit_comment = false;
				printf("\t#");
			}

			/*
			 * The percentage of coverage joined at this target in relation
			 * to the next branch.
			 */
			printf(" +%.2f%%", p);
		}
	}
#endif
	if (br->is_branch && br->end == addr) {
		double p = 100*(double)br->taken / br->coverage;

		if (p > 0.1) {
			if (emit_comment) {
				emit_comment = false;
				printf("\t#");
			}

			/*
			 * The percentage of coverage leaving at this branch, and
			 * its prediction ratio.
			 */
			printf(" -%.2f%% (p:%.2f%%)", p, 100*(double)br->pred  / br->taken);
		}
	}
}

static int disasm_line__print(struct disasm_line *dl, u64 start, int addr_fmt_width)
{
	s64 offset = dl->al.offset;
	const u64 addr = start + offset;
	struct block_range *br;

	br = block_range__find(addr);
	color_fprintf(stdout, annotate__address_color(br), "  %*" PRIx64 ":", addr_fmt_width, addr);
	color_fprintf(stdout, annotate__asm_color(br), "%s", dl->al.line);
	annotate__branch_printf(br, addr);
	return 0;
}

static int
annotation_line__print(struct annotation_line *al, struct symbol *sym, u64 start,
		       struct perf_evsel *evsel, u64 len, int min_pcnt, int printed,
		       int max_lines, struct annotation_line *queue, int addr_fmt_width)
{
	struct disasm_line *dl = container_of(al, struct disasm_line, al);
	static const char *prev_line;
	static const char *prev_color;

	if (al->offset != -1) {
		double max_percent = 0.0;
		int i, nr_percent = 1;
		const char *color;
		struct annotation *notes = symbol__annotation(sym);

		for (i = 0; i < al->samples_nr; i++) {
			struct annotation_data *sample = &al->samples[i];

			if (sample->percent > max_percent)
				max_percent = sample->percent;
		}

		if (al->samples_nr > nr_percent)
			nr_percent = al->samples_nr;

		if (max_percent < min_pcnt)
			return -1;

		if (max_lines && printed >= max_lines)
			return 1;

		if (queue != NULL) {
			list_for_each_entry_from(queue, &notes->src->source, node) {
				if (queue == al)
					break;
				annotation_line__print(queue, sym, start, evsel, len,
						       0, 0, 1, NULL, addr_fmt_width);
			}
		}

		color = get_percent_color(max_percent);

		/*
		 * Also color the filename and line if needed, with
		 * the same color than the percentage. Don't print it
		 * twice for close colored addr with the same filename:line
		 */
		if (al->path) {
			if (!prev_line || strcmp(prev_line, al->path)
				       || color != prev_color) {
				color_fprintf(stdout, color, " %s", al->path);
				prev_line = al->path;
				prev_color = color;
			}
		}

		for (i = 0; i < nr_percent; i++) {
			struct annotation_data *sample = &al->samples[i];

			color = get_percent_color(sample->percent);

			if (symbol_conf.show_total_period)
				color_fprintf(stdout, color, " %11" PRIu64,
					      sample->he.period);
			else if (symbol_conf.show_nr_samples)
				color_fprintf(stdout, color, " %7" PRIu64,
					      sample->he.nr_samples);
			else
				color_fprintf(stdout, color, " %7.2f", sample->percent);
		}

		printf(" : ");

		disasm_line__print(dl, start, addr_fmt_width);
		printf("\n");
	} else if (max_lines && printed >= max_lines)
		return 1;
	else {
		int width = symbol_conf.show_total_period ? 12 : 8;

		if (queue)
			return -1;

		if (perf_evsel__is_group_event(evsel))
			width *= evsel->nr_members;

		if (!*al->line)
			printf(" %*s:\n", width, " ");
		else
			printf(" %*s:     %*s %s\n", width, " ", addr_fmt_width, " ", al->line);
	}

	return 0;
}

/*
 * symbol__parse_objdump_line() parses objdump output (with -d --no-show-raw)
 * which looks like following
 *
 *  0000000000415500 <_init>:
 *    415500:       sub    $0x8,%rsp
 *    415504:       mov    0x2f5ad5(%rip),%rax        # 70afe0 <_DYNAMIC+0x2f8>
 *    41550b:       test   %rax,%rax
 *    41550e:       je     415515 <_init+0x15>
 *    415510:       callq  416e70 <__gmon_start__@plt>
 *    415515:       add    $0x8,%rsp
 *    415519:       retq
 *
 * it will be parsed and saved into struct disasm_line as
 *  <offset>       <name>  <ops.raw>
 *
 * The offset will be a relative offset from the start of the symbol and -1
 * means that it's not a disassembly line so should be treated differently.
 * The ops.raw part will be parsed further according to type of the instruction.
 */
static int symbol__parse_objdump_line(struct symbol *sym, FILE *file,
				      struct annotate_args *args,
				      int *line_nr)
{
	struct map *map = args->ms.map;
	struct annotation *notes = symbol__annotation(sym);
	struct disasm_line *dl;
	char *line = NULL, *parsed_line, *tmp, *tmp2;
	size_t line_len;
	s64 line_ip, offset = -1;
	regmatch_t match[2];

	if (getline(&line, &line_len, file) < 0)
		return -1;

	if (!line)
		return -1;

	line_ip = -1;
	parsed_line = rtrim(line);

	/* /filename:linenr ? Save line number and ignore. */
	if (regexec(&file_lineno, parsed_line, 2, match, 0) == 0) {
		*line_nr = atoi(parsed_line + match[1].rm_so);
		return 0;
	}

	tmp = ltrim(parsed_line);
	if (*tmp) {
		/*
		 * Parse hexa addresses followed by ':'
		 */
		line_ip = strtoull(tmp, &tmp2, 16);
		if (*tmp2 != ':' || tmp == tmp2 || tmp2[1] == '\0')
			line_ip = -1;
	}

	if (line_ip != -1) {
		u64 start = map__rip_2objdump(map, sym->start),
		    end = map__rip_2objdump(map, sym->end);

		offset = line_ip - start;
		if ((u64)line_ip < start || (u64)line_ip >= end)
			offset = -1;
		else
			parsed_line = tmp2 + 1;
	}

	args->offset  = offset;
	args->line    = parsed_line;
	args->line_nr = *line_nr;
	args->ms.sym  = sym;

	dl = disasm_line__new(args);
	free(line);
	(*line_nr)++;

	if (dl == NULL)
		return -1;

	if (!disasm_line__has_local_offset(dl)) {
		dl->ops.target.offset = dl->ops.target.addr -
					map__rip_2objdump(map, sym->start);
		dl->ops.target.offset_avail = true;
	}

	/* kcore has no symbols, so add the call target symbol */
	if (dl->ins.ops && ins__is_call(&dl->ins) && !dl->ops.target.sym) {
		struct addr_map_symbol target = {
			.map = map,
			.addr = dl->ops.target.addr,
		};

		if (!map_groups__find_ams(&target) &&
		    target.sym->start == target.al_addr)
			dl->ops.target.sym = target.sym;
	}

	annotation_line__add(&dl->al, &notes->src->source);

	return 0;
}

static __attribute__((constructor)) void symbol__init_regexpr(void)
{
	regcomp(&file_lineno, "^/[^:]+:([0-9]+)", REG_EXTENDED);
}

static void delete_last_nop(struct symbol *sym)
{
	struct annotation *notes = symbol__annotation(sym);
	struct list_head *list = &notes->src->source;
	struct disasm_line *dl;

	while (!list_empty(list)) {
		dl = list_entry(list->prev, struct disasm_line, al.node);

		if (dl->ins.ops) {
			if (dl->ins.ops != &nop_ops)
				return;
		} else {
			if (!strstr(dl->al.line, " nop ") &&
			    !strstr(dl->al.line, " nopl ") &&
			    !strstr(dl->al.line, " nopw "))
				return;
		}

		list_del(&dl->al.node);
		disasm_line__free(dl);
	}
}

int symbol__strerror_disassemble(struct symbol *sym __maybe_unused, struct map *map,
			      int errnum, char *buf, size_t buflen)
{
	struct dso *dso = map->dso;

	BUG_ON(buflen == 0);

	if (errnum >= 0) {
		str_error_r(errnum, buf, buflen);
		return 0;
	}

	switch (errnum) {
	case SYMBOL_ANNOTATE_ERRNO__NO_VMLINUX: {
		char bf[SBUILD_ID_SIZE + 15] = " with build id ";
		char *build_id_msg = NULL;

		if (dso->has_build_id) {
			build_id__sprintf(dso->build_id,
					  sizeof(dso->build_id), bf + 15);
			build_id_msg = bf;
		}
		scnprintf(buf, buflen,
			  "No vmlinux file%s\nwas found in the path.\n\n"
			  "Note that annotation using /proc/kcore requires CAP_SYS_RAWIO capability.\n\n"
			  "Please use:\n\n"
			  "  perf buildid-cache -vu vmlinux\n\n"
			  "or:\n\n"
			  "  --vmlinux vmlinux\n", build_id_msg ?: "");
	}
		break;
	default:
		scnprintf(buf, buflen, "Internal error: Invalid %d error code\n", errnum);
		break;
	}

	return 0;
}

static int dso__disassemble_filename(struct dso *dso, char *filename, size_t filename_size)
{
	char linkname[PATH_MAX];
	char *build_id_filename;
	char *build_id_path = NULL;
	char *pos;

	if (dso->symtab_type == DSO_BINARY_TYPE__KALLSYMS &&
	    !dso__is_kcore(dso))
		return SYMBOL_ANNOTATE_ERRNO__NO_VMLINUX;

	build_id_filename = dso__build_id_filename(dso, NULL, 0, false);
	if (build_id_filename) {
		__symbol__join_symfs(filename, filename_size, build_id_filename);
		free(build_id_filename);
	} else {
		if (dso->has_build_id)
			return ENOMEM;
		goto fallback;
	}

	build_id_path = strdup(filename);
	if (!build_id_path)
		return -1;

	/*
	 * old style build-id cache has name of XX/XXXXXXX.. while
	 * new style has XX/XXXXXXX../{elf,kallsyms,vdso}.
	 * extract the build-id part of dirname in the new style only.
	 */
	pos = strrchr(build_id_path, '/');
	if (pos && strlen(pos) < SBUILD_ID_SIZE - 2)
		dirname(build_id_path);

	if (dso__is_kcore(dso) ||
	    readlink(build_id_path, linkname, sizeof(linkname)) < 0 ||
	    strstr(linkname, DSO__NAME_KALLSYMS) ||
	    access(filename, R_OK)) {
fallback:
		/*
		 * If we don't have build-ids or the build-id file isn't in the
		 * cache, or is just a kallsyms file, well, lets hope that this
		 * DSO is the same as when 'perf record' ran.
		 */
		__symbol__join_symfs(filename, filename_size, dso->long_name);
	}

	free(build_id_path);
	return 0;
}

static int symbol__disassemble(struct symbol *sym, struct annotate_args *args)
{
	struct annotation_options *opts = args->options;
	struct map *map = args->ms.map;
	struct dso *dso = map->dso;
	char *command;
	FILE *file;
	char symfs_filename[PATH_MAX];
	struct kcore_extract kce;
	bool delete_extract = false;
	int stdout_fd[2];
	int lineno = 0;
	int nline;
	pid_t pid;
	int err = dso__disassemble_filename(dso, symfs_filename, sizeof(symfs_filename));

	if (err)
		return err;

	pr_debug("%s: filename=%s, sym=%s, start=%#" PRIx64 ", end=%#" PRIx64 "\n", __func__,
		 symfs_filename, sym->name, map->unmap_ip(map, sym->start),
		 map->unmap_ip(map, sym->end));

	pr_debug("annotating [%p] %30s : [%p] %30s\n",
		 dso, dso->long_name, sym, sym->name);

	if (dso__is_kcore(dso)) {
		kce.kcore_filename = symfs_filename;
		kce.addr = map__rip_2objdump(map, sym->start);
		kce.offs = sym->start;
		kce.len = sym->end - sym->start;
		if (!kcore_extract__create(&kce)) {
			delete_extract = true;
			strlcpy(symfs_filename, kce.extract_filename,
				sizeof(symfs_filename));
		}
	} else if (dso__needs_decompress(dso)) {
		char tmp[KMOD_DECOMP_LEN];

		if (dso__decompress_kmodule_path(dso, symfs_filename,
						 tmp, sizeof(tmp)) < 0)
			goto out;

		strcpy(symfs_filename, tmp);
	}

	err = asprintf(&command,
		 "%s %s%s --start-address=0x%016" PRIx64
		 " --stop-address=0x%016" PRIx64
		 " -l -d %s %s -C \"%s\" 2>/dev/null|grep -v \"%s:\"|expand",
		 opts->objdump_path ?: "objdump",
		 opts->disassembler_style ? "-M " : "",
		 opts->disassembler_style ?: "",
		 map__rip_2objdump(map, sym->start),
		 map__rip_2objdump(map, sym->end),
		 opts->show_asm_raw ? "" : "--no-show-raw",
		 opts->annotate_src ? "-S" : "",
		 symfs_filename, symfs_filename);

	if (err < 0) {
		pr_err("Failure allocating memory for the command to run\n");
		goto out_remove_tmp;
	}

	pr_debug("Executing: %s\n", command);

	err = -1;
	if (pipe(stdout_fd) < 0) {
		pr_err("Failure creating the pipe to run %s\n", command);
		goto out_free_command;
	}

	pid = fork();
	if (pid < 0) {
		pr_err("Failure forking to run %s\n", command);
		goto out_close_stdout;
	}

	if (pid == 0) {
		close(stdout_fd[0]);
		dup2(stdout_fd[1], 1);
		close(stdout_fd[1]);
		execl("/bin/sh", "sh", "-c", command, NULL);
		perror(command);
		exit(-1);
	}

	close(stdout_fd[1]);

	file = fdopen(stdout_fd[0], "r");
	if (!file) {
		pr_err("Failure creating FILE stream for %s\n", command);
		/*
		 * If we were using debug info should retry with
		 * original binary.
		 */
		goto out_free_command;
	}

	nline = 0;
	while (!feof(file)) {
		/*
		 * The source code line number (lineno) needs to be kept in
		 * accross calls to symbol__parse_objdump_line(), so that it
		 * can associate it with the instructions till the next one.
		 * See disasm_line__new() and struct disasm_line::line_nr.
		 */
		if (symbol__parse_objdump_line(sym, file, args, &lineno) < 0)
			break;
		nline++;
	}

	if (nline == 0)
		pr_err("No output from %s\n", command);

	/*
	 * kallsyms does not have symbol sizes so there may a nop at the end.
	 * Remove it.
	 */
	if (dso__is_kcore(dso))
		delete_last_nop(sym);

	fclose(file);
	err = 0;
out_free_command:
	free(command);
out_remove_tmp:
	close(stdout_fd[0]);

	if (dso__needs_decompress(dso))
		unlink(symfs_filename);

	if (delete_extract)
		kcore_extract__delete(&kce);
out:
	return err;

out_close_stdout:
	close(stdout_fd[1]);
	goto out_free_command;
}

static void calc_percent(struct sym_hist *hist,
			 struct annotation_data *sample,
			 s64 offset, s64 end)
{
	unsigned int hits = 0;
	u64 period = 0;

	while (offset < end) {
		hits   += hist->addr[offset].nr_samples;
		period += hist->addr[offset].period;
		++offset;
	}

	if (hist->nr_samples) {
		sample->he.period     = period;
		sample->he.nr_samples = hits;
		sample->percent = 100.0 * hits / hist->nr_samples;
	}
}

static void annotation__calc_percent(struct annotation *notes,
				     struct perf_evsel *evsel, s64 len)
{
	struct annotation_line *al, *next;

	list_for_each_entry(al, &notes->src->source, node) {
		s64 end;
		int i;

		if (al->offset == -1)
			continue;

		next = annotation_line__next(al, &notes->src->source);
		end  = next ? next->offset : len;

		for (i = 0; i < al->samples_nr; i++) {
			struct annotation_data *sample;
			struct sym_hist *hist;

			hist   = annotation__histogram(notes, evsel->idx + i);
			sample = &al->samples[i];

			calc_percent(hist, sample, al->offset, end);
		}
	}
}

void symbol__calc_percent(struct symbol *sym, struct perf_evsel *evsel)
{
	struct annotation *notes = symbol__annotation(sym);

	annotation__calc_percent(notes, evsel, symbol__size(sym));
}

int symbol__annotate(struct symbol *sym, struct map *map,
		     struct perf_evsel *evsel, size_t privsize,
		     struct annotation_options *options,
		     struct arch **parch)
{
	struct annotate_args args = {
		.privsize	= privsize,
		.evsel		= evsel,
		.options	= options,
	};
	struct perf_env *env = perf_evsel__env(evsel);
	const char *arch_name = perf_env__arch(env);
	struct arch *arch;
	int err;

	if (!arch_name)
		return -1;

	args.arch = arch = arch__find(arch_name);
	if (arch == NULL)
		return -ENOTSUP;

	if (parch)
		*parch = arch;

	if (arch->init) {
		err = arch->init(arch, env ? env->cpuid : NULL);
		if (err) {
			pr_err("%s: failed to initialize %s arch priv area\n", __func__, arch->name);
			return err;
		}
	}

	args.ms.map = map;
	args.ms.sym = sym;

	return symbol__disassemble(sym, &args);
}

static void insert_source_line(struct rb_root *root, struct annotation_line *al)
{
	struct annotation_line *iter;
	struct rb_node **p = &root->rb_node;
	struct rb_node *parent = NULL;
	int i, ret;

	while (*p != NULL) {
		parent = *p;
		iter = rb_entry(parent, struct annotation_line, rb_node);

		ret = strcmp(iter->path, al->path);
		if (ret == 0) {
			for (i = 0; i < al->samples_nr; i++)
				iter->samples[i].percent_sum += al->samples[i].percent;
			return;
		}

		if (ret < 0)
			p = &(*p)->rb_left;
		else
			p = &(*p)->rb_right;
	}

	for (i = 0; i < al->samples_nr; i++)
		al->samples[i].percent_sum = al->samples[i].percent;

	rb_link_node(&al->rb_node, parent, p);
	rb_insert_color(&al->rb_node, root);
}

static int cmp_source_line(struct annotation_line *a, struct annotation_line *b)
{
	int i;

	for (i = 0; i < a->samples_nr; i++) {
		if (a->samples[i].percent_sum == b->samples[i].percent_sum)
			continue;
		return a->samples[i].percent_sum > b->samples[i].percent_sum;
	}

	return 0;
}

static void __resort_source_line(struct rb_root *root, struct annotation_line *al)
{
	struct annotation_line *iter;
	struct rb_node **p = &root->rb_node;
	struct rb_node *parent = NULL;

	while (*p != NULL) {
		parent = *p;
		iter = rb_entry(parent, struct annotation_line, rb_node);

		if (cmp_source_line(al, iter))
			p = &(*p)->rb_left;
		else
			p = &(*p)->rb_right;
	}

	rb_link_node(&al->rb_node, parent, p);
	rb_insert_color(&al->rb_node, root);
}

static void resort_source_line(struct rb_root *dest_root, struct rb_root *src_root)
{
	struct annotation_line *al;
	struct rb_node *node;

	node = rb_first(src_root);
	while (node) {
		struct rb_node *next;

		al = rb_entry(node, struct annotation_line, rb_node);
		next = rb_next(node);
		rb_erase(node, src_root);

		__resort_source_line(dest_root, al);
		node = next;
	}
}

static void print_summary(struct rb_root *root, const char *filename)
{
	struct annotation_line *al;
	struct rb_node *node;

	printf("\nSorted summary for file %s\n", filename);
	printf("----------------------------------------------\n\n");

	if (RB_EMPTY_ROOT(root)) {
		printf(" Nothing higher than %1.1f%%\n", MIN_GREEN);
		return;
	}

	node = rb_first(root);
	while (node) {
		double percent, percent_max = 0.0;
		const char *color;
		char *path;
		int i;

		al = rb_entry(node, struct annotation_line, rb_node);
		for (i = 0; i < al->samples_nr; i++) {
			percent = al->samples[i].percent_sum;
			color = get_percent_color(percent);
			color_fprintf(stdout, color, " %7.2f", percent);

			if (percent > percent_max)
				percent_max = percent;
		}

		path = al->path;
		color = get_percent_color(percent_max);
		color_fprintf(stdout, color, " %s\n", path);

		node = rb_next(node);
	}
}

static void symbol__annotate_hits(struct symbol *sym, struct perf_evsel *evsel)
{
	struct annotation *notes = symbol__annotation(sym);
	struct sym_hist *h = annotation__histogram(notes, evsel->idx);
	u64 len = symbol__size(sym), offset;

	for (offset = 0; offset < len; ++offset)
		if (h->addr[offset].nr_samples != 0)
			printf("%*" PRIx64 ": %" PRIu64 "\n", BITS_PER_LONG / 2,
			       sym->start + offset, h->addr[offset].nr_samples);
	printf("%*s: %" PRIu64 "\n", BITS_PER_LONG / 2, "h->nr_samples", h->nr_samples);
}

static int annotated_source__addr_fmt_width(struct list_head *lines, u64 start)
{
	char bf[32];
	struct annotation_line *line;

	list_for_each_entry_reverse(line, lines, node) {
		if (line->offset != -1)
			return scnprintf(bf, sizeof(bf), "%" PRIx64, start + line->offset);
	}

	return 0;
}

int symbol__annotate_printf(struct symbol *sym, struct map *map,
			    struct perf_evsel *evsel,
			    struct annotation_options *opts)
{
	struct dso *dso = map->dso;
	char *filename;
	const char *d_filename;
	const char *evsel_name = perf_evsel__name(evsel);
	struct annotation *notes = symbol__annotation(sym);
	struct sym_hist *h = annotation__histogram(notes, evsel->idx);
	struct annotation_line *pos, *queue = NULL;
	u64 start = map__rip_2objdump(map, sym->start);
	int printed = 2, queue_len = 0, addr_fmt_width;
	int more = 0;
	bool context = opts->context;
	u64 len;
	int width = symbol_conf.show_total_period ? 12 : 8;
	int graph_dotted_len;
	char buf[512];

	filename = strdup(dso->long_name);
	if (!filename)
		return -ENOMEM;

	if (opts->full_path)
		d_filename = filename;
	else
		d_filename = basename(filename);

	len = symbol__size(sym);

	if (perf_evsel__is_group_event(evsel)) {
		width *= evsel->nr_members;
		perf_evsel__group_desc(evsel, buf, sizeof(buf));
		evsel_name = buf;
	}

	graph_dotted_len = printf(" %-*.*s|	Source code & Disassembly of %s for %s (%" PRIu64 " samples)\n",
				  width, width, symbol_conf.show_total_period ? "Period" :
				  symbol_conf.show_nr_samples ? "Samples" : "Percent",
				  d_filename, evsel_name, h->nr_samples);

	printf("%-*.*s----\n",
	       graph_dotted_len, graph_dotted_len, graph_dotted_line);

	if (verbose > 0)
		symbol__annotate_hits(sym, evsel);

	addr_fmt_width = annotated_source__addr_fmt_width(&notes->src->source, start);

	list_for_each_entry(pos, &notes->src->source, node) {
		int err;

		if (context && queue == NULL) {
			queue = pos;
			queue_len = 0;
		}

		err = annotation_line__print(pos, sym, start, evsel, len,
					     opts->min_pcnt, printed, opts->max_lines,
					     queue, addr_fmt_width);

		switch (err) {
		case 0:
			++printed;
			if (context) {
				printed += queue_len;
				queue = NULL;
				queue_len = 0;
			}
			break;
		case 1:
			/* filtered by max_lines */
			++more;
			break;
		case -1:
		default:
			/*
			 * Filtered by min_pcnt or non IP lines when
			 * context != 0
			 */
			if (!context)
				break;
			if (queue_len == context)
				queue = list_entry(queue->node.next, typeof(*queue), node);
			else
				++queue_len;
			break;
		}
	}

	free(filename);

	return more;
}

static void FILE__set_percent_color(void *fp __maybe_unused,
				    double percent __maybe_unused,
				    bool current __maybe_unused)
{
}

static int FILE__set_jumps_percent_color(void *fp __maybe_unused,
					 int nr __maybe_unused, bool current __maybe_unused)
{
	return 0;
}

static int FILE__set_color(void *fp __maybe_unused, int color __maybe_unused)
{
	return 0;
}

static void FILE__printf(void *fp, const char *fmt, ...)
{
	va_list args;

	va_start(args, fmt);
	vfprintf(fp, fmt, args);
	va_end(args);
}

static void FILE__write_graph(void *fp, int graph)
{
	const char *s;
	switch (graph) {

	case DARROW_CHAR: s = "↓"; break;
	case UARROW_CHAR: s = "↑"; break;
	case LARROW_CHAR: s = "←"; break;
	case RARROW_CHAR: s = "→"; break;
	default:		s = "?"; break;
	}

	fputs(s, fp);
}

int symbol__annotate_fprintf2(struct symbol *sym, FILE *fp)
{
	struct annotation *notes = symbol__annotation(sym);
	struct annotation_write_ops ops = {
		.first_line		 = true,
		.obj			 = fp,
		.set_color		 = FILE__set_color,
		.set_percent_color	 = FILE__set_percent_color,
		.set_jumps_percent_color = FILE__set_jumps_percent_color,
		.printf			 = FILE__printf,
		.write_graph		 = FILE__write_graph,
	};
	struct annotation_line *al;

	list_for_each_entry(al, &notes->src->source, node) {
		if (annotation_line__filter(al, notes))
			continue;
		annotation_line__write(al, notes, &ops);
		fputc('\n', fp);
		ops.first_line = false;
	}

	return 0;
}

int map_symbol__annotation_dump(struct map_symbol *ms, struct perf_evsel *evsel)
{
	const char *ev_name = perf_evsel__name(evsel);
	char buf[1024];
	char *filename;
	int err = -1;
	FILE *fp;

	if (asprintf(&filename, "%s.annotation", ms->sym->name) < 0)
		return -1;

	fp = fopen(filename, "w");
	if (fp == NULL)
		goto out_free_filename;

	if (perf_evsel__is_group_event(evsel)) {
		perf_evsel__group_desc(evsel, buf, sizeof(buf));
		ev_name = buf;
	}

	fprintf(fp, "%s() %s\nEvent: %s\n\n",
		ms->sym->name, ms->map->dso->long_name, ev_name);
	symbol__annotate_fprintf2(ms->sym, fp);

	fclose(fp);
	err = 0;
out_free_filename:
	free(filename);
	return err;
}

void symbol__annotate_zero_histogram(struct symbol *sym, int evidx)
{
	struct annotation *notes = symbol__annotation(sym);
	struct sym_hist *h = annotation__histogram(notes, evidx);

	memset(h, 0, notes->src->sizeof_sym_hist);
}

void symbol__annotate_decay_histogram(struct symbol *sym, int evidx)
{
	struct annotation *notes = symbol__annotation(sym);
	struct sym_hist *h = annotation__histogram(notes, evidx);
	int len = symbol__size(sym), offset;

	h->nr_samples = 0;
	for (offset = 0; offset < len; ++offset) {
		h->addr[offset].nr_samples = h->addr[offset].nr_samples * 7 / 8;
		h->nr_samples += h->addr[offset].nr_samples;
	}
}

void annotated_source__purge(struct annotated_source *as)
{
	struct annotation_line *al, *n;

	list_for_each_entry_safe(al, n, &as->source, node) {
		list_del(&al->node);
		disasm_line__free(disasm_line(al));
	}
}

static size_t disasm_line__fprintf(struct disasm_line *dl, FILE *fp)
{
	size_t printed;

	if (dl->al.offset == -1)
		return fprintf(fp, "%s\n", dl->al.line);

	printed = fprintf(fp, "%#" PRIx64 " %s", dl->al.offset, dl->ins.name);

	if (dl->ops.raw[0] != '\0') {
		printed += fprintf(fp, "%.*s %s\n", 6 - (int)printed, " ",
				   dl->ops.raw);
	}

	return printed + fprintf(fp, "\n");
}

size_t disasm__fprintf(struct list_head *head, FILE *fp)
{
	struct disasm_line *pos;
	size_t printed = 0;

	list_for_each_entry(pos, head, al.node)
		printed += disasm_line__fprintf(pos, fp);

	return printed;
}

bool disasm_line__is_valid_local_jump(struct disasm_line *dl, struct symbol *sym)
{
	if (!dl || !dl->ins.ops || !ins__is_jump(&dl->ins) ||
	    !disasm_line__has_local_offset(dl) || dl->ops.target.offset < 0 ||
	    dl->ops.target.offset >= (s64)symbol__size(sym))
		return false;

	return true;
}

void annotation__mark_jump_targets(struct annotation *notes, struct symbol *sym)
{
	u64 offset, size = symbol__size(sym);

	/* PLT symbols contain external offsets */
	if (strstr(sym->name, "@plt"))
		return;

	for (offset = 0; offset < size; ++offset) {
		struct annotation_line *al = notes->offsets[offset];
		struct disasm_line *dl;

		dl = disasm_line(al);

		if (!disasm_line__is_valid_local_jump(dl, sym))
			continue;

		al = notes->offsets[dl->ops.target.offset];

		/*
		 * FIXME: Oops, no jump target? Buggy disassembler? Or do we
		 * have to adjust to the previous offset?
		 */
		if (al == NULL)
			continue;

		if (++al->jump_sources > notes->max_jump_sources)
			notes->max_jump_sources = al->jump_sources;

		++notes->nr_jumps;
	}
}

void annotation__set_offsets(struct annotation *notes, s64 size)
{
	struct annotation_line *al;

	notes->max_line_len = 0;

	list_for_each_entry(al, &notes->src->source, node) {
		size_t line_len = strlen(al->line);

		if (notes->max_line_len < line_len)
			notes->max_line_len = line_len;
		al->idx = notes->nr_entries++;
		if (al->offset != -1) {
			al->idx_asm = notes->nr_asm_entries++;
			/*
			 * FIXME: short term bandaid to cope with assembly
			 * routines that comes with labels in the same column
			 * as the address in objdump, sigh.
			 *
			 * E.g. copy_user_generic_unrolled
 			 */
			if (al->offset < size)
				notes->offsets[al->offset] = al;
		} else
			al->idx_asm = -1;
	}
}

static inline int width_jumps(int n)
{
	if (n >= 100)
		return 5;
	if (n / 10)
		return 2;
	return 1;
}

void annotation__init_column_widths(struct annotation *notes, struct symbol *sym)
{
	notes->widths.addr = notes->widths.target =
		notes->widths.min_addr = hex_width(symbol__size(sym));
	notes->widths.max_addr = hex_width(sym->end);
	notes->widths.jumps = width_jumps(notes->max_jump_sources);
}

void annotation__update_column_widths(struct annotation *notes)
{
	if (notes->options->use_offset)
		notes->widths.target = notes->widths.min_addr;
	else
		notes->widths.target = notes->widths.max_addr;

	notes->widths.addr = notes->widths.target;

	if (notes->options->show_nr_jumps)
		notes->widths.addr += notes->widths.jumps + 1;
}

static void annotation__calc_lines(struct annotation *notes, struct map *map,
				  struct rb_root *root)
{
	struct annotation_line *al;
	struct rb_root tmp_root = RB_ROOT;

	list_for_each_entry(al, &notes->src->source, node) {
		double percent_max = 0.0;
		int i;

		for (i = 0; i < al->samples_nr; i++) {
			struct annotation_data *sample;

			sample = &al->samples[i];

			if (sample->percent > percent_max)
				percent_max = sample->percent;
		}

		if (percent_max <= 0.5)
			continue;

		al->path = get_srcline(map->dso, notes->start + al->offset, NULL,
				       false, true, notes->start + al->offset);
		insert_source_line(&tmp_root, al);
	}

	resort_source_line(root, &tmp_root);
}

static void symbol__calc_lines(struct symbol *sym, struct map *map,
			      struct rb_root *root)
{
	struct annotation *notes = symbol__annotation(sym);

	annotation__calc_lines(notes, map, root);
}

int symbol__tty_annotate2(struct symbol *sym, struct map *map,
			  struct perf_evsel *evsel,
			  struct annotation_options *opts)
{
	struct dso *dso = map->dso;
	struct rb_root source_line = RB_ROOT;
	struct annotation *notes = symbol__annotation(sym);
	char buf[1024];

	if (symbol__annotate2(sym, map, evsel, opts, NULL) < 0)
		return -1;

	if (opts->print_lines) {
		srcline_full_filename = opts->full_path;
		symbol__calc_lines(sym, map, &source_line);
		print_summary(&source_line, dso->long_name);
	}

	annotation__scnprintf_samples_period(notes, buf, sizeof(buf), evsel);
	fprintf(stdout, "%s\n%s() %s\n", buf, sym->name, dso->long_name);
	symbol__annotate_fprintf2(sym, stdout);

	annotated_source__purge(symbol__annotation(sym)->src);

	return 0;
}

int symbol__tty_annotate(struct symbol *sym, struct map *map,
			 struct perf_evsel *evsel,
			 struct annotation_options *opts)
{
	struct dso *dso = map->dso;
	struct rb_root source_line = RB_ROOT;

	if (symbol__annotate(sym, map, evsel, 0, opts, NULL) < 0)
		return -1;

	symbol__calc_percent(sym, evsel);

	if (opts->print_lines) {
		srcline_full_filename = opts->full_path;
		symbol__calc_lines(sym, map, &source_line);
		print_summary(&source_line, dso->long_name);
	}

	symbol__annotate_printf(sym, map, evsel, opts);

	annotated_source__purge(symbol__annotation(sym)->src);

	return 0;
}

bool ui__has_annotation(void)
{
	return use_browser == 1 && perf_hpp_list.sym;
}


double annotation_line__max_percent(struct annotation_line *al, struct annotation *notes)
{
	double percent_max = 0.0;
	int i;

	for (i = 0; i < notes->nr_events; i++) {
		if (al->samples[i].percent > percent_max)
			percent_max = al->samples[i].percent;
	}

	return percent_max;
}

static void disasm_line__write(struct disasm_line *dl, struct annotation *notes,
			       void *obj, char *bf, size_t size,
			       void (*obj__printf)(void *obj, const char *fmt, ...),
			       void (*obj__write_graph)(void *obj, int graph))
{
	if (dl->ins.ops && dl->ins.ops->scnprintf) {
		if (ins__is_jump(&dl->ins)) {
			bool fwd;

			if (dl->ops.target.outside)
				goto call_like;
			fwd = dl->ops.target.offset > dl->al.offset;
			obj__write_graph(obj, fwd ? DARROW_CHAR : UARROW_CHAR);
			obj__printf(obj, " ");
		} else if (ins__is_call(&dl->ins)) {
call_like:
			obj__write_graph(obj, RARROW_CHAR);
			obj__printf(obj, " ");
		} else if (ins__is_ret(&dl->ins)) {
			obj__write_graph(obj, LARROW_CHAR);
			obj__printf(obj, " ");
		} else {
			obj__printf(obj, "  ");
		}
	} else {
		obj__printf(obj, "  ");
	}

	disasm_line__scnprintf(dl, bf, size, !notes->options->use_offset);
}

static void __annotation_line__write(struct annotation_line *al, struct annotation *notes,
				     bool first_line, bool current_entry, bool change_color, int width,
				     void *obj,
				     int  (*obj__set_color)(void *obj, int color),
				     void (*obj__set_percent_color)(void *obj, double percent, bool current),
				     int  (*obj__set_jumps_percent_color)(void *obj, int nr, bool current),
				     void (*obj__printf)(void *obj, const char *fmt, ...),
				     void (*obj__write_graph)(void *obj, int graph))

{
	double percent_max = annotation_line__max_percent(al, notes);
	int pcnt_width = annotation__pcnt_width(notes),
	    cycles_width = annotation__cycles_width(notes);
	bool show_title = false;
	char bf[256];
	int printed;

	if (first_line && (al->offset == -1 || percent_max == 0.0)) {
		if (notes->have_cycles) {
			if (al->ipc == 0.0 && al->cycles == 0)
				show_title = true;
		} else
			show_title = true;
	}

	if (al->offset != -1 && percent_max != 0.0) {
		int i;

		for (i = 0; i < notes->nr_events; i++) {
			obj__set_percent_color(obj, al->samples[i].percent, current_entry);
			if (notes->options->show_total_period) {
				obj__printf(obj, "%11" PRIu64 " ", al->samples[i].he.period);
			} else if (notes->options->show_nr_samples) {
				obj__printf(obj, "%6" PRIu64 " ",
						   al->samples[i].he.nr_samples);
			} else {
				obj__printf(obj, "%6.2f ",
						   al->samples[i].percent);
			}
		}
	} else {
		obj__set_percent_color(obj, 0, current_entry);

		if (!show_title)
			obj__printf(obj, "%-*s", pcnt_width, " ");
		else {
			obj__printf(obj, "%-*s", pcnt_width,
					   notes->options->show_total_period ? "Period" :
					   notes->options->show_nr_samples ? "Samples" : "Percent");
		}
	}

	if (notes->have_cycles) {
		if (al->ipc)
			obj__printf(obj, "%*.2f ", ANNOTATION__IPC_WIDTH - 1, al->ipc);
		else if (!show_title)
			obj__printf(obj, "%*s", ANNOTATION__IPC_WIDTH, " ");
		else
			obj__printf(obj, "%*s ", ANNOTATION__IPC_WIDTH - 1, "IPC");

		if (!notes->options->show_minmax_cycle) {
			if (al->cycles)
				obj__printf(obj, "%*" PRIu64 " ",
					   ANNOTATION__CYCLES_WIDTH - 1, al->cycles);
			else if (!show_title)
				obj__printf(obj, "%*s",
					    ANNOTATION__CYCLES_WIDTH, " ");
			else
				obj__printf(obj, "%*s ",
					    ANNOTATION__CYCLES_WIDTH - 1,
					    "Cycle");
		} else {
			if (al->cycles) {
				char str[32];

				scnprintf(str, sizeof(str),
					"%" PRIu64 "(%" PRIu64 "/%" PRIu64 ")",
					al->cycles, al->cycles_min,
					al->cycles_max);

				obj__printf(obj, "%*s ",
					    ANNOTATION__MINMAX_CYCLES_WIDTH - 1,
					    str);
			} else if (!show_title)
				obj__printf(obj, "%*s",
					    ANNOTATION__MINMAX_CYCLES_WIDTH,
					    " ");
			else
				obj__printf(obj, "%*s ",
					    ANNOTATION__MINMAX_CYCLES_WIDTH - 1,
					    "Cycle(min/max)");
		}
	}

	obj__printf(obj, " ");

	if (!*al->line)
		obj__printf(obj, "%-*s", width - pcnt_width - cycles_width, " ");
	else if (al->offset == -1) {
		if (al->line_nr && notes->options->show_linenr)
			printed = scnprintf(bf, sizeof(bf), "%-*d ", notes->widths.addr + 1, al->line_nr);
		else
			printed = scnprintf(bf, sizeof(bf), "%-*s  ", notes->widths.addr, " ");
		obj__printf(obj, bf);
		obj__printf(obj, "%-*s", width - printed - pcnt_width - cycles_width + 1, al->line);
	} else {
		u64 addr = al->offset;
		int color = -1;

		if (!notes->options->use_offset)
			addr += notes->start;

		if (!notes->options->use_offset) {
			printed = scnprintf(bf, sizeof(bf), "%" PRIx64 ": ", addr);
		} else {
			if (al->jump_sources &&
			    notes->options->offset_level >= ANNOTATION__OFFSET_JUMP_TARGETS) {
				if (notes->options->show_nr_jumps) {
					int prev;
					printed = scnprintf(bf, sizeof(bf), "%*d ",
							    notes->widths.jumps,
							    al->jump_sources);
					prev = obj__set_jumps_percent_color(obj, al->jump_sources,
									    current_entry);
					obj__printf(obj, bf);
					obj__set_color(obj, prev);
				}
print_addr:
				printed = scnprintf(bf, sizeof(bf), "%*" PRIx64 ": ",
						    notes->widths.target, addr);
			} else if (ins__is_call(&disasm_line(al)->ins) &&
				   notes->options->offset_level >= ANNOTATION__OFFSET_CALL) {
				goto print_addr;
			} else if (notes->options->offset_level == ANNOTATION__MAX_OFFSET_LEVEL) {
				goto print_addr;
			} else {
				printed = scnprintf(bf, sizeof(bf), "%-*s  ",
						    notes->widths.addr, " ");
			}
		}

		if (change_color)
			color = obj__set_color(obj, HE_COLORSET_ADDR);
		obj__printf(obj, bf);
		if (change_color)
			obj__set_color(obj, color);

		disasm_line__write(disasm_line(al), notes, obj, bf, sizeof(bf), obj__printf, obj__write_graph);

		obj__printf(obj, "%-*s", width - pcnt_width - cycles_width - 3 - printed, bf);
	}

}

void annotation_line__write(struct annotation_line *al, struct annotation *notes,
			    struct annotation_write_ops *ops)
{
	__annotation_line__write(al, notes, ops->first_line, ops->current_entry,
				 ops->change_color, ops->width, ops->obj,
				 ops->set_color, ops->set_percent_color,
				 ops->set_jumps_percent_color, ops->printf,
				 ops->write_graph);
}

int symbol__annotate2(struct symbol *sym, struct map *map, struct perf_evsel *evsel,
		      struct annotation_options *options, struct arch **parch)
{
	struct annotation *notes = symbol__annotation(sym);
	size_t size = symbol__size(sym);
	int nr_pcnt = 1, err;

	notes->offsets = zalloc(size * sizeof(struct annotation_line *));
	if (notes->offsets == NULL)
		return -1;

	if (perf_evsel__is_group_event(evsel))
		nr_pcnt = evsel->nr_members;

	err = symbol__annotate(sym, map, evsel, 0, options, parch);
	if (err)
		goto out_free_offsets;

	notes->options = options;

	symbol__calc_percent(sym, evsel);

	notes->start = map__rip_2objdump(map, sym->start);

	annotation__set_offsets(notes, size);
	annotation__mark_jump_targets(notes, sym);
	annotation__compute_ipc(notes, size);
	annotation__init_column_widths(notes, sym);
	notes->nr_events = nr_pcnt;

	annotation__update_column_widths(notes);

	return 0;

out_free_offsets:
	zfree(&notes->offsets);
	return -1;
}

int __annotation__scnprintf_samples_period(struct annotation *notes,
					   char *bf, size_t size,
					   struct perf_evsel *evsel,
					   bool show_freq)
{
	const char *ev_name = perf_evsel__name(evsel);
	char buf[1024], ref[30] = " show reference callgraph, ";
	char sample_freq_str[64] = "";
	unsigned long nr_samples = 0;
	int nr_members = 1;
	bool enable_ref = false;
	u64 nr_events = 0;
	char unit;
	int i;

	if (perf_evsel__is_group_event(evsel)) {
		perf_evsel__group_desc(evsel, buf, sizeof(buf));
		ev_name = buf;
                nr_members = evsel->nr_members;
	}

	for (i = 0; i < nr_members; i++) {
		struct sym_hist *ah = annotation__histogram(notes, evsel->idx + i);

		nr_samples += ah->nr_samples;
		nr_events  += ah->period;
	}

	if (symbol_conf.show_ref_callgraph && strstr(ev_name, "call-graph=no"))
		enable_ref = true;

	if (show_freq)
		scnprintf(sample_freq_str, sizeof(sample_freq_str), " %d Hz,", evsel->attr.sample_freq);

	nr_samples = convert_unit(nr_samples, &unit);
	return scnprintf(bf, size, "Samples: %lu%c of event%s '%s',%s%sEvent count (approx.): %" PRIu64,
			 nr_samples, unit, evsel->nr_members > 1 ? "s" : "",
			 ev_name, sample_freq_str, enable_ref ? ref : " ", nr_events);
}

#define ANNOTATION__CFG(n) \
	{ .name = #n, .value = &annotation__default_options.n, }

/*
 * Keep the entries sorted, they are bsearch'ed
 */
static struct annotation_config {
	const char *name;
	void *value;
} annotation__configs[] = {
	ANNOTATION__CFG(hide_src_code),
	ANNOTATION__CFG(jump_arrows),
	ANNOTATION__CFG(offset_level),
	ANNOTATION__CFG(show_linenr),
	ANNOTATION__CFG(show_nr_jumps),
	ANNOTATION__CFG(show_nr_samples),
	ANNOTATION__CFG(show_total_period),
	ANNOTATION__CFG(use_offset),
};

#undef ANNOTATION__CFG

static int annotation_config__cmp(const void *name, const void *cfgp)
{
	const struct annotation_config *cfg = cfgp;

	return strcmp(name, cfg->name);
}

static int annotation__config(const char *var, const char *value,
			    void *data __maybe_unused)
{
	struct annotation_config *cfg;
	const char *name;

	if (!strstarts(var, "annotate."))
		return 0;

	name = var + 9;
	cfg = bsearch(name, annotation__configs, ARRAY_SIZE(annotation__configs),
		      sizeof(struct annotation_config), annotation_config__cmp);

	if (cfg == NULL)
		pr_debug("%s variable unknown, ignoring...", var);
	else if (strcmp(var, "annotate.offset_level") == 0) {
		perf_config_int(cfg->value, name, value);

		if (*(int *)cfg->value > ANNOTATION__MAX_OFFSET_LEVEL)
			*(int *)cfg->value = ANNOTATION__MAX_OFFSET_LEVEL;
		else if (*(int *)cfg->value < ANNOTATION__MIN_OFFSET_LEVEL)
			*(int *)cfg->value = ANNOTATION__MIN_OFFSET_LEVEL;
	} else {
		*(bool *)cfg->value = perf_config_bool(name, value);
	}
	return 0;
}

void annotation_config__init(void)
{
	perf_config(annotation__config, NULL);

	annotation__default_options.show_total_period = symbol_conf.show_total_period;
	annotation__default_options.show_nr_samples   = symbol_conf.show_nr_samples;
}<|MERGE_RESOLUTION|>--- conflicted
+++ resolved
@@ -47,10 +47,7 @@
 struct annotation_options annotation__default_options = {
 	.use_offset     = true,
 	.jump_arrows    = true,
-<<<<<<< HEAD
-=======
 	.annotate_src	= true,
->>>>>>> 5e220483
 	.offset_level	= ANNOTATION__OFFSET_JUMP_TARGETS,
 };
 
