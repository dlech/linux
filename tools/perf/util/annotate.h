/* SPDX-License-Identifier: GPL-2.0 */
#ifndef __PERF_ANNOTATE_H
#define __PERF_ANNOTATE_H

#include <stdbool.h>
#include <stdint.h>
#include <linux/types.h>
#include "symbol.h"
#include "hist.h"
#include "sort.h"
#include <linux/list.h>
#include <linux/rbtree.h>
#include <pthread.h>

struct ins_ops;

struct ins {
	const char     *name;
	struct ins_ops *ops;
};

struct ins_operands {
	char	*raw;
	struct {
		char	*raw;
		char	*name;
		struct symbol *sym;
		u64	addr;
		s64	offset;
		bool	offset_avail;
		bool	outside;
	} target;
	union {
		struct {
			char	*raw;
			char	*name;
			u64	addr;
		} source;
		struct {
			struct ins	    ins;
			struct ins_operands *ops;
		} locked;
	};
};

struct arch;

struct ins_ops {
	void (*free)(struct ins_operands *ops);
	int (*parse)(struct arch *arch, struct ins_operands *ops, struct map_symbol *ms);
	int (*scnprintf)(struct ins *ins, char *bf, size_t size,
			 struct ins_operands *ops);
};

bool ins__is_jump(const struct ins *ins);
bool ins__is_call(const struct ins *ins);
bool ins__is_ret(const struct ins *ins);
bool ins__is_lock(const struct ins *ins);
int ins__scnprintf(struct ins *ins, char *bf, size_t size, struct ins_operands *ops);
bool ins__is_fused(struct arch *arch, const char *ins1, const char *ins2);

#define ANNOTATION__IPC_WIDTH 6
#define ANNOTATION__CYCLES_WIDTH 6
#define ANNOTATION__MINMAX_CYCLES_WIDTH 19

struct annotation_options {
	bool hide_src_code,
	     use_offset,
	     jump_arrows,
	     print_lines,
	     full_path,
	     show_linenr,
	     show_nr_jumps,
	     show_nr_samples,
<<<<<<< HEAD
	     show_total_period;
	u8   offset_level;
=======
	     show_total_period,
	     show_minmax_cycle,
	     show_asm_raw,
	     annotate_src;
	u8   offset_level;
	int  min_pcnt;
	int  max_lines;
	int  context;
	const char *objdump_path;
	const char *disassembler_style;
>>>>>>> 5e220483
};

enum {
	ANNOTATION__OFFSET_JUMP_TARGETS = 1,
	ANNOTATION__OFFSET_CALL,
	ANNOTATION__MAX_OFFSET_LEVEL,
};

#define ANNOTATION__MIN_OFFSET_LEVEL ANNOTATION__OFFSET_JUMP_TARGETS

extern struct annotation_options annotation__default_options;

struct annotation;

struct sym_hist_entry {
	u64		nr_samples;
	u64		period;
};

struct annotation_data {
	double			 percent;
	double			 percent_sum;
	struct sym_hist_entry	 he;
};

struct annotation_line {
	struct list_head	 node;
	struct rb_node		 rb_node;
	s64			 offset;
	char			*line;
	int			 line_nr;
	int			 jump_sources;
	float			 ipc;
	u64			 cycles;
	u64			 cycles_max;
	u64			 cycles_min;
	size_t			 privsize;
	char			*path;
	u32			 idx;
	int			 idx_asm;
	int			 samples_nr;
	struct annotation_data	 samples[0];
};

struct disasm_line {
	struct ins		 ins;
	struct ins_operands	 ops;

	/* This needs to be at the end. */
	struct annotation_line	 al;
};

static inline struct disasm_line *disasm_line(struct annotation_line *al)
{
	return al ? container_of(al, struct disasm_line, al) : NULL;
}

/*
 * Is this offset in the same function as the line it is used?
 * asm functions jump to other functions, for instance.
 */
static inline bool disasm_line__has_local_offset(const struct disasm_line *dl)
{
	return dl->ops.target.offset_avail && !dl->ops.target.outside;
}

/*
 * Can we draw an arrow from the jump to its target, for instance? I.e.
 * is the jump and its target in the same function?
 */
bool disasm_line__is_valid_local_jump(struct disasm_line *dl, struct symbol *sym);

void disasm_line__free(struct disasm_line *dl);
struct annotation_line *
annotation_line__next(struct annotation_line *pos, struct list_head *head);

struct annotation_write_ops {
	bool first_line, current_entry, change_color;
	int  width;
	void *obj;
	int  (*set_color)(void *obj, int color);
	void (*set_percent_color)(void *obj, double percent, bool current);
	int  (*set_jumps_percent_color)(void *obj, int nr, bool current);
	void (*printf)(void *obj, const char *fmt, ...);
	void (*write_graph)(void *obj, int graph);
};

double annotation_line__max_percent(struct annotation_line *al, struct annotation *notes);
void annotation_line__write(struct annotation_line *al, struct annotation *notes,
			    struct annotation_write_ops *ops);

int __annotation__scnprintf_samples_period(struct annotation *notes,
					   char *bf, size_t size,
					   struct perf_evsel *evsel,
					   bool show_freq);

static inline int annotation__scnprintf_samples_period(struct annotation *notes,
						       char *bf, size_t size,
						       struct perf_evsel *evsel)
{
	return __annotation__scnprintf_samples_period(notes, bf, size, evsel, true);
}

int disasm_line__scnprintf(struct disasm_line *dl, char *bf, size_t size, bool raw);
size_t disasm__fprintf(struct list_head *head, FILE *fp);
void symbol__calc_percent(struct symbol *sym, struct perf_evsel *evsel);

struct sym_hist {
	u64		      nr_samples;
	u64		      period;
	struct sym_hist_entry addr[0];
};

struct cyc_hist {
	u64	start;
	u64	cycles;
	u64	cycles_aggr;
	u64	cycles_max;
	u64	cycles_min;
	u32	num;
	u32	num_aggr;
	u8	have_start;
	/* 1 byte padding */
	u16	reset;
};

/** struct annotated_source - symbols with hits have this attached as in sannotation
 *
 * @histograms: Array of addr hit histograms per event being monitored
 * nr_histograms: This may not be the same as evsel->evlist->nr_entries if
 * 		  we have more than a group in a evlist, where we will want
 * 		  to see each group separately, that is why symbol__annotate2()
 * 		  sets src->nr_histograms to evsel->nr_members.
 * @lines: If 'print_lines' is specified, per source code line percentages
 * @source: source parsed from a disassembler like objdump -dS
 * @cyc_hist: Average cycles per basic block
 *
 * lines is allocated, percentages calculated and all sorted by percentage
 * when the annotation is about to be presented, so the percentages are for
 * one of the entries in the histogram array, i.e. for the event/counter being
 * presented. It is deallocated right after symbol__{tui,tty,etc}_annotate
 * returns.
 */
struct annotated_source {
	struct list_head   source;
	int    		   nr_histograms;
	size_t		   sizeof_sym_hist;
	struct cyc_hist	   *cycles_hist;
	struct sym_hist	   *histograms;
};

struct annotation {
	pthread_mutex_t		lock;
	u64			max_coverage;
	u64			start;
	struct annotation_options *options;
	struct annotation_line	**offsets;
	int			nr_events;
	int			nr_jumps;
	int			max_jump_sources;
	int			nr_entries;
	int			nr_asm_entries;
	u16			max_line_len;
	struct {
		u8		addr;
		u8		jumps;
		u8		target;
		u8		min_addr;
		u8		max_addr;
	} widths;
	bool			have_cycles;
	struct annotated_source *src;
};

static inline int annotation__cycles_width(struct annotation *notes)
{
	if (notes->have_cycles && notes->options->show_minmax_cycle)
		return ANNOTATION__IPC_WIDTH + ANNOTATION__MINMAX_CYCLES_WIDTH;

	return notes->have_cycles ? ANNOTATION__IPC_WIDTH + ANNOTATION__CYCLES_WIDTH : 0;
}

static inline int annotation__pcnt_width(struct annotation *notes)
{
	return (notes->options->show_total_period ? 12 : 7) * notes->nr_events;
}

static inline bool annotation_line__filter(struct annotation_line *al, struct annotation *notes)
{
	return notes->options->hide_src_code && al->offset == -1;
}

void annotation__set_offsets(struct annotation *notes, s64 size);
void annotation__compute_ipc(struct annotation *notes, size_t size);
void annotation__mark_jump_targets(struct annotation *notes, struct symbol *sym);
void annotation__update_column_widths(struct annotation *notes);
void annotation__init_column_widths(struct annotation *notes, struct symbol *sym);

static inline struct sym_hist *annotated_source__histogram(struct annotated_source *src, int idx)
{
	return ((void *)src->histograms) + (src->sizeof_sym_hist * idx);
}

static inline struct sym_hist *annotation__histogram(struct annotation *notes, int idx)
{
	return annotated_source__histogram(notes->src, idx);
}

static inline struct annotation *symbol__annotation(struct symbol *sym)
{
	return (void *)sym - symbol_conf.priv_size;
}

int addr_map_symbol__inc_samples(struct addr_map_symbol *ams, struct perf_sample *sample,
				 struct perf_evsel *evsel);

int addr_map_symbol__account_cycles(struct addr_map_symbol *ams,
				    struct addr_map_symbol *start,
				    unsigned cycles);

int hist_entry__inc_addr_samples(struct hist_entry *he, struct perf_sample *sample,
				 struct perf_evsel *evsel, u64 addr);

struct annotated_source *symbol__hists(struct symbol *sym, int nr_hists);
void symbol__annotate_zero_histograms(struct symbol *sym);

int symbol__annotate(struct symbol *sym, struct map *map,
		     struct perf_evsel *evsel, size_t privsize,
		     struct annotation_options *options,
		     struct arch **parch);
int symbol__annotate2(struct symbol *sym, struct map *map,
		      struct perf_evsel *evsel,
		      struct annotation_options *options,
		      struct arch **parch);

enum symbol_disassemble_errno {
	SYMBOL_ANNOTATE_ERRNO__SUCCESS		= 0,

	/*
	 * Choose an arbitrary negative big number not to clash with standard
	 * errno since SUS requires the errno has distinct positive values.
	 * See 'Issue 6' in the link below.
	 *
	 * http://pubs.opengroup.org/onlinepubs/9699919799/basedefs/errno.h.html
	 */
	__SYMBOL_ANNOTATE_ERRNO__START		= -10000,

	SYMBOL_ANNOTATE_ERRNO__NO_VMLINUX	= __SYMBOL_ANNOTATE_ERRNO__START,

	__SYMBOL_ANNOTATE_ERRNO__END,
};

int symbol__strerror_disassemble(struct symbol *sym, struct map *map,
				 int errnum, char *buf, size_t buflen);

int symbol__annotate_printf(struct symbol *sym, struct map *map,
			    struct perf_evsel *evsel,
			    struct annotation_options *options);
int symbol__annotate_fprintf2(struct symbol *sym, FILE *fp);
void symbol__annotate_zero_histogram(struct symbol *sym, int evidx);
void symbol__annotate_decay_histogram(struct symbol *sym, int evidx);
void annotated_source__purge(struct annotated_source *as);

int map_symbol__annotation_dump(struct map_symbol *ms, struct perf_evsel *evsel);

bool ui__has_annotation(void);

int symbol__tty_annotate(struct symbol *sym, struct map *map,
			 struct perf_evsel *evsel, struct annotation_options *opts);

int symbol__tty_annotate2(struct symbol *sym, struct map *map,
			  struct perf_evsel *evsel, struct annotation_options *opts);

#ifdef HAVE_SLANG_SUPPORT
int symbol__tui_annotate(struct symbol *sym, struct map *map,
			 struct perf_evsel *evsel,
			 struct hist_browser_timer *hbt,
			 struct annotation_options *opts);
#else
static inline int symbol__tui_annotate(struct symbol *sym __maybe_unused,
				struct map *map __maybe_unused,
				struct perf_evsel *evsel  __maybe_unused,
				struct hist_browser_timer *hbt __maybe_unused,
				struct annotation_options *opts __maybe_unused)
{
	return 0;
}
#endif

void annotation_config__init(void);

#endif	/* __PERF_ANNOTATE_H */<|MERGE_RESOLUTION|>--- conflicted
+++ resolved
@@ -72,10 +72,6 @@
 	     show_linenr,
 	     show_nr_jumps,
 	     show_nr_samples,
-<<<<<<< HEAD
-	     show_total_period;
-	u8   offset_level;
-=======
 	     show_total_period,
 	     show_minmax_cycle,
 	     show_asm_raw,
@@ -86,7 +82,6 @@
 	int  context;
 	const char *objdump_path;
 	const char *disassembler_style;
->>>>>>> 5e220483
 };
 
 enum {
