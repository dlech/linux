/*
 * Copyright (C) 2011, Red Hat Inc, Arnaldo Carvalho de Melo <acme@redhat.com>
 *
 * Parts came from builtin-{top,stat,record}.c, see those files for further
 * copyright notes.
 *
 * Released under the GPL v2. (and only v2, not any later version)
 */

#include <byteswap.h>
#include <errno.h>
#include <inttypes.h>
#include <linux/bitops.h>
#include <api/fs/fs.h>
#include <api/fs/tracing_path.h>
#include <traceevent/event-parse.h>
#include <linux/hw_breakpoint.h>
#include <linux/perf_event.h>
#include <linux/compiler.h>
#include <linux/err.h>
#include <sys/ioctl.h>
#include <sys/resource.h>
#include <sys/types.h>
#include <dirent.h>
#include "asm/bug.h"
#include "callchain.h"
#include "cgroup.h"
#include "event.h"
#include "evsel.h"
#include "evlist.h"
#include "util.h"
#include "cpumap.h"
#include "thread_map.h"
#include "target.h"
#include "perf_regs.h"
#include "debug.h"
#include "trace-event.h"
#include "stat.h"
#include "memswap.h"
#include "util/parse-branch-options.h"

#include "sane_ctype.h"

struct perf_missing_features perf_missing_features;

static clockid_t clockid;

static int perf_evsel__no_extra_init(struct perf_evsel *evsel __maybe_unused)
{
	return 0;
}

void __weak test_attr__ready(void) { }

static void perf_evsel__no_extra_fini(struct perf_evsel *evsel __maybe_unused)
{
}

static struct {
	size_t	size;
	int	(*init)(struct perf_evsel *evsel);
	void	(*fini)(struct perf_evsel *evsel);
} perf_evsel__object = {
	.size = sizeof(struct perf_evsel),
	.init = perf_evsel__no_extra_init,
	.fini = perf_evsel__no_extra_fini,
};

int perf_evsel__object_config(size_t object_size,
			      int (*init)(struct perf_evsel *evsel),
			      void (*fini)(struct perf_evsel *evsel))
{

	if (object_size == 0)
		goto set_methods;

	if (perf_evsel__object.size > object_size)
		return -EINVAL;

	perf_evsel__object.size = object_size;

set_methods:
	if (init != NULL)
		perf_evsel__object.init = init;

	if (fini != NULL)
		perf_evsel__object.fini = fini;

	return 0;
}

#define FD(e, x, y) (*(int *)xyarray__entry(e->fd, x, y))

int __perf_evsel__sample_size(u64 sample_type)
{
	u64 mask = sample_type & PERF_SAMPLE_MASK;
	int size = 0;
	int i;

	for (i = 0; i < 64; i++) {
		if (mask & (1ULL << i))
			size++;
	}

	size *= sizeof(u64);

	return size;
}

/**
 * __perf_evsel__calc_id_pos - calculate id_pos.
 * @sample_type: sample type
 *
 * This function returns the position of the event id (PERF_SAMPLE_ID or
 * PERF_SAMPLE_IDENTIFIER) in a sample event i.e. in the array of struct
 * sample_event.
 */
static int __perf_evsel__calc_id_pos(u64 sample_type)
{
	int idx = 0;

	if (sample_type & PERF_SAMPLE_IDENTIFIER)
		return 0;

	if (!(sample_type & PERF_SAMPLE_ID))
		return -1;

	if (sample_type & PERF_SAMPLE_IP)
		idx += 1;

	if (sample_type & PERF_SAMPLE_TID)
		idx += 1;

	if (sample_type & PERF_SAMPLE_TIME)
		idx += 1;

	if (sample_type & PERF_SAMPLE_ADDR)
		idx += 1;

	return idx;
}

/**
 * __perf_evsel__calc_is_pos - calculate is_pos.
 * @sample_type: sample type
 *
 * This function returns the position (counting backwards) of the event id
 * (PERF_SAMPLE_ID or PERF_SAMPLE_IDENTIFIER) in a non-sample event i.e. if
 * sample_id_all is used there is an id sample appended to non-sample events.
 */
static int __perf_evsel__calc_is_pos(u64 sample_type)
{
	int idx = 1;

	if (sample_type & PERF_SAMPLE_IDENTIFIER)
		return 1;

	if (!(sample_type & PERF_SAMPLE_ID))
		return -1;

	if (sample_type & PERF_SAMPLE_CPU)
		idx += 1;

	if (sample_type & PERF_SAMPLE_STREAM_ID)
		idx += 1;

	return idx;
}

void perf_evsel__calc_id_pos(struct perf_evsel *evsel)
{
	evsel->id_pos = __perf_evsel__calc_id_pos(evsel->attr.sample_type);
	evsel->is_pos = __perf_evsel__calc_is_pos(evsel->attr.sample_type);
}

void __perf_evsel__set_sample_bit(struct perf_evsel *evsel,
				  enum perf_event_sample_format bit)
{
	if (!(evsel->attr.sample_type & bit)) {
		evsel->attr.sample_type |= bit;
		evsel->sample_size += sizeof(u64);
		perf_evsel__calc_id_pos(evsel);
	}
}

void __perf_evsel__reset_sample_bit(struct perf_evsel *evsel,
				    enum perf_event_sample_format bit)
{
	if (evsel->attr.sample_type & bit) {
		evsel->attr.sample_type &= ~bit;
		evsel->sample_size -= sizeof(u64);
		perf_evsel__calc_id_pos(evsel);
	}
}

void perf_evsel__set_sample_id(struct perf_evsel *evsel,
			       bool can_sample_identifier)
{
	if (can_sample_identifier) {
		perf_evsel__reset_sample_bit(evsel, ID);
		perf_evsel__set_sample_bit(evsel, IDENTIFIER);
	} else {
		perf_evsel__set_sample_bit(evsel, ID);
	}
	evsel->attr.read_format |= PERF_FORMAT_ID;
}

/**
 * perf_evsel__is_function_event - Return whether given evsel is a function
 * trace event
 *
 * @evsel - evsel selector to be tested
 *
 * Return %true if event is function trace event
 */
bool perf_evsel__is_function_event(struct perf_evsel *evsel)
{
#define FUNCTION_EVENT "ftrace:function"

	return evsel->name &&
	       !strncmp(FUNCTION_EVENT, evsel->name, sizeof(FUNCTION_EVENT));

#undef FUNCTION_EVENT
}

void perf_evsel__init(struct perf_evsel *evsel,
		      struct perf_event_attr *attr, int idx)
{
	evsel->idx	   = idx;
	evsel->tracking	   = !idx;
	evsel->attr	   = *attr;
	evsel->leader	   = evsel;
	evsel->unit	   = "";
	evsel->scale	   = 1.0;
	evsel->evlist	   = NULL;
	evsel->bpf_fd	   = -1;
	INIT_LIST_HEAD(&evsel->node);
	INIT_LIST_HEAD(&evsel->config_terms);
	perf_evsel__object.init(evsel);
	evsel->sample_size = __perf_evsel__sample_size(attr->sample_type);
	perf_evsel__calc_id_pos(evsel);
	evsel->cmdline_group_boundary = false;
	evsel->metric_expr   = NULL;
	evsel->metric_name   = NULL;
	evsel->metric_events = NULL;
	evsel->collect_stat  = false;
	evsel->pmu_name      = NULL;
}

struct perf_evsel *perf_evsel__new_idx(struct perf_event_attr *attr, int idx)
{
	struct perf_evsel *evsel = zalloc(perf_evsel__object.size);

	if (evsel != NULL)
		perf_evsel__init(evsel, attr, idx);

	if (perf_evsel__is_bpf_output(evsel)) {
		evsel->attr.sample_type |= (PERF_SAMPLE_RAW | PERF_SAMPLE_TIME |
					    PERF_SAMPLE_CPU | PERF_SAMPLE_PERIOD),
		evsel->attr.sample_period = 1;
	}

	return evsel;
}

static bool perf_event_can_profile_kernel(void)
{
	return geteuid() == 0 || perf_event_paranoid() == -1;
}

struct perf_evsel *perf_evsel__new_cycles(bool precise)
{
	struct perf_event_attr attr = {
		.type	= PERF_TYPE_HARDWARE,
		.config	= PERF_COUNT_HW_CPU_CYCLES,
		.exclude_kernel	= !perf_event_can_profile_kernel(),
	};
	struct perf_evsel *evsel;

	event_attr_init(&attr);

	if (!precise)
		goto new_event;
	/*
	 * Unnamed union member, not supported as struct member named
	 * initializer in older compilers such as gcc 4.4.7
	 *
	 * Just for probing the precise_ip:
	 */
	attr.sample_period = 1;

	perf_event_attr__set_max_precise_ip(&attr);
	/*
	 * Now let the usual logic to set up the perf_event_attr defaults
	 * to kick in when we return and before perf_evsel__open() is called.
	 */
	attr.sample_period = 0;
new_event:
	evsel = perf_evsel__new(&attr);
	if (evsel == NULL)
		goto out;

	/* use asprintf() because free(evsel) assumes name is allocated */
	if (asprintf(&evsel->name, "cycles%s%s%.*s",
		     (attr.precise_ip || attr.exclude_kernel) ? ":" : "",
		     attr.exclude_kernel ? "u" : "",
		     attr.precise_ip ? attr.precise_ip + 1 : 0, "ppp") < 0)
		goto error_free;
out:
	return evsel;
error_free:
	perf_evsel__delete(evsel);
	evsel = NULL;
	goto out;
}

/*
 * Returns pointer with encoded error via <linux/err.h> interface.
 */
struct perf_evsel *perf_evsel__newtp_idx(const char *sys, const char *name, int idx)
{
	struct perf_evsel *evsel = zalloc(perf_evsel__object.size);
	int err = -ENOMEM;

	if (evsel == NULL) {
		goto out_err;
	} else {
		struct perf_event_attr attr = {
			.type	       = PERF_TYPE_TRACEPOINT,
			.sample_type   = (PERF_SAMPLE_RAW | PERF_SAMPLE_TIME |
					  PERF_SAMPLE_CPU | PERF_SAMPLE_PERIOD),
		};

		if (asprintf(&evsel->name, "%s:%s", sys, name) < 0)
			goto out_free;

		evsel->tp_format = trace_event__tp_format(sys, name);
		if (IS_ERR(evsel->tp_format)) {
			err = PTR_ERR(evsel->tp_format);
			goto out_free;
		}

		event_attr_init(&attr);
		attr.config = evsel->tp_format->id;
		attr.sample_period = 1;
		perf_evsel__init(evsel, &attr, idx);
	}

	return evsel;

out_free:
	zfree(&evsel->name);
	free(evsel);
out_err:
	return ERR_PTR(err);
}

const char *perf_evsel__hw_names[PERF_COUNT_HW_MAX] = {
	"cycles",
	"instructions",
	"cache-references",
	"cache-misses",
	"branches",
	"branch-misses",
	"bus-cycles",
	"stalled-cycles-frontend",
	"stalled-cycles-backend",
	"ref-cycles",
};

static const char *__perf_evsel__hw_name(u64 config)
{
	if (config < PERF_COUNT_HW_MAX && perf_evsel__hw_names[config])
		return perf_evsel__hw_names[config];

	return "unknown-hardware";
}

static int perf_evsel__add_modifiers(struct perf_evsel *evsel, char *bf, size_t size)
{
	int colon = 0, r = 0;
	struct perf_event_attr *attr = &evsel->attr;
	bool exclude_guest_default = false;

#define MOD_PRINT(context, mod)	do {					\
		if (!attr->exclude_##context) {				\
			if (!colon) colon = ++r;			\
			r += scnprintf(bf + r, size - r, "%c", mod);	\
		} } while(0)

	if (attr->exclude_kernel || attr->exclude_user || attr->exclude_hv) {
		MOD_PRINT(kernel, 'k');
		MOD_PRINT(user, 'u');
		MOD_PRINT(hv, 'h');
		exclude_guest_default = true;
	}

	if (attr->precise_ip) {
		if (!colon)
			colon = ++r;
		r += scnprintf(bf + r, size - r, "%.*s", attr->precise_ip, "ppp");
		exclude_guest_default = true;
	}

	if (attr->exclude_host || attr->exclude_guest == exclude_guest_default) {
		MOD_PRINT(host, 'H');
		MOD_PRINT(guest, 'G');
	}
#undef MOD_PRINT
	if (colon)
		bf[colon - 1] = ':';
	return r;
}

static int perf_evsel__hw_name(struct perf_evsel *evsel, char *bf, size_t size)
{
	int r = scnprintf(bf, size, "%s", __perf_evsel__hw_name(evsel->attr.config));
	return r + perf_evsel__add_modifiers(evsel, bf + r, size - r);
}

const char *perf_evsel__sw_names[PERF_COUNT_SW_MAX] = {
	"cpu-clock",
	"task-clock",
	"page-faults",
	"context-switches",
	"cpu-migrations",
	"minor-faults",
	"major-faults",
	"alignment-faults",
	"emulation-faults",
	"dummy",
};

static const char *__perf_evsel__sw_name(u64 config)
{
	if (config < PERF_COUNT_SW_MAX && perf_evsel__sw_names[config])
		return perf_evsel__sw_names[config];
	return "unknown-software";
}

static int perf_evsel__sw_name(struct perf_evsel *evsel, char *bf, size_t size)
{
	int r = scnprintf(bf, size, "%s", __perf_evsel__sw_name(evsel->attr.config));
	return r + perf_evsel__add_modifiers(evsel, bf + r, size - r);
}

static int __perf_evsel__bp_name(char *bf, size_t size, u64 addr, u64 type)
{
	int r;

	r = scnprintf(bf, size, "mem:0x%" PRIx64 ":", addr);

	if (type & HW_BREAKPOINT_R)
		r += scnprintf(bf + r, size - r, "r");

	if (type & HW_BREAKPOINT_W)
		r += scnprintf(bf + r, size - r, "w");

	if (type & HW_BREAKPOINT_X)
		r += scnprintf(bf + r, size - r, "x");

	return r;
}

static int perf_evsel__bp_name(struct perf_evsel *evsel, char *bf, size_t size)
{
	struct perf_event_attr *attr = &evsel->attr;
	int r = __perf_evsel__bp_name(bf, size, attr->bp_addr, attr->bp_type);
	return r + perf_evsel__add_modifiers(evsel, bf + r, size - r);
}

const char *perf_evsel__hw_cache[PERF_COUNT_HW_CACHE_MAX]
				[PERF_EVSEL__MAX_ALIASES] = {
 { "L1-dcache",	"l1-d",		"l1d",		"L1-data",		},
 { "L1-icache",	"l1-i",		"l1i",		"L1-instruction",	},
 { "LLC",	"L2",							},
 { "dTLB",	"d-tlb",	"Data-TLB",				},
 { "iTLB",	"i-tlb",	"Instruction-TLB",			},
 { "branch",	"branches",	"bpu",		"btb",		"bpc",	},
 { "node",								},
};

const char *perf_evsel__hw_cache_op[PERF_COUNT_HW_CACHE_OP_MAX]
				   [PERF_EVSEL__MAX_ALIASES] = {
 { "load",	"loads",	"read",					},
 { "store",	"stores",	"write",				},
 { "prefetch",	"prefetches",	"speculative-read", "speculative-load",	},
};

const char *perf_evsel__hw_cache_result[PERF_COUNT_HW_CACHE_RESULT_MAX]
				       [PERF_EVSEL__MAX_ALIASES] = {
 { "refs",	"Reference",	"ops",		"access",		},
 { "misses",	"miss",							},
};

#define C(x)		PERF_COUNT_HW_CACHE_##x
#define CACHE_READ	(1 << C(OP_READ))
#define CACHE_WRITE	(1 << C(OP_WRITE))
#define CACHE_PREFETCH	(1 << C(OP_PREFETCH))
#define COP(x)		(1 << x)

/*
 * cache operartion stat
 * L1I : Read and prefetch only
 * ITLB and BPU : Read-only
 */
static unsigned long perf_evsel__hw_cache_stat[C(MAX)] = {
 [C(L1D)]	= (CACHE_READ | CACHE_WRITE | CACHE_PREFETCH),
 [C(L1I)]	= (CACHE_READ | CACHE_PREFETCH),
 [C(LL)]	= (CACHE_READ | CACHE_WRITE | CACHE_PREFETCH),
 [C(DTLB)]	= (CACHE_READ | CACHE_WRITE | CACHE_PREFETCH),
 [C(ITLB)]	= (CACHE_READ),
 [C(BPU)]	= (CACHE_READ),
 [C(NODE)]	= (CACHE_READ | CACHE_WRITE | CACHE_PREFETCH),
};

bool perf_evsel__is_cache_op_valid(u8 type, u8 op)
{
	if (perf_evsel__hw_cache_stat[type] & COP(op))
		return true;	/* valid */
	else
		return false;	/* invalid */
}

int __perf_evsel__hw_cache_type_op_res_name(u8 type, u8 op, u8 result,
					    char *bf, size_t size)
{
	if (result) {
		return scnprintf(bf, size, "%s-%s-%s", perf_evsel__hw_cache[type][0],
				 perf_evsel__hw_cache_op[op][0],
				 perf_evsel__hw_cache_result[result][0]);
	}

	return scnprintf(bf, size, "%s-%s", perf_evsel__hw_cache[type][0],
			 perf_evsel__hw_cache_op[op][1]);
}

static int __perf_evsel__hw_cache_name(u64 config, char *bf, size_t size)
{
	u8 op, result, type = (config >>  0) & 0xff;
	const char *err = "unknown-ext-hardware-cache-type";

	if (type >= PERF_COUNT_HW_CACHE_MAX)
		goto out_err;

	op = (config >>  8) & 0xff;
	err = "unknown-ext-hardware-cache-op";
	if (op >= PERF_COUNT_HW_CACHE_OP_MAX)
		goto out_err;

	result = (config >> 16) & 0xff;
	err = "unknown-ext-hardware-cache-result";
	if (result >= PERF_COUNT_HW_CACHE_RESULT_MAX)
		goto out_err;

	err = "invalid-cache";
	if (!perf_evsel__is_cache_op_valid(type, op))
		goto out_err;

	return __perf_evsel__hw_cache_type_op_res_name(type, op, result, bf, size);
out_err:
	return scnprintf(bf, size, "%s", err);
}

static int perf_evsel__hw_cache_name(struct perf_evsel *evsel, char *bf, size_t size)
{
	int ret = __perf_evsel__hw_cache_name(evsel->attr.config, bf, size);
	return ret + perf_evsel__add_modifiers(evsel, bf + ret, size - ret);
}

static int perf_evsel__raw_name(struct perf_evsel *evsel, char *bf, size_t size)
{
	int ret = scnprintf(bf, size, "raw 0x%" PRIx64, evsel->attr.config);
	return ret + perf_evsel__add_modifiers(evsel, bf + ret, size - ret);
}

const char *perf_evsel__name(struct perf_evsel *evsel)
{
	char bf[128];

	if (evsel->name)
		return evsel->name;

	switch (evsel->attr.type) {
	case PERF_TYPE_RAW:
		perf_evsel__raw_name(evsel, bf, sizeof(bf));
		break;

	case PERF_TYPE_HARDWARE:
		perf_evsel__hw_name(evsel, bf, sizeof(bf));
		break;

	case PERF_TYPE_HW_CACHE:
		perf_evsel__hw_cache_name(evsel, bf, sizeof(bf));
		break;

	case PERF_TYPE_SOFTWARE:
		perf_evsel__sw_name(evsel, bf, sizeof(bf));
		break;

	case PERF_TYPE_TRACEPOINT:
		scnprintf(bf, sizeof(bf), "%s", "unknown tracepoint");
		break;

	case PERF_TYPE_BREAKPOINT:
		perf_evsel__bp_name(evsel, bf, sizeof(bf));
		break;

	default:
		scnprintf(bf, sizeof(bf), "unknown attr type: %d",
			  evsel->attr.type);
		break;
	}

	evsel->name = strdup(bf);

	return evsel->name ?: "unknown";
}

const char *perf_evsel__group_name(struct perf_evsel *evsel)
{
	return evsel->group_name ?: "anon group";
}

/*
 * Returns the group details for the specified leader,
 * with following rules.
 *
 *  For record -e '{cycles,instructions}'
 *    'anon group { cycles:u, instructions:u }'
 *
 *  For record -e 'cycles,instructions' and report --group
 *    'cycles:u, instructions:u'
 */
int perf_evsel__group_desc(struct perf_evsel *evsel, char *buf, size_t size)
{
	int ret = 0;
	struct perf_evsel *pos;
	const char *group_name = perf_evsel__group_name(evsel);

	if (!evsel->forced_leader)
		ret = scnprintf(buf, size, "%s { ", group_name);

	ret += scnprintf(buf + ret, size - ret, "%s",
			 perf_evsel__name(evsel));

	for_each_group_member(pos, evsel)
		ret += scnprintf(buf + ret, size - ret, ", %s",
				 perf_evsel__name(pos));

	if (!evsel->forced_leader)
		ret += scnprintf(buf + ret, size - ret, " }");

	return ret;
}

static void __perf_evsel__config_callchain(struct perf_evsel *evsel,
					   struct record_opts *opts,
					   struct callchain_param *param)
{
	bool function = perf_evsel__is_function_event(evsel);
	struct perf_event_attr *attr = &evsel->attr;

	perf_evsel__set_sample_bit(evsel, CALLCHAIN);

	attr->sample_max_stack = param->max_stack;

	if (param->record_mode == CALLCHAIN_LBR) {
		if (!opts->branch_stack) {
			if (attr->exclude_user) {
				pr_warning("LBR callstack option is only available "
					   "to get user callchain information. "
					   "Falling back to framepointers.\n");
			} else {
				perf_evsel__set_sample_bit(evsel, BRANCH_STACK);
				attr->branch_sample_type = PERF_SAMPLE_BRANCH_USER |
							PERF_SAMPLE_BRANCH_CALL_STACK |
							PERF_SAMPLE_BRANCH_NO_CYCLES |
							PERF_SAMPLE_BRANCH_NO_FLAGS;
			}
		} else
			 pr_warning("Cannot use LBR callstack with branch stack. "
				    "Falling back to framepointers.\n");
	}

	if (param->record_mode == CALLCHAIN_DWARF) {
		if (!function) {
			perf_evsel__set_sample_bit(evsel, REGS_USER);
			perf_evsel__set_sample_bit(evsel, STACK_USER);
			attr->sample_regs_user |= PERF_REGS_MASK;
			attr->sample_stack_user = param->dump_size;
			attr->exclude_callchain_user = 1;
		} else {
			pr_info("Cannot use DWARF unwind for function trace event,"
				" falling back to framepointers.\n");
		}
	}

	if (function) {
		pr_info("Disabling user space callchains for function trace event.\n");
		attr->exclude_callchain_user = 1;
	}
}

void perf_evsel__config_callchain(struct perf_evsel *evsel,
				  struct record_opts *opts,
				  struct callchain_param *param)
{
	if (param->enabled)
		return __perf_evsel__config_callchain(evsel, opts, param);
}

static void
perf_evsel__reset_callgraph(struct perf_evsel *evsel,
			    struct callchain_param *param)
{
	struct perf_event_attr *attr = &evsel->attr;

	perf_evsel__reset_sample_bit(evsel, CALLCHAIN);
	if (param->record_mode == CALLCHAIN_LBR) {
		perf_evsel__reset_sample_bit(evsel, BRANCH_STACK);
		attr->branch_sample_type &= ~(PERF_SAMPLE_BRANCH_USER |
					      PERF_SAMPLE_BRANCH_CALL_STACK);
	}
	if (param->record_mode == CALLCHAIN_DWARF) {
		perf_evsel__reset_sample_bit(evsel, REGS_USER);
		perf_evsel__reset_sample_bit(evsel, STACK_USER);
	}
}

static void apply_config_terms(struct perf_evsel *evsel,
			       struct record_opts *opts, bool track)
{
	struct perf_evsel_config_term *term;
	struct list_head *config_terms = &evsel->config_terms;
	struct perf_event_attr *attr = &evsel->attr;
	/* callgraph default */
	struct callchain_param param = {
		.record_mode = callchain_param.record_mode,
	};
	u32 dump_size = 0;
	int max_stack = 0;
	const char *callgraph_buf = NULL;

	list_for_each_entry(term, config_terms, list) {
		switch (term->type) {
		case PERF_EVSEL__CONFIG_TERM_PERIOD:
			if (!(term->weak && opts->user_interval != ULLONG_MAX)) {
				attr->sample_period = term->val.period;
				attr->freq = 0;
				perf_evsel__reset_sample_bit(evsel, PERIOD);
			}
			break;
		case PERF_EVSEL__CONFIG_TERM_FREQ:
			if (!(term->weak && opts->user_freq != UINT_MAX)) {
				attr->sample_freq = term->val.freq;
				attr->freq = 1;
				perf_evsel__set_sample_bit(evsel, PERIOD);
			}
			break;
		case PERF_EVSEL__CONFIG_TERM_TIME:
			if (term->val.time)
				perf_evsel__set_sample_bit(evsel, TIME);
			else
				perf_evsel__reset_sample_bit(evsel, TIME);
			break;
		case PERF_EVSEL__CONFIG_TERM_CALLGRAPH:
			callgraph_buf = term->val.callgraph;
			break;
		case PERF_EVSEL__CONFIG_TERM_BRANCH:
			if (term->val.branch && strcmp(term->val.branch, "no")) {
				perf_evsel__set_sample_bit(evsel, BRANCH_STACK);
				parse_branch_str(term->val.branch,
						 &attr->branch_sample_type);
			} else
				perf_evsel__reset_sample_bit(evsel, BRANCH_STACK);
			break;
		case PERF_EVSEL__CONFIG_TERM_STACK_USER:
			dump_size = term->val.stack_user;
			break;
		case PERF_EVSEL__CONFIG_TERM_MAX_STACK:
			max_stack = term->val.max_stack;
			break;
		case PERF_EVSEL__CONFIG_TERM_INHERIT:
			/*
			 * attr->inherit should has already been set by
			 * perf_evsel__config. If user explicitly set
			 * inherit using config terms, override global
			 * opt->no_inherit setting.
			 */
			attr->inherit = term->val.inherit ? 1 : 0;
			break;
		case PERF_EVSEL__CONFIG_TERM_OVERWRITE:
			attr->write_backward = term->val.overwrite ? 1 : 0;
			break;
		case PERF_EVSEL__CONFIG_TERM_DRV_CFG:
			break;
		default:
			break;
		}
	}

	/* User explicitly set per-event callgraph, clear the old setting and reset. */
	if ((callgraph_buf != NULL) || (dump_size > 0) || max_stack) {
		bool sample_address = false;

		if (max_stack) {
			param.max_stack = max_stack;
			if (callgraph_buf == NULL)
				callgraph_buf = "fp";
		}

		/* parse callgraph parameters */
		if (callgraph_buf != NULL) {
			if (!strcmp(callgraph_buf, "no")) {
				param.enabled = false;
				param.record_mode = CALLCHAIN_NONE;
			} else {
				param.enabled = true;
				if (parse_callchain_record(callgraph_buf, &param)) {
					pr_err("per-event callgraph setting for %s failed. "
					       "Apply callgraph global setting for it\n",
					       evsel->name);
					return;
				}
				if (param.record_mode == CALLCHAIN_DWARF)
					sample_address = true;
			}
		}
		if (dump_size > 0) {
			dump_size = round_up(dump_size, sizeof(u64));
			param.dump_size = dump_size;
		}

		/* If global callgraph set, clear it */
		if (callchain_param.enabled)
			perf_evsel__reset_callgraph(evsel, &callchain_param);

		/* set perf-event callgraph */
		if (param.enabled) {
			if (sample_address) {
				perf_evsel__set_sample_bit(evsel, ADDR);
				perf_evsel__set_sample_bit(evsel, DATA_SRC);
				evsel->attr.mmap_data = track;
			}
			perf_evsel__config_callchain(evsel, opts, &param);
		}
	}
}

/*
 * The enable_on_exec/disabled value strategy:
 *
 *  1) For any type of traced program:
 *    - all independent events and group leaders are disabled
 *    - all group members are enabled
 *
 *     Group members are ruled by group leaders. They need to
 *     be enabled, because the group scheduling relies on that.
 *
 *  2) For traced programs executed by perf:
 *     - all independent events and group leaders have
 *       enable_on_exec set
 *     - we don't specifically enable or disable any event during
 *       the record command
 *
 *     Independent events and group leaders are initially disabled
 *     and get enabled by exec. Group members are ruled by group
 *     leaders as stated in 1).
 *
 *  3) For traced programs attached by perf (pid/tid):
 *     - we specifically enable or disable all events during
 *       the record command
 *
 *     When attaching events to already running traced we
 *     enable/disable events specifically, as there's no
 *     initial traced exec call.
 */
void perf_evsel__config(struct perf_evsel *evsel, struct record_opts *opts,
			struct callchain_param *callchain)
{
	struct perf_evsel *leader = evsel->leader;
	struct perf_event_attr *attr = &evsel->attr;
	int track = evsel->tracking;
	bool per_cpu = opts->target.default_per_cpu && !opts->target.per_thread;

	attr->sample_id_all = perf_missing_features.sample_id_all ? 0 : 1;
	attr->inherit	    = !opts->no_inherit;
	attr->write_backward = opts->overwrite ? 1 : 0;

	perf_evsel__set_sample_bit(evsel, IP);
	perf_evsel__set_sample_bit(evsel, TID);

	if (evsel->sample_read) {
		perf_evsel__set_sample_bit(evsel, READ);

		/*
		 * We need ID even in case of single event, because
		 * PERF_SAMPLE_READ process ID specific data.
		 */
		perf_evsel__set_sample_id(evsel, false);

		/*
		 * Apply group format only if we belong to group
		 * with more than one members.
		 */
		if (leader->nr_members > 1) {
			attr->read_format |= PERF_FORMAT_GROUP;
			attr->inherit = 0;
		}
	}

	/*
	 * We default some events to have a default interval. But keep
	 * it a weak assumption overridable by the user.
	 */
	if (!attr->sample_period || (opts->user_freq != UINT_MAX ||
				     opts->user_interval != ULLONG_MAX)) {
		if (opts->freq) {
			perf_evsel__set_sample_bit(evsel, PERIOD);
			attr->freq		= 1;
			attr->sample_freq	= opts->freq;
		} else {
			attr->sample_period = opts->default_interval;
		}
	}

	/*
	 * Disable sampling for all group members other
	 * than leader in case leader 'leads' the sampling.
	 */
	if ((leader != evsel) && leader->sample_read) {
		attr->freq           = 0;
		attr->sample_freq    = 0;
		attr->sample_period  = 0;
		attr->write_backward = 0;
		attr->sample_id_all  = 0;
	}

	if (opts->no_samples)
		attr->sample_freq = 0;

	if (opts->inherit_stat) {
		evsel->attr.read_format |=
			PERF_FORMAT_TOTAL_TIME_ENABLED |
			PERF_FORMAT_TOTAL_TIME_RUNNING |
			PERF_FORMAT_ID;
		attr->inherit_stat = 1;
	}

	if (opts->sample_address) {
		perf_evsel__set_sample_bit(evsel, ADDR);
		attr->mmap_data = track;
	}

	/*
	 * We don't allow user space callchains for  function trace
	 * event, due to issues with page faults while tracing page
	 * fault handler and its overall trickiness nature.
	 */
	if (perf_evsel__is_function_event(evsel))
		evsel->attr.exclude_callchain_user = 1;

	if (callchain && callchain->enabled && !evsel->no_aux_samples)
		perf_evsel__config_callchain(evsel, opts, callchain);

	if (opts->sample_intr_regs) {
		attr->sample_regs_intr = opts->sample_intr_regs;
		perf_evsel__set_sample_bit(evsel, REGS_INTR);
	}

	if (opts->sample_user_regs) {
		attr->sample_regs_user |= opts->sample_user_regs;
		perf_evsel__set_sample_bit(evsel, REGS_USER);
	}

	if (target__has_cpu(&opts->target) || opts->sample_cpu)
		perf_evsel__set_sample_bit(evsel, CPU);

	/*
	 * When the user explicitly disabled time don't force it here.
	 */
	if (opts->sample_time &&
	    (!perf_missing_features.sample_id_all &&
	    (!opts->no_inherit || target__has_cpu(&opts->target) || per_cpu ||
	     opts->sample_time_set)))
		perf_evsel__set_sample_bit(evsel, TIME);

	if (opts->raw_samples && !evsel->no_aux_samples) {
		perf_evsel__set_sample_bit(evsel, TIME);
		perf_evsel__set_sample_bit(evsel, RAW);
		perf_evsel__set_sample_bit(evsel, CPU);
	}

	if (opts->sample_address)
		perf_evsel__set_sample_bit(evsel, DATA_SRC);

	if (opts->sample_phys_addr)
		perf_evsel__set_sample_bit(evsel, PHYS_ADDR);

	if (opts->no_buffering) {
		attr->watermark = 0;
		attr->wakeup_events = 1;
	}
	if (opts->branch_stack && !evsel->no_aux_samples) {
		perf_evsel__set_sample_bit(evsel, BRANCH_STACK);
		attr->branch_sample_type = opts->branch_stack;
	}

	if (opts->sample_weight)
		perf_evsel__set_sample_bit(evsel, WEIGHT);

	attr->task  = track;
	attr->mmap  = track;
	attr->mmap2 = track && !perf_missing_features.mmap2;
	attr->comm  = track;

	if (opts->record_namespaces)
		attr->namespaces  = track;

	if (opts->record_switch_events)
		attr->context_switch = track;

	if (opts->sample_transaction)
		perf_evsel__set_sample_bit(evsel, TRANSACTION);

	if (opts->running_time) {
		evsel->attr.read_format |=
			PERF_FORMAT_TOTAL_TIME_ENABLED |
			PERF_FORMAT_TOTAL_TIME_RUNNING;
	}

	/*
	 * XXX see the function comment above
	 *
	 * Disabling only independent events or group leaders,
	 * keeping group members enabled.
	 */
	if (perf_evsel__is_group_leader(evsel))
		attr->disabled = 1;

	/*
	 * Setting enable_on_exec for independent events and
	 * group leaders for traced executed by perf.
	 */
	if (target__none(&opts->target) && perf_evsel__is_group_leader(evsel) &&
		!opts->initial_delay)
		attr->enable_on_exec = 1;

	if (evsel->immediate) {
		attr->disabled = 0;
		attr->enable_on_exec = 0;
	}

	clockid = opts->clockid;
	if (opts->use_clockid) {
		attr->use_clockid = 1;
		attr->clockid = opts->clockid;
	}

	if (evsel->precise_max)
		perf_event_attr__set_max_precise_ip(attr);

	if (opts->all_user) {
		attr->exclude_kernel = 1;
		attr->exclude_user   = 0;
	}

	if (opts->all_kernel) {
		attr->exclude_kernel = 0;
		attr->exclude_user   = 1;
	}

	/*
	 * Apply event specific term settings,
	 * it overloads any global configuration.
	 */
	apply_config_terms(evsel, opts, track);

	evsel->ignore_missing_thread = opts->ignore_missing_thread;

	/* The --period option takes the precedence. */
	if (opts->period_set) {
		if (opts->period)
			perf_evsel__set_sample_bit(evsel, PERIOD);
		else
			perf_evsel__reset_sample_bit(evsel, PERIOD);
	}
}

static int perf_evsel__alloc_fd(struct perf_evsel *evsel, int ncpus, int nthreads)
{
	if (evsel->system_wide)
		nthreads = 1;

	evsel->fd = xyarray__new(ncpus, nthreads, sizeof(int));

	if (evsel->fd) {
		int cpu, thread;
		for (cpu = 0; cpu < ncpus; cpu++) {
			for (thread = 0; thread < nthreads; thread++) {
				FD(evsel, cpu, thread) = -1;
			}
		}
	}

	return evsel->fd != NULL ? 0 : -ENOMEM;
}

static int perf_evsel__run_ioctl(struct perf_evsel *evsel,
			  int ioc,  void *arg)
{
	int cpu, thread;

	for (cpu = 0; cpu < xyarray__max_x(evsel->fd); cpu++) {
		for (thread = 0; thread < xyarray__max_y(evsel->fd); thread++) {
			int fd = FD(evsel, cpu, thread),
			    err = ioctl(fd, ioc, arg);

			if (err)
				return err;
		}
	}

	return 0;
}

int perf_evsel__apply_filter(struct perf_evsel *evsel, const char *filter)
{
	return perf_evsel__run_ioctl(evsel,
				     PERF_EVENT_IOC_SET_FILTER,
				     (void *)filter);
}

int perf_evsel__set_filter(struct perf_evsel *evsel, const char *filter)
{
	char *new_filter = strdup(filter);

	if (new_filter != NULL) {
		free(evsel->filter);
		evsel->filter = new_filter;
		return 0;
	}

	return -1;
}

static int perf_evsel__append_filter(struct perf_evsel *evsel,
				     const char *fmt, const char *filter)
{
	char *new_filter;

	if (evsel->filter == NULL)
		return perf_evsel__set_filter(evsel, filter);

	if (asprintf(&new_filter, fmt, evsel->filter, filter) > 0) {
		free(evsel->filter);
		evsel->filter = new_filter;
		return 0;
	}

	return -1;
}

int perf_evsel__append_tp_filter(struct perf_evsel *evsel, const char *filter)
{
	return perf_evsel__append_filter(evsel, "(%s) && (%s)", filter);
}

int perf_evsel__append_addr_filter(struct perf_evsel *evsel, const char *filter)
{
	return perf_evsel__append_filter(evsel, "%s,%s", filter);
}

int perf_evsel__enable(struct perf_evsel *evsel)
{
	return perf_evsel__run_ioctl(evsel,
				     PERF_EVENT_IOC_ENABLE,
				     0);
}

int perf_evsel__disable(struct perf_evsel *evsel)
{
	return perf_evsel__run_ioctl(evsel,
				     PERF_EVENT_IOC_DISABLE,
				     0);
}

int perf_evsel__alloc_id(struct perf_evsel *evsel, int ncpus, int nthreads)
{
	if (ncpus == 0 || nthreads == 0)
		return 0;

	if (evsel->system_wide)
		nthreads = 1;

	evsel->sample_id = xyarray__new(ncpus, nthreads, sizeof(struct perf_sample_id));
	if (evsel->sample_id == NULL)
		return -ENOMEM;

	evsel->id = zalloc(ncpus * nthreads * sizeof(u64));
	if (evsel->id == NULL) {
		xyarray__delete(evsel->sample_id);
		evsel->sample_id = NULL;
		return -ENOMEM;
	}

	return 0;
}

static void perf_evsel__free_fd(struct perf_evsel *evsel)
{
	xyarray__delete(evsel->fd);
	evsel->fd = NULL;
}

static void perf_evsel__free_id(struct perf_evsel *evsel)
{
	xyarray__delete(evsel->sample_id);
	evsel->sample_id = NULL;
	zfree(&evsel->id);
}

static void perf_evsel__free_config_terms(struct perf_evsel *evsel)
{
	struct perf_evsel_config_term *term, *h;

	list_for_each_entry_safe(term, h, &evsel->config_terms, list) {
		list_del(&term->list);
		free(term);
	}
}

void perf_evsel__close_fd(struct perf_evsel *evsel)
{
	int cpu, thread;

	for (cpu = 0; cpu < xyarray__max_x(evsel->fd); cpu++)
		for (thread = 0; thread < xyarray__max_y(evsel->fd); ++thread) {
			close(FD(evsel, cpu, thread));
			FD(evsel, cpu, thread) = -1;
		}
}

void perf_evsel__exit(struct perf_evsel *evsel)
{
	assert(list_empty(&evsel->node));
	assert(evsel->evlist == NULL);
	perf_evsel__free_fd(evsel);
	perf_evsel__free_id(evsel);
	perf_evsel__free_config_terms(evsel);
	cgroup__put(evsel->cgrp);
	cpu_map__put(evsel->cpus);
	cpu_map__put(evsel->own_cpus);
	thread_map__put(evsel->threads);
	zfree(&evsel->group_name);
	zfree(&evsel->name);
	perf_evsel__object.fini(evsel);
}

void perf_evsel__delete(struct perf_evsel *evsel)
{
	perf_evsel__exit(evsel);
	free(evsel);
}

void perf_evsel__compute_deltas(struct perf_evsel *evsel, int cpu, int thread,
				struct perf_counts_values *count)
{
	struct perf_counts_values tmp;

	if (!evsel->prev_raw_counts)
		return;

	if (cpu == -1) {
		tmp = evsel->prev_raw_counts->aggr;
		evsel->prev_raw_counts->aggr = *count;
	} else {
		tmp = *perf_counts(evsel->prev_raw_counts, cpu, thread);
		*perf_counts(evsel->prev_raw_counts, cpu, thread) = *count;
	}

	count->val = count->val - tmp.val;
	count->ena = count->ena - tmp.ena;
	count->run = count->run - tmp.run;
}

void perf_counts_values__scale(struct perf_counts_values *count,
			       bool scale, s8 *pscaled)
{
	s8 scaled = 0;

	if (scale) {
		if (count->run == 0) {
			scaled = -1;
			count->val = 0;
		} else if (count->run < count->ena) {
			scaled = 1;
			count->val = (u64)((double) count->val * count->ena / count->run + 0.5);
		}
	} else
		count->ena = count->run = 0;

	if (pscaled)
		*pscaled = scaled;
}

static int perf_evsel__read_size(struct perf_evsel *evsel)
{
	u64 read_format = evsel->attr.read_format;
	int entry = sizeof(u64); /* value */
	int size = 0;
	int nr = 1;

	if (read_format & PERF_FORMAT_TOTAL_TIME_ENABLED)
		size += sizeof(u64);

	if (read_format & PERF_FORMAT_TOTAL_TIME_RUNNING)
		size += sizeof(u64);

	if (read_format & PERF_FORMAT_ID)
		entry += sizeof(u64);

	if (read_format & PERF_FORMAT_GROUP) {
		nr = evsel->nr_members;
		size += sizeof(u64);
	}

	size += entry * nr;
	return size;
}

int perf_evsel__read(struct perf_evsel *evsel, int cpu, int thread,
		     struct perf_counts_values *count)
{
	size_t size = perf_evsel__read_size(evsel);

	memset(count, 0, sizeof(*count));

	if (FD(evsel, cpu, thread) < 0)
		return -EINVAL;

	if (readn(FD(evsel, cpu, thread), count->values, size) <= 0)
		return -errno;

	return 0;
}

static int
perf_evsel__read_one(struct perf_evsel *evsel, int cpu, int thread)
{
	struct perf_counts_values *count = perf_counts(evsel->counts, cpu, thread);

	return perf_evsel__read(evsel, cpu, thread, count);
}

static void
perf_evsel__set_count(struct perf_evsel *counter, int cpu, int thread,
		      u64 val, u64 ena, u64 run)
{
	struct perf_counts_values *count;

	count = perf_counts(counter->counts, cpu, thread);

	count->val    = val;
	count->ena    = ena;
	count->run    = run;
	count->loaded = true;
}

static int
perf_evsel__process_group_data(struct perf_evsel *leader,
			       int cpu, int thread, u64 *data)
{
	u64 read_format = leader->attr.read_format;
	struct sample_read_value *v;
	u64 nr, ena = 0, run = 0, i;

	nr = *data++;

	if (nr != (u64) leader->nr_members)
		return -EINVAL;

	if (read_format & PERF_FORMAT_TOTAL_TIME_ENABLED)
		ena = *data++;

	if (read_format & PERF_FORMAT_TOTAL_TIME_RUNNING)
		run = *data++;

	v = (struct sample_read_value *) data;

	perf_evsel__set_count(leader, cpu, thread,
			      v[0].value, ena, run);

	for (i = 1; i < nr; i++) {
		struct perf_evsel *counter;

		counter = perf_evlist__id2evsel(leader->evlist, v[i].id);
		if (!counter)
			return -EINVAL;

		perf_evsel__set_count(counter, cpu, thread,
				      v[i].value, ena, run);
	}

	return 0;
}

static int
perf_evsel__read_group(struct perf_evsel *leader, int cpu, int thread)
{
	struct perf_stat_evsel *ps = leader->stats;
	u64 read_format = leader->attr.read_format;
	int size = perf_evsel__read_size(leader);
	u64 *data = ps->group_data;

	if (!(read_format & PERF_FORMAT_ID))
		return -EINVAL;

	if (!perf_evsel__is_group_leader(leader))
		return -EINVAL;

	if (!data) {
		data = zalloc(size);
		if (!data)
			return -ENOMEM;

		ps->group_data = data;
	}

	if (FD(leader, cpu, thread) < 0)
		return -EINVAL;

	if (readn(FD(leader, cpu, thread), data, size) <= 0)
		return -errno;

	return perf_evsel__process_group_data(leader, cpu, thread, data);
}

int perf_evsel__read_counter(struct perf_evsel *evsel, int cpu, int thread)
{
	u64 read_format = evsel->attr.read_format;

	if (read_format & PERF_FORMAT_GROUP)
		return perf_evsel__read_group(evsel, cpu, thread);
	else
		return perf_evsel__read_one(evsel, cpu, thread);
}

int __perf_evsel__read_on_cpu(struct perf_evsel *evsel,
			      int cpu, int thread, bool scale)
{
	struct perf_counts_values count;
	size_t nv = scale ? 3 : 1;

	if (FD(evsel, cpu, thread) < 0)
		return -EINVAL;

	if (evsel->counts == NULL && perf_evsel__alloc_counts(evsel, cpu + 1, thread + 1) < 0)
		return -ENOMEM;

	if (readn(FD(evsel, cpu, thread), &count, nv * sizeof(u64)) <= 0)
		return -errno;

	perf_evsel__compute_deltas(evsel, cpu, thread, &count);
	perf_counts_values__scale(&count, scale, NULL);
	*perf_counts(evsel->counts, cpu, thread) = count;
	return 0;
}

static int get_group_fd(struct perf_evsel *evsel, int cpu, int thread)
{
	struct perf_evsel *leader = evsel->leader;
	int fd;

	if (perf_evsel__is_group_leader(evsel))
		return -1;

	/*
	 * Leader must be already processed/open,
	 * if not it's a bug.
	 */
	BUG_ON(!leader->fd);

	fd = FD(leader, cpu, thread);
	BUG_ON(fd == -1);

	return fd;
}

struct bit_names {
	int bit;
	const char *name;
};

static void __p_bits(char *buf, size_t size, u64 value, struct bit_names *bits)
{
	bool first_bit = true;
	int i = 0;

	do {
		if (value & bits[i].bit) {
			buf += scnprintf(buf, size, "%s%s", first_bit ? "" : "|", bits[i].name);
			first_bit = false;
		}
	} while (bits[++i].name != NULL);
}

static void __p_sample_type(char *buf, size_t size, u64 value)
{
#define bit_name(n) { PERF_SAMPLE_##n, #n }
	struct bit_names bits[] = {
		bit_name(IP), bit_name(TID), bit_name(TIME), bit_name(ADDR),
		bit_name(READ), bit_name(CALLCHAIN), bit_name(ID), bit_name(CPU),
		bit_name(PERIOD), bit_name(STREAM_ID), bit_name(RAW),
		bit_name(BRANCH_STACK), bit_name(REGS_USER), bit_name(STACK_USER),
		bit_name(IDENTIFIER), bit_name(REGS_INTR), bit_name(DATA_SRC),
		bit_name(WEIGHT), bit_name(PHYS_ADDR),
		{ .name = NULL, }
	};
#undef bit_name
	__p_bits(buf, size, value, bits);
}

static void __p_branch_sample_type(char *buf, size_t size, u64 value)
{
#define bit_name(n) { PERF_SAMPLE_BRANCH_##n, #n }
	struct bit_names bits[] = {
		bit_name(USER), bit_name(KERNEL), bit_name(HV), bit_name(ANY),
		bit_name(ANY_CALL), bit_name(ANY_RETURN), bit_name(IND_CALL),
		bit_name(ABORT_TX), bit_name(IN_TX), bit_name(NO_TX),
		bit_name(COND), bit_name(CALL_STACK), bit_name(IND_JUMP),
		bit_name(CALL), bit_name(NO_FLAGS), bit_name(NO_CYCLES),
		{ .name = NULL, }
	};
#undef bit_name
	__p_bits(buf, size, value, bits);
}

static void __p_read_format(char *buf, size_t size, u64 value)
{
#define bit_name(n) { PERF_FORMAT_##n, #n }
	struct bit_names bits[] = {
		bit_name(TOTAL_TIME_ENABLED), bit_name(TOTAL_TIME_RUNNING),
		bit_name(ID), bit_name(GROUP),
		{ .name = NULL, }
	};
#undef bit_name
	__p_bits(buf, size, value, bits);
}

#define BUF_SIZE		1024

#define p_hex(val)		snprintf(buf, BUF_SIZE, "%#"PRIx64, (uint64_t)(val))
#define p_unsigned(val)		snprintf(buf, BUF_SIZE, "%"PRIu64, (uint64_t)(val))
#define p_signed(val)		snprintf(buf, BUF_SIZE, "%"PRId64, (int64_t)(val))
#define p_sample_type(val)	__p_sample_type(buf, BUF_SIZE, val)
#define p_branch_sample_type(val) __p_branch_sample_type(buf, BUF_SIZE, val)
#define p_read_format(val)	__p_read_format(buf, BUF_SIZE, val)

#define PRINT_ATTRn(_n, _f, _p)				\
do {							\
	if (attr->_f) {					\
		_p(attr->_f);				\
		ret += attr__fprintf(fp, _n, buf, priv);\
	}						\
} while (0)

#define PRINT_ATTRf(_f, _p)	PRINT_ATTRn(#_f, _f, _p)

int perf_event_attr__fprintf(FILE *fp, struct perf_event_attr *attr,
			     attr__fprintf_f attr__fprintf, void *priv)
{
	char buf[BUF_SIZE];
	int ret = 0;

	PRINT_ATTRf(type, p_unsigned);
	PRINT_ATTRf(size, p_unsigned);
	PRINT_ATTRf(config, p_hex);
	PRINT_ATTRn("{ sample_period, sample_freq }", sample_period, p_unsigned);
	PRINT_ATTRf(sample_type, p_sample_type);
	PRINT_ATTRf(read_format, p_read_format);

	PRINT_ATTRf(disabled, p_unsigned);
	PRINT_ATTRf(inherit, p_unsigned);
	PRINT_ATTRf(pinned, p_unsigned);
	PRINT_ATTRf(exclusive, p_unsigned);
	PRINT_ATTRf(exclude_user, p_unsigned);
	PRINT_ATTRf(exclude_kernel, p_unsigned);
	PRINT_ATTRf(exclude_hv, p_unsigned);
	PRINT_ATTRf(exclude_idle, p_unsigned);
	PRINT_ATTRf(mmap, p_unsigned);
	PRINT_ATTRf(comm, p_unsigned);
	PRINT_ATTRf(freq, p_unsigned);
	PRINT_ATTRf(inherit_stat, p_unsigned);
	PRINT_ATTRf(enable_on_exec, p_unsigned);
	PRINT_ATTRf(task, p_unsigned);
	PRINT_ATTRf(watermark, p_unsigned);
	PRINT_ATTRf(precise_ip, p_unsigned);
	PRINT_ATTRf(mmap_data, p_unsigned);
	PRINT_ATTRf(sample_id_all, p_unsigned);
	PRINT_ATTRf(exclude_host, p_unsigned);
	PRINT_ATTRf(exclude_guest, p_unsigned);
	PRINT_ATTRf(exclude_callchain_kernel, p_unsigned);
	PRINT_ATTRf(exclude_callchain_user, p_unsigned);
	PRINT_ATTRf(mmap2, p_unsigned);
	PRINT_ATTRf(comm_exec, p_unsigned);
	PRINT_ATTRf(use_clockid, p_unsigned);
	PRINT_ATTRf(context_switch, p_unsigned);
	PRINT_ATTRf(write_backward, p_unsigned);
	PRINT_ATTRf(namespaces, p_unsigned);

	PRINT_ATTRn("{ wakeup_events, wakeup_watermark }", wakeup_events, p_unsigned);
	PRINT_ATTRf(bp_type, p_unsigned);
	PRINT_ATTRn("{ bp_addr, config1 }", bp_addr, p_hex);
	PRINT_ATTRn("{ bp_len, config2 }", bp_len, p_hex);
	PRINT_ATTRf(branch_sample_type, p_branch_sample_type);
	PRINT_ATTRf(sample_regs_user, p_hex);
	PRINT_ATTRf(sample_stack_user, p_unsigned);
	PRINT_ATTRf(clockid, p_signed);
	PRINT_ATTRf(sample_regs_intr, p_hex);
	PRINT_ATTRf(aux_watermark, p_unsigned);
	PRINT_ATTRf(sample_max_stack, p_unsigned);

	return ret;
}

static int __open_attr__fprintf(FILE *fp, const char *name, const char *val,
				void *priv __maybe_unused)
{
	return fprintf(fp, "  %-32s %s\n", name, val);
}

static void perf_evsel__remove_fd(struct perf_evsel *pos,
				  int nr_cpus, int nr_threads,
				  int thread_idx)
{
	for (int cpu = 0; cpu < nr_cpus; cpu++)
		for (int thread = thread_idx; thread < nr_threads - 1; thread++)
			FD(pos, cpu, thread) = FD(pos, cpu, thread + 1);
}

static int update_fds(struct perf_evsel *evsel,
		      int nr_cpus, int cpu_idx,
		      int nr_threads, int thread_idx)
{
	struct perf_evsel *pos;

	if (cpu_idx >= nr_cpus || thread_idx >= nr_threads)
		return -EINVAL;

	evlist__for_each_entry(evsel->evlist, pos) {
		nr_cpus = pos != evsel ? nr_cpus : cpu_idx;

		perf_evsel__remove_fd(pos, nr_cpus, nr_threads, thread_idx);

		/*
		 * Since fds for next evsel has not been created,
		 * there is no need to iterate whole event list.
		 */
		if (pos == evsel)
			break;
	}
	return 0;
}

static bool ignore_missing_thread(struct perf_evsel *evsel,
				  int nr_cpus, int cpu,
				  struct thread_map *threads,
				  int thread, int err)
{
	pid_t ignore_pid = thread_map__pid(threads, thread);

	if (!evsel->ignore_missing_thread)
		return false;

	/* The system wide setup does not work with threads. */
	if (evsel->system_wide)
		return false;

	/* The -ESRCH is perf event syscall errno for pid's not found. */
	if (err != -ESRCH)
		return false;

	/* If there's only one thread, let it fail. */
	if (threads->nr == 1)
		return false;

	/*
	 * We should remove fd for missing_thread first
	 * because thread_map__remove() will decrease threads->nr.
	 */
	if (update_fds(evsel, nr_cpus, cpu, threads->nr, thread))
		return false;

	if (thread_map__remove(threads, thread))
		return false;

	pr_warning("WARNING: Ignored open failure for pid %d\n",
		   ignore_pid);
	return true;
}

int perf_evsel__open(struct perf_evsel *evsel, struct cpu_map *cpus,
		     struct thread_map *threads)
{
	int cpu, thread, nthreads;
	unsigned long flags = PERF_FLAG_FD_CLOEXEC;
	int pid = -1, err;
	enum { NO_CHANGE, SET_TO_MAX, INCREASED_MAX } set_rlimit = NO_CHANGE;

	if (perf_missing_features.write_backward && evsel->attr.write_backward)
		return -EINVAL;

	if (cpus == NULL) {
		static struct cpu_map *empty_cpu_map;

		if (empty_cpu_map == NULL) {
			empty_cpu_map = cpu_map__dummy_new();
			if (empty_cpu_map == NULL)
				return -ENOMEM;
		}

		cpus = empty_cpu_map;
	}

	if (threads == NULL) {
		static struct thread_map *empty_thread_map;

		if (empty_thread_map == NULL) {
			empty_thread_map = thread_map__new_by_tid(-1);
			if (empty_thread_map == NULL)
				return -ENOMEM;
		}

		threads = empty_thread_map;
	}

	if (evsel->system_wide)
		nthreads = 1;
	else
		nthreads = threads->nr;

	if (evsel->fd == NULL &&
	    perf_evsel__alloc_fd(evsel, cpus->nr, nthreads) < 0)
		return -ENOMEM;

	if (evsel->cgrp) {
		flags |= PERF_FLAG_PID_CGROUP;
		pid = evsel->cgrp->fd;
	}

fallback_missing_features:
	if (perf_missing_features.clockid_wrong)
		evsel->attr.clockid = CLOCK_MONOTONIC; /* should always work */
	if (perf_missing_features.clockid) {
		evsel->attr.use_clockid = 0;
		evsel->attr.clockid = 0;
	}
	if (perf_missing_features.cloexec)
		flags &= ~(unsigned long)PERF_FLAG_FD_CLOEXEC;
	if (perf_missing_features.mmap2)
		evsel->attr.mmap2 = 0;
	if (perf_missing_features.exclude_guest)
		evsel->attr.exclude_guest = evsel->attr.exclude_host = 0;
	if (perf_missing_features.lbr_flags)
		evsel->attr.branch_sample_type &= ~(PERF_SAMPLE_BRANCH_NO_FLAGS |
				     PERF_SAMPLE_BRANCH_NO_CYCLES);
	if (perf_missing_features.group_read && evsel->attr.inherit)
		evsel->attr.read_format &= ~(PERF_FORMAT_GROUP|PERF_FORMAT_ID);
retry_sample_id:
	if (perf_missing_features.sample_id_all)
		evsel->attr.sample_id_all = 0;

	if (verbose >= 2) {
		fprintf(stderr, "%.60s\n", graph_dotted_line);
		fprintf(stderr, "perf_event_attr:\n");
		perf_event_attr__fprintf(stderr, &evsel->attr, __open_attr__fprintf, NULL);
		fprintf(stderr, "%.60s\n", graph_dotted_line);
	}

	for (cpu = 0; cpu < cpus->nr; cpu++) {

		for (thread = 0; thread < nthreads; thread++) {
			int fd, group_fd;

			if (!evsel->cgrp && !evsel->system_wide)
				pid = thread_map__pid(threads, thread);

			group_fd = get_group_fd(evsel, cpu, thread);
retry_open:
			pr_debug2("sys_perf_event_open: pid %d  cpu %d  group_fd %d  flags %#lx",
				  pid, cpus->map[cpu], group_fd, flags);

			test_attr__ready();

			fd = sys_perf_event_open(&evsel->attr, pid, cpus->map[cpu],
						 group_fd, flags);

			FD(evsel, cpu, thread) = fd;

			if (fd < 0) {
				err = -errno;

				if (ignore_missing_thread(evsel, cpus->nr, cpu, threads, thread, err)) {
					/*
					 * We just removed 1 thread, so take a step
					 * back on thread index and lower the upper
					 * nthreads limit.
					 */
					nthreads--;
					thread--;

					/* ... and pretend like nothing have happened. */
					err = 0;
					continue;
				}

				pr_debug2("\nsys_perf_event_open failed, error %d\n",
					  err);
				goto try_fallback;
			}

			pr_debug2(" = %d\n", fd);

			if (evsel->bpf_fd >= 0) {
				int evt_fd = fd;
				int bpf_fd = evsel->bpf_fd;

				err = ioctl(evt_fd,
					    PERF_EVENT_IOC_SET_BPF,
					    bpf_fd);
				if (err && errno != EEXIST) {
					pr_err("failed to attach bpf fd %d: %s\n",
					       bpf_fd, strerror(errno));
					err = -EINVAL;
					goto out_close;
				}
			}

			set_rlimit = NO_CHANGE;

			/*
			 * If we succeeded but had to kill clockid, fail and
			 * have perf_evsel__open_strerror() print us a nice
			 * error.
			 */
			if (perf_missing_features.clockid ||
			    perf_missing_features.clockid_wrong) {
				err = -EINVAL;
				goto out_close;
			}
		}
	}

	return 0;

try_fallback:
	/*
	 * perf stat needs between 5 and 22 fds per CPU. When we run out
	 * of them try to increase the limits.
	 */
	if (err == -EMFILE && set_rlimit < INCREASED_MAX) {
		struct rlimit l;
		int old_errno = errno;

		if (getrlimit(RLIMIT_NOFILE, &l) == 0) {
			if (set_rlimit == NO_CHANGE)
				l.rlim_cur = l.rlim_max;
			else {
				l.rlim_cur = l.rlim_max + 1000;
				l.rlim_max = l.rlim_cur;
			}
			if (setrlimit(RLIMIT_NOFILE, &l) == 0) {
				set_rlimit++;
				errno = old_errno;
				goto retry_open;
			}
		}
		errno = old_errno;
	}

	if (err != -EINVAL || cpu > 0 || thread > 0)
		goto out_close;

	/*
	 * Must probe features in the order they were added to the
	 * perf_event_attr interface.
	 */
	if (!perf_missing_features.write_backward && evsel->attr.write_backward) {
		perf_missing_features.write_backward = true;
		pr_debug2("switching off write_backward\n");
		goto out_close;
	} else if (!perf_missing_features.clockid_wrong && evsel->attr.use_clockid) {
		perf_missing_features.clockid_wrong = true;
		pr_debug2("switching off clockid\n");
		goto fallback_missing_features;
	} else if (!perf_missing_features.clockid && evsel->attr.use_clockid) {
		perf_missing_features.clockid = true;
		pr_debug2("switching off use_clockid\n");
		goto fallback_missing_features;
	} else if (!perf_missing_features.cloexec && (flags & PERF_FLAG_FD_CLOEXEC)) {
		perf_missing_features.cloexec = true;
		pr_debug2("switching off cloexec flag\n");
		goto fallback_missing_features;
	} else if (!perf_missing_features.mmap2 && evsel->attr.mmap2) {
		perf_missing_features.mmap2 = true;
		pr_debug2("switching off mmap2\n");
		goto fallback_missing_features;
	} else if (!perf_missing_features.exclude_guest &&
		   (evsel->attr.exclude_guest || evsel->attr.exclude_host)) {
		perf_missing_features.exclude_guest = true;
		pr_debug2("switching off exclude_guest, exclude_host\n");
		goto fallback_missing_features;
	} else if (!perf_missing_features.sample_id_all) {
		perf_missing_features.sample_id_all = true;
		pr_debug2("switching off sample_id_all\n");
		goto retry_sample_id;
	} else if (!perf_missing_features.lbr_flags &&
			(evsel->attr.branch_sample_type &
			 (PERF_SAMPLE_BRANCH_NO_CYCLES |
			  PERF_SAMPLE_BRANCH_NO_FLAGS))) {
		perf_missing_features.lbr_flags = true;
		pr_debug2("switching off branch sample type no (cycles/flags)\n");
		goto fallback_missing_features;
	} else if (!perf_missing_features.group_read &&
		    evsel->attr.inherit &&
		   (evsel->attr.read_format & PERF_FORMAT_GROUP) &&
		   perf_evsel__is_group_leader(evsel)) {
		perf_missing_features.group_read = true;
		pr_debug2("switching off group read\n");
		goto fallback_missing_features;
	}
out_close:
	if (err)
		threads->err_thread = thread;

	do {
		while (--thread >= 0) {
			close(FD(evsel, cpu, thread));
			FD(evsel, cpu, thread) = -1;
		}
		thread = nthreads;
	} while (--cpu >= 0);
	return err;
}

void perf_evsel__close(struct perf_evsel *evsel)
{
	if (evsel->fd == NULL)
		return;

	perf_evsel__close_fd(evsel);
	perf_evsel__free_fd(evsel);
}

int perf_evsel__open_per_cpu(struct perf_evsel *evsel,
			     struct cpu_map *cpus)
{
	return perf_evsel__open(evsel, cpus, NULL);
}

int perf_evsel__open_per_thread(struct perf_evsel *evsel,
				struct thread_map *threads)
{
	return perf_evsel__open(evsel, NULL, threads);
}

static int perf_evsel__parse_id_sample(const struct perf_evsel *evsel,
				       const union perf_event *event,
				       struct perf_sample *sample)
{
	u64 type = evsel->attr.sample_type;
	const u64 *array = event->sample.array;
	bool swapped = evsel->needs_swap;
	union u64_swap u;

	array += ((event->header.size -
		   sizeof(event->header)) / sizeof(u64)) - 1;

	if (type & PERF_SAMPLE_IDENTIFIER) {
		sample->id = *array;
		array--;
	}

	if (type & PERF_SAMPLE_CPU) {
		u.val64 = *array;
		if (swapped) {
			/* undo swap of u64, then swap on individual u32s */
			u.val64 = bswap_64(u.val64);
			u.val32[0] = bswap_32(u.val32[0]);
		}

		sample->cpu = u.val32[0];
		array--;
	}

	if (type & PERF_SAMPLE_STREAM_ID) {
		sample->stream_id = *array;
		array--;
	}

	if (type & PERF_SAMPLE_ID) {
		sample->id = *array;
		array--;
	}

	if (type & PERF_SAMPLE_TIME) {
		sample->time = *array;
		array--;
	}

	if (type & PERF_SAMPLE_TID) {
		u.val64 = *array;
		if (swapped) {
			/* undo swap of u64, then swap on individual u32s */
			u.val64 = bswap_64(u.val64);
			u.val32[0] = bswap_32(u.val32[0]);
			u.val32[1] = bswap_32(u.val32[1]);
		}

		sample->pid = u.val32[0];
		sample->tid = u.val32[1];
		array--;
	}

	return 0;
}

static inline bool overflow(const void *endp, u16 max_size, const void *offset,
			    u64 size)
{
	return size > max_size || offset + size > endp;
}

#define OVERFLOW_CHECK(offset, size, max_size)				\
	do {								\
		if (overflow(endp, (max_size), (offset), (size)))	\
			return -EFAULT;					\
	} while (0)

#define OVERFLOW_CHECK_u64(offset) \
	OVERFLOW_CHECK(offset, sizeof(u64), sizeof(u64))

static int
perf_event__check_size(union perf_event *event, unsigned int sample_size)
{
	/*
	 * The evsel's sample_size is based on PERF_SAMPLE_MASK which includes
	 * up to PERF_SAMPLE_PERIOD.  After that overflow() must be used to
	 * check the format does not go past the end of the event.
	 */
	if (sample_size + sizeof(event->header) > event->header.size)
		return -EFAULT;

	return 0;
}

int perf_evsel__parse_sample(struct perf_evsel *evsel, union perf_event *event,
			     struct perf_sample *data)
{
	u64 type = evsel->attr.sample_type;
	bool swapped = evsel->needs_swap;
	const u64 *array;
	u16 max_size = event->header.size;
	const void *endp = (void *)event + max_size;
	u64 sz;

	/*
	 * used for cross-endian analysis. See git commit 65014ab3
	 * for why this goofiness is needed.
	 */
	union u64_swap u;

	memset(data, 0, sizeof(*data));
	data->cpu = data->pid = data->tid = -1;
	data->stream_id = data->id = data->time = -1ULL;
	data->period = evsel->attr.sample_period;
	data->cpumode = event->header.misc & PERF_RECORD_MISC_CPUMODE_MASK;
	data->misc    = event->header.misc;
	data->id = -1ULL;
	data->data_src = PERF_MEM_DATA_SRC_NONE;

	if (event->header.type != PERF_RECORD_SAMPLE) {
		if (!evsel->attr.sample_id_all)
			return 0;
		return perf_evsel__parse_id_sample(evsel, event, data);
	}

	array = event->sample.array;

	if (perf_event__check_size(event, evsel->sample_size))
		return -EFAULT;

	if (type & PERF_SAMPLE_IDENTIFIER) {
		data->id = *array;
		array++;
	}

	if (type & PERF_SAMPLE_IP) {
		data->ip = *array;
		array++;
	}

	if (type & PERF_SAMPLE_TID) {
		u.val64 = *array;
		if (swapped) {
			/* undo swap of u64, then swap on individual u32s */
			u.val64 = bswap_64(u.val64);
			u.val32[0] = bswap_32(u.val32[0]);
			u.val32[1] = bswap_32(u.val32[1]);
		}

		data->pid = u.val32[0];
		data->tid = u.val32[1];
		array++;
	}

	if (type & PERF_SAMPLE_TIME) {
		data->time = *array;
		array++;
	}

	if (type & PERF_SAMPLE_ADDR) {
		data->addr = *array;
		array++;
	}

	if (type & PERF_SAMPLE_ID) {
		data->id = *array;
		array++;
	}

	if (type & PERF_SAMPLE_STREAM_ID) {
		data->stream_id = *array;
		array++;
	}

	if (type & PERF_SAMPLE_CPU) {

		u.val64 = *array;
		if (swapped) {
			/* undo swap of u64, then swap on individual u32s */
			u.val64 = bswap_64(u.val64);
			u.val32[0] = bswap_32(u.val32[0]);
		}

		data->cpu = u.val32[0];
		array++;
	}

	if (type & PERF_SAMPLE_PERIOD) {
		data->period = *array;
		array++;
	}

	if (type & PERF_SAMPLE_READ) {
		u64 read_format = evsel->attr.read_format;

		OVERFLOW_CHECK_u64(array);
		if (read_format & PERF_FORMAT_GROUP)
			data->read.group.nr = *array;
		else
			data->read.one.value = *array;

		array++;

		if (read_format & PERF_FORMAT_TOTAL_TIME_ENABLED) {
			OVERFLOW_CHECK_u64(array);
			data->read.time_enabled = *array;
			array++;
		}

		if (read_format & PERF_FORMAT_TOTAL_TIME_RUNNING) {
			OVERFLOW_CHECK_u64(array);
			data->read.time_running = *array;
			array++;
		}

		/* PERF_FORMAT_ID is forced for PERF_SAMPLE_READ */
		if (read_format & PERF_FORMAT_GROUP) {
			const u64 max_group_nr = UINT64_MAX /
					sizeof(struct sample_read_value);

			if (data->read.group.nr > max_group_nr)
				return -EFAULT;
			sz = data->read.group.nr *
			     sizeof(struct sample_read_value);
			OVERFLOW_CHECK(array, sz, max_size);
			data->read.group.values =
					(struct sample_read_value *)array;
			array = (void *)array + sz;
		} else {
			OVERFLOW_CHECK_u64(array);
			data->read.one.id = *array;
			array++;
		}
	}

	if (evsel__has_callchain(evsel)) {
		const u64 max_callchain_nr = UINT64_MAX / sizeof(u64);

		OVERFLOW_CHECK_u64(array);
		data->callchain = (struct ip_callchain *)array++;
		if (data->callchain->nr > max_callchain_nr)
			return -EFAULT;
		sz = data->callchain->nr * sizeof(u64);
		OVERFLOW_CHECK(array, sz, max_size);
		array = (void *)array + sz;
	}

	if (type & PERF_SAMPLE_RAW) {
		OVERFLOW_CHECK_u64(array);
		u.val64 = *array;

		/*
		 * Undo swap of u64, then swap on individual u32s,
		 * get the size of the raw area and undo all of the
		 * swap. The pevent interface handles endianity by
		 * itself.
		 */
		if (swapped) {
			u.val64 = bswap_64(u.val64);
			u.val32[0] = bswap_32(u.val32[0]);
			u.val32[1] = bswap_32(u.val32[1]);
		}
		data->raw_size = u.val32[0];

		/*
		 * The raw data is aligned on 64bits including the
		 * u32 size, so it's safe to use mem_bswap_64.
		 */
		if (swapped)
			mem_bswap_64((void *) array, data->raw_size);

		array = (void *)array + sizeof(u32);

		OVERFLOW_CHECK(array, data->raw_size, max_size);
		data->raw_data = (void *)array;
		array = (void *)array + data->raw_size;
	}

	if (type & PERF_SAMPLE_BRANCH_STACK) {
		const u64 max_branch_nr = UINT64_MAX /
					  sizeof(struct branch_entry);

		OVERFLOW_CHECK_u64(array);
		data->branch_stack = (struct branch_stack *)array++;

		if (data->branch_stack->nr > max_branch_nr)
			return -EFAULT;
		sz = data->branch_stack->nr * sizeof(struct branch_entry);
		OVERFLOW_CHECK(array, sz, max_size);
		array = (void *)array + sz;
	}

	if (type & PERF_SAMPLE_REGS_USER) {
		OVERFLOW_CHECK_u64(array);
		data->user_regs.abi = *array;
		array++;

		if (data->user_regs.abi) {
			u64 mask = evsel->attr.sample_regs_user;

			sz = hweight_long(mask) * sizeof(u64);
			OVERFLOW_CHECK(array, sz, max_size);
			data->user_regs.mask = mask;
			data->user_regs.regs = (u64 *)array;
			array = (void *)array + sz;
		}
	}

	if (type & PERF_SAMPLE_STACK_USER) {
		OVERFLOW_CHECK_u64(array);
		sz = *array++;

		data->user_stack.offset = ((char *)(array - 1)
					  - (char *) event);

		if (!sz) {
			data->user_stack.size = 0;
		} else {
			OVERFLOW_CHECK(array, sz, max_size);
			data->user_stack.data = (char *)array;
			array = (void *)array + sz;
			OVERFLOW_CHECK_u64(array);
			data->user_stack.size = *array++;
			if (WARN_ONCE(data->user_stack.size > sz,
				      "user stack dump failure\n"))
				return -EFAULT;
		}
	}

	if (type & PERF_SAMPLE_WEIGHT) {
		OVERFLOW_CHECK_u64(array);
		data->weight = *array;
		array++;
	}

	if (type & PERF_SAMPLE_DATA_SRC) {
		OVERFLOW_CHECK_u64(array);
		data->data_src = *array;
		array++;
	}

	if (type & PERF_SAMPLE_TRANSACTION) {
		OVERFLOW_CHECK_u64(array);
		data->transaction = *array;
		array++;
	}

	data->intr_regs.abi = PERF_SAMPLE_REGS_ABI_NONE;
	if (type & PERF_SAMPLE_REGS_INTR) {
		OVERFLOW_CHECK_u64(array);
		data->intr_regs.abi = *array;
		array++;

		if (data->intr_regs.abi != PERF_SAMPLE_REGS_ABI_NONE) {
			u64 mask = evsel->attr.sample_regs_intr;

			sz = hweight_long(mask) * sizeof(u64);
			OVERFLOW_CHECK(array, sz, max_size);
			data->intr_regs.mask = mask;
			data->intr_regs.regs = (u64 *)array;
			array = (void *)array + sz;
		}
	}

	data->phys_addr = 0;
	if (type & PERF_SAMPLE_PHYS_ADDR) {
		data->phys_addr = *array;
		array++;
	}

	return 0;
}

int perf_evsel__parse_sample_timestamp(struct perf_evsel *evsel,
				       union perf_event *event,
				       u64 *timestamp)
{
	u64 type = evsel->attr.sample_type;
	const u64 *array;

	if (!(type & PERF_SAMPLE_TIME))
		return -1;

	if (event->header.type != PERF_RECORD_SAMPLE) {
		struct perf_sample data = {
			.time = -1ULL,
		};

		if (!evsel->attr.sample_id_all)
			return -1;
		if (perf_evsel__parse_id_sample(evsel, event, &data))
			return -1;

		*timestamp = data.time;
		return 0;
	}

	array = event->sample.array;

	if (perf_event__check_size(event, evsel->sample_size))
		return -EFAULT;

	if (type & PERF_SAMPLE_IDENTIFIER)
		array++;

	if (type & PERF_SAMPLE_IP)
		array++;

	if (type & PERF_SAMPLE_TID)
		array++;

	if (type & PERF_SAMPLE_TIME)
		*timestamp = *array;

	return 0;
}

size_t perf_event__sample_event_size(const struct perf_sample *sample, u64 type,
				     u64 read_format)
{
	size_t sz, result = sizeof(struct sample_event);

	if (type & PERF_SAMPLE_IDENTIFIER)
		result += sizeof(u64);

	if (type & PERF_SAMPLE_IP)
		result += sizeof(u64);

	if (type & PERF_SAMPLE_TID)
		result += sizeof(u64);

	if (type & PERF_SAMPLE_TIME)
		result += sizeof(u64);

	if (type & PERF_SAMPLE_ADDR)
		result += sizeof(u64);

	if (type & PERF_SAMPLE_ID)
		result += sizeof(u64);

	if (type & PERF_SAMPLE_STREAM_ID)
		result += sizeof(u64);

	if (type & PERF_SAMPLE_CPU)
		result += sizeof(u64);

	if (type & PERF_SAMPLE_PERIOD)
		result += sizeof(u64);

	if (type & PERF_SAMPLE_READ) {
		result += sizeof(u64);
		if (read_format & PERF_FORMAT_TOTAL_TIME_ENABLED)
			result += sizeof(u64);
		if (read_format & PERF_FORMAT_TOTAL_TIME_RUNNING)
			result += sizeof(u64);
		/* PERF_FORMAT_ID is forced for PERF_SAMPLE_READ */
		if (read_format & PERF_FORMAT_GROUP) {
			sz = sample->read.group.nr *
			     sizeof(struct sample_read_value);
			result += sz;
		} else {
			result += sizeof(u64);
		}
	}

	if (type & PERF_SAMPLE_CALLCHAIN) {
		sz = (sample->callchain->nr + 1) * sizeof(u64);
		result += sz;
	}

	if (type & PERF_SAMPLE_RAW) {
		result += sizeof(u32);
		result += sample->raw_size;
	}

	if (type & PERF_SAMPLE_BRANCH_STACK) {
		sz = sample->branch_stack->nr * sizeof(struct branch_entry);
		sz += sizeof(u64);
		result += sz;
	}

	if (type & PERF_SAMPLE_REGS_USER) {
		if (sample->user_regs.abi) {
			result += sizeof(u64);
			sz = hweight_long(sample->user_regs.mask) * sizeof(u64);
			result += sz;
		} else {
			result += sizeof(u64);
		}
	}

	if (type & PERF_SAMPLE_STACK_USER) {
		sz = sample->user_stack.size;
		result += sizeof(u64);
		if (sz) {
			result += sz;
			result += sizeof(u64);
		}
	}

	if (type & PERF_SAMPLE_WEIGHT)
		result += sizeof(u64);

	if (type & PERF_SAMPLE_DATA_SRC)
		result += sizeof(u64);

	if (type & PERF_SAMPLE_TRANSACTION)
		result += sizeof(u64);

	if (type & PERF_SAMPLE_REGS_INTR) {
		if (sample->intr_regs.abi) {
			result += sizeof(u64);
			sz = hweight_long(sample->intr_regs.mask) * sizeof(u64);
			result += sz;
		} else {
			result += sizeof(u64);
		}
	}

	if (type & PERF_SAMPLE_PHYS_ADDR)
		result += sizeof(u64);

	return result;
}

int perf_event__synthesize_sample(union perf_event *event, u64 type,
				  u64 read_format,
				  const struct perf_sample *sample)
{
	u64 *array;
	size_t sz;
	/*
	 * used for cross-endian analysis. See git commit 65014ab3
	 * for why this goofiness is needed.
	 */
	union u64_swap u;

	array = event->sample.array;

	if (type & PERF_SAMPLE_IDENTIFIER) {
		*array = sample->id;
		array++;
	}

	if (type & PERF_SAMPLE_IP) {
		*array = sample->ip;
		array++;
	}

	if (type & PERF_SAMPLE_TID) {
		u.val32[0] = sample->pid;
		u.val32[1] = sample->tid;
		*array = u.val64;
		array++;
	}

	if (type & PERF_SAMPLE_TIME) {
		*array = sample->time;
		array++;
	}

	if (type & PERF_SAMPLE_ADDR) {
		*array = sample->addr;
		array++;
	}

	if (type & PERF_SAMPLE_ID) {
		*array = sample->id;
		array++;
	}

	if (type & PERF_SAMPLE_STREAM_ID) {
		*array = sample->stream_id;
		array++;
	}

	if (type & PERF_SAMPLE_CPU) {
		u.val32[0] = sample->cpu;
		u.val32[1] = 0;
		*array = u.val64;
		array++;
	}

	if (type & PERF_SAMPLE_PERIOD) {
		*array = sample->period;
		array++;
	}

	if (type & PERF_SAMPLE_READ) {
		if (read_format & PERF_FORMAT_GROUP)
			*array = sample->read.group.nr;
		else
			*array = sample->read.one.value;
		array++;

		if (read_format & PERF_FORMAT_TOTAL_TIME_ENABLED) {
			*array = sample->read.time_enabled;
			array++;
		}

		if (read_format & PERF_FORMAT_TOTAL_TIME_RUNNING) {
			*array = sample->read.time_running;
			array++;
		}

		/* PERF_FORMAT_ID is forced for PERF_SAMPLE_READ */
		if (read_format & PERF_FORMAT_GROUP) {
			sz = sample->read.group.nr *
			     sizeof(struct sample_read_value);
			memcpy(array, sample->read.group.values, sz);
			array = (void *)array + sz;
		} else {
			*array = sample->read.one.id;
			array++;
		}
	}

	if (type & PERF_SAMPLE_CALLCHAIN) {
		sz = (sample->callchain->nr + 1) * sizeof(u64);
		memcpy(array, sample->callchain, sz);
		array = (void *)array + sz;
	}

	if (type & PERF_SAMPLE_RAW) {
		u.val32[0] = sample->raw_size;
		*array = u.val64;
		array = (void *)array + sizeof(u32);

		memcpy(array, sample->raw_data, sample->raw_size);
		array = (void *)array + sample->raw_size;
	}

	if (type & PERF_SAMPLE_BRANCH_STACK) {
		sz = sample->branch_stack->nr * sizeof(struct branch_entry);
		sz += sizeof(u64);
		memcpy(array, sample->branch_stack, sz);
		array = (void *)array + sz;
	}

	if (type & PERF_SAMPLE_REGS_USER) {
		if (sample->user_regs.abi) {
			*array++ = sample->user_regs.abi;
			sz = hweight_long(sample->user_regs.mask) * sizeof(u64);
			memcpy(array, sample->user_regs.regs, sz);
			array = (void *)array + sz;
		} else {
			*array++ = 0;
		}
	}

	if (type & PERF_SAMPLE_STACK_USER) {
		sz = sample->user_stack.size;
		*array++ = sz;
		if (sz) {
			memcpy(array, sample->user_stack.data, sz);
			array = (void *)array + sz;
			*array++ = sz;
		}
	}

	if (type & PERF_SAMPLE_WEIGHT) {
		*array = sample->weight;
		array++;
	}

	if (type & PERF_SAMPLE_DATA_SRC) {
		*array = sample->data_src;
		array++;
	}

	if (type & PERF_SAMPLE_TRANSACTION) {
		*array = sample->transaction;
		array++;
	}

	if (type & PERF_SAMPLE_REGS_INTR) {
		if (sample->intr_regs.abi) {
			*array++ = sample->intr_regs.abi;
			sz = hweight_long(sample->intr_regs.mask) * sizeof(u64);
			memcpy(array, sample->intr_regs.regs, sz);
			array = (void *)array + sz;
		} else {
			*array++ = 0;
		}
	}

	if (type & PERF_SAMPLE_PHYS_ADDR) {
		*array = sample->phys_addr;
		array++;
	}

	return 0;
}

struct format_field *perf_evsel__field(struct perf_evsel *evsel, const char *name)
{
	return pevent_find_field(evsel->tp_format, name);
}

void *perf_evsel__rawptr(struct perf_evsel *evsel, struct perf_sample *sample,
			 const char *name)
{
	struct format_field *field = perf_evsel__field(evsel, name);
	int offset;

	if (!field)
		return NULL;

	offset = field->offset;

	if (field->flags & FIELD_IS_DYNAMIC) {
		offset = *(int *)(sample->raw_data + field->offset);
		offset &= 0xffff;
	}

	return sample->raw_data + offset;
}

u64 format_field__intval(struct format_field *field, struct perf_sample *sample,
			 bool needs_swap)
{
	u64 value;
	void *ptr = sample->raw_data + field->offset;

	switch (field->size) {
	case 1:
		return *(u8 *)ptr;
	case 2:
		value = *(u16 *)ptr;
		break;
	case 4:
		value = *(u32 *)ptr;
		break;
	case 8:
		memcpy(&value, ptr, sizeof(u64));
		break;
	default:
		return 0;
	}

	if (!needs_swap)
		return value;

	switch (field->size) {
	case 2:
		return bswap_16(value);
	case 4:
		return bswap_32(value);
	case 8:
		return bswap_64(value);
	default:
		return 0;
	}

	return 0;
}

u64 perf_evsel__intval(struct perf_evsel *evsel, struct perf_sample *sample,
		       const char *name)
{
	struct format_field *field = perf_evsel__field(evsel, name);

	if (!field)
		return 0;

	return field ? format_field__intval(field, sample, evsel->needs_swap) : 0;
}

bool perf_evsel__fallback(struct perf_evsel *evsel, int err,
			  char *msg, size_t msgsize)
{
	int paranoid;

	if ((err == ENOENT || err == ENXIO || err == ENODEV) &&
	    evsel->attr.type   == PERF_TYPE_HARDWARE &&
	    evsel->attr.config == PERF_COUNT_HW_CPU_CYCLES) {
		/*
		 * If it's cycles then fall back to hrtimer based
		 * cpu-clock-tick sw counter, which is always available even if
		 * no PMU support.
		 *
		 * PPC returns ENXIO until 2.6.37 (behavior changed with commit
		 * b0a873e).
		 */
		scnprintf(msg, msgsize, "%s",
"The cycles event is not supported, trying to fall back to cpu-clock-ticks");

		evsel->attr.type   = PERF_TYPE_SOFTWARE;
		evsel->attr.config = PERF_COUNT_SW_CPU_CLOCK;

		zfree(&evsel->name);
		return true;
	} else if (err == EACCES && !evsel->attr.exclude_kernel &&
		   (paranoid = perf_event_paranoid()) > 1) {
		const char *name = perf_evsel__name(evsel);
		char *new_name;
		const char *sep = ":";
<<<<<<< HEAD

		/* Is there already the separator in the name. */
		if (strchr(name, '/') ||
		    strchr(name, ':'))
			sep = "";

=======

		/* Is there already the separator in the name. */
		if (strchr(name, '/') ||
		    strchr(name, ':'))
			sep = "";

>>>>>>> 5e220483
		if (asprintf(&new_name, "%s%su", name, sep) < 0)
			return false;

		if (evsel->name)
			free(evsel->name);
		evsel->name = new_name;
		scnprintf(msg, msgsize,
"kernel.perf_event_paranoid=%d, trying to fall back to excluding kernel samples", paranoid);
		evsel->attr.exclude_kernel = 1;

		return true;
	}

	return false;
}

static bool find_process(const char *name)
{
	size_t len = strlen(name);
	DIR *dir;
	struct dirent *d;
	int ret = -1;

	dir = opendir(procfs__mountpoint());
	if (!dir)
		return false;

	/* Walk through the directory. */
	while (ret && (d = readdir(dir)) != NULL) {
		char path[PATH_MAX];
		char *data;
		size_t size;

		if ((d->d_type != DT_DIR) ||
		     !strcmp(".", d->d_name) ||
		     !strcmp("..", d->d_name))
			continue;

		scnprintf(path, sizeof(path), "%s/%s/comm",
			  procfs__mountpoint(), d->d_name);

		if (filename__read_str(path, &data, &size))
			continue;

		ret = strncmp(name, data, len);
		free(data);
	}

	closedir(dir);
	return ret ? false : true;
}

int perf_evsel__open_strerror(struct perf_evsel *evsel, struct target *target,
			      int err, char *msg, size_t size)
{
	char sbuf[STRERR_BUFSIZE];
	int printed = 0;

	switch (err) {
	case EPERM:
	case EACCES:
		if (err == EPERM)
			printed = scnprintf(msg, size,
				"No permission to enable %s event.\n\n",
				perf_evsel__name(evsel));

		return scnprintf(msg + printed, size - printed,
		 "You may not have permission to collect %sstats.\n\n"
		 "Consider tweaking /proc/sys/kernel/perf_event_paranoid,\n"
		 "which controls use of the performance events system by\n"
		 "unprivileged users (without CAP_SYS_ADMIN).\n\n"
		 "The current value is %d:\n\n"
		 "  -1: Allow use of (almost) all events by all users\n"
		 "      Ignore mlock limit after perf_event_mlock_kb without CAP_IPC_LOCK\n"
		 ">= 0: Disallow ftrace function tracepoint by users without CAP_SYS_ADMIN\n"
		 "      Disallow raw tracepoint access by users without CAP_SYS_ADMIN\n"
		 ">= 1: Disallow CPU event access by users without CAP_SYS_ADMIN\n"
		 ">= 2: Disallow kernel profiling by users without CAP_SYS_ADMIN\n\n"
		 "To make this setting permanent, edit /etc/sysctl.conf too, e.g.:\n\n"
		 "	kernel.perf_event_paranoid = -1\n" ,
				 target->system_wide ? "system-wide " : "",
				 perf_event_paranoid());
	case ENOENT:
		return scnprintf(msg, size, "The %s event is not supported.",
				 perf_evsel__name(evsel));
	case EMFILE:
		return scnprintf(msg, size, "%s",
			 "Too many events are opened.\n"
			 "Probably the maximum number of open file descriptors has been reached.\n"
			 "Hint: Try again after reducing the number of events.\n"
			 "Hint: Try increasing the limit with 'ulimit -n <limit>'");
	case ENOMEM:
		if (evsel__has_callchain(evsel) &&
		    access("/proc/sys/kernel/perf_event_max_stack", F_OK) == 0)
			return scnprintf(msg, size,
					 "Not enough memory to setup event with callchain.\n"
					 "Hint: Try tweaking /proc/sys/kernel/perf_event_max_stack\n"
					 "Hint: Current value: %d", sysctl__max_stack());
		break;
	case ENODEV:
		if (target->cpu_list)
			return scnprintf(msg, size, "%s",
	 "No such device - did you specify an out-of-range profile CPU?");
		break;
	case EOPNOTSUPP:
		if (evsel->attr.sample_period != 0)
			return scnprintf(msg, size,
	"%s: PMU Hardware doesn't support sampling/overflow-interrupts. Try 'perf stat'",
					 perf_evsel__name(evsel));
		if (evsel->attr.precise_ip)
			return scnprintf(msg, size, "%s",
	"\'precise\' request may not be supported. Try removing 'p' modifier.");
#if defined(__i386__) || defined(__x86_64__)
		if (evsel->attr.type == PERF_TYPE_HARDWARE)
			return scnprintf(msg, size, "%s",
	"No hardware sampling interrupt available.\n");
#endif
		break;
	case EBUSY:
		if (find_process("oprofiled"))
			return scnprintf(msg, size,
	"The PMU counters are busy/taken by another profiler.\n"
	"We found oprofile daemon running, please stop it and try again.");
		break;
	case EINVAL:
		if (evsel->attr.write_backward && perf_missing_features.write_backward)
			return scnprintf(msg, size, "Reading from overwrite event is not supported by this kernel.");
		if (perf_missing_features.clockid)
			return scnprintf(msg, size, "clockid feature not supported.");
		if (perf_missing_features.clockid_wrong)
			return scnprintf(msg, size, "wrong clockid (%d).", clockid);
		break;
	default:
		break;
	}

	return scnprintf(msg, size,
	"The sys_perf_event_open() syscall returned with %d (%s) for event (%s).\n"
	"/bin/dmesg | grep -i perf may provide additional information.\n",
			 err, str_error_r(err, sbuf, sizeof(sbuf)),
			 perf_evsel__name(evsel));
}

struct perf_env *perf_evsel__env(struct perf_evsel *evsel)
{
	if (evsel && evsel->evlist)
		return evsel->evlist->env;
	return NULL;
}<|MERGE_RESOLUTION|>--- conflicted
+++ resolved
@@ -2759,21 +2759,12 @@
 		const char *name = perf_evsel__name(evsel);
 		char *new_name;
 		const char *sep = ":";
-<<<<<<< HEAD
 
 		/* Is there already the separator in the name. */
 		if (strchr(name, '/') ||
 		    strchr(name, ':'))
 			sep = "";
 
-=======
-
-		/* Is there already the separator in the name. */
-		if (strchr(name, '/') ||
-		    strchr(name, ':'))
-			sep = "";
-
->>>>>>> 5e220483
 		if (asprintf(&new_name, "%s%su", name, sep) < 0)
 			return false;
 
