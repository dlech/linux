--- conflicted
+++ resolved
@@ -177,12 +177,9 @@
 static int			output_fd;
 static int			print_free_counters_hint;
 static int			print_mixed_hw_group_error;
-<<<<<<< HEAD
-=======
 static u64			*walltime_run;
 static bool			ru_display			= false;
 static struct rusage		ru_data;
->>>>>>> 5e220483
 
 struct perf_stat {
 	bool			 record;
