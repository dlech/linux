--- conflicted
+++ resolved
@@ -1370,10 +1370,6 @@
 	struct ma_state mas_detach;
 	struct maple_tree mt_detach;
 	unsigned long end = addr + len;
-<<<<<<< HEAD
-	bool writable_file_mapping = false;
-=======
->>>>>>> 82ff5abc
 	int error;
 	VMA_ITERATOR(vmi, mm, addr);
 	VMG_STATE(vmg, mm, &vmi, addr, end, vm_flags, pgoff);
@@ -1464,16 +1460,9 @@
 		 * Drivers should not permit writability when previously it was
 		 * disallowed.
 		 */
-<<<<<<< HEAD
-		if (WARN_ON((addr != vma->vm_start))) {
-			error = -EINVAL;
-			goto close_and_free_vma;
-		}
-=======
 		VM_WARN_ON_ONCE(vm_flags != vma->vm_flags &&
 				!(vm_flags & VM_MAYWRITE) &&
 				(vma->vm_flags & VM_MAYWRITE));
->>>>>>> 82ff5abc
 
 		vma_iter_config(&vmi, addr, end);
 		/*
@@ -1514,28 +1503,10 @@
 		vma_set_anonymous(vma);
 	}
 
-<<<<<<< HEAD
-	if (map_deny_write_exec(vma, vma->vm_flags)) {
-		error = -EACCES;
-		goto close_and_free_vma;
-	}
-
-	/* Allow architectures to sanity-check the vm_flags */
-	if (!arch_validate_flags(vma->vm_flags)) {
-		error = -EINVAL;
-		goto close_and_free_vma;
-	}
-
-	if (vma_iter_prealloc(&vmi, vma)) {
-		error = -ENOMEM;
-		goto close_and_free_vma;
-	}
-=======
 #ifdef CONFIG_SPARC64
 	/* TODO: Fix SPARC ADI! */
 	WARN_ON_ONCE(!arch_validate_flags(vm_flags));
 #endif
->>>>>>> 82ff5abc
 
 	/* Lock the VMA since it is modified after insertion into VMA tree */
 	vma_start_write(vma);
