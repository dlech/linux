/* SPDX-License-Identifier: GPL-2.0 */
/*
 * ethtool.h: Defines for Linux ethtool.
 *
 * Copyright (C) 1998 David S. Miller (davem@redhat.com)
 * Copyright 2001 Jeff Garzik <jgarzik@pobox.com>
 * Portions Copyright 2001 Sun Microsystems (thockin@sun.com)
 * Portions Copyright 2002 Intel (eli.kupermann@intel.com,
 *                                christopher.leech@intel.com,
 *                                scott.feldman@intel.com)
 * Portions Copyright (C) Sun Microsystems 2008
 */
#ifndef _LINUX_ETHTOOL_H
#define _LINUX_ETHTOOL_H

#include <linux/bitmap.h>
#include <linux/compat.h>
#include <uapi/linux/ethtool.h>

#ifdef CONFIG_COMPAT

struct compat_ethtool_rx_flow_spec {
	u32		flow_type;
	union ethtool_flow_union h_u;
	struct ethtool_flow_ext h_ext;
	union ethtool_flow_union m_u;
	struct ethtool_flow_ext m_ext;
	compat_u64	ring_cookie;
	u32		location;
};

struct compat_ethtool_rxnfc {
	u32				cmd;
	u32				flow_type;
	compat_u64			data;
	struct compat_ethtool_rx_flow_spec fs;
	u32				rule_cnt;
	u32				rule_locs[0];
};

#endif /* CONFIG_COMPAT */

#include <linux/rculist.h>

/**
 * enum ethtool_phys_id_state - indicator state for physical identification
 * @ETHTOOL_ID_INACTIVE: Physical ID indicator should be deactivated
 * @ETHTOOL_ID_ACTIVE: Physical ID indicator should be activated
 * @ETHTOOL_ID_ON: LED should be turned on (used iff %ETHTOOL_ID_ACTIVE
 *	is not supported)
 * @ETHTOOL_ID_OFF: LED should be turned off (used iff %ETHTOOL_ID_ACTIVE
 *	is not supported)
 */
enum ethtool_phys_id_state {
	ETHTOOL_ID_INACTIVE,
	ETHTOOL_ID_ACTIVE,
	ETHTOOL_ID_ON,
	ETHTOOL_ID_OFF
};

enum {
	ETH_RSS_HASH_TOP_BIT, /* Configurable RSS hash function - Toeplitz */
	ETH_RSS_HASH_XOR_BIT, /* Configurable RSS hash function - Xor */
	ETH_RSS_HASH_CRC32_BIT, /* Configurable RSS hash function - Crc32 */

	/*
	 * Add your fresh new hash function bits above and remember to update
	 * rss_hash_func_strings[] in ethtool.c
	 */
	ETH_RSS_HASH_FUNCS_COUNT
};

#define __ETH_RSS_HASH_BIT(bit)	((u32)1 << (bit))
#define __ETH_RSS_HASH(name)	__ETH_RSS_HASH_BIT(ETH_RSS_HASH_##name##_BIT)

#define ETH_RSS_HASH_TOP	__ETH_RSS_HASH(TOP)
#define ETH_RSS_HASH_XOR	__ETH_RSS_HASH(XOR)
#define ETH_RSS_HASH_CRC32	__ETH_RSS_HASH(CRC32)

#define ETH_RSS_HASH_UNKNOWN	0
#define ETH_RSS_HASH_NO_CHANGE	0

struct net_device;

/* Some generic methods drivers may use in their ethtool_ops */
u32 ethtool_op_get_link(struct net_device *dev);
int ethtool_op_get_ts_info(struct net_device *dev, struct ethtool_ts_info *eti);

/**
 * ethtool_rxfh_indir_default - get default value for RX flow hash indirection
 * @index: Index in RX flow hash indirection table
 * @n_rx_rings: Number of RX rings to use
 *
 * This function provides the default policy for RX flow hash indirection.
 */
static inline u32 ethtool_rxfh_indir_default(u32 index, u32 n_rx_rings)
{
	return index % n_rx_rings;
}

/* number of link mode bits/ulongs handled internally by kernel */
#define __ETHTOOL_LINK_MODE_MASK_NBITS			\
	(__ETHTOOL_LINK_MODE_LAST + 1)

/* declare a link mode bitmap */
#define __ETHTOOL_DECLARE_LINK_MODE_MASK(name)		\
	DECLARE_BITMAP(name, __ETHTOOL_LINK_MODE_MASK_NBITS)

/* drivers must ignore base.cmd and base.link_mode_masks_nwords
 * fields, but they are allowed to overwrite them (will be ignored).
 */
struct ethtool_link_ksettings {
	struct ethtool_link_settings base;
	struct {
		__ETHTOOL_DECLARE_LINK_MODE_MASK(supported);
		__ETHTOOL_DECLARE_LINK_MODE_MASK(advertising);
		__ETHTOOL_DECLARE_LINK_MODE_MASK(lp_advertising);
	} link_modes;
};

/**
 * ethtool_link_ksettings_zero_link_mode - clear link_ksettings link mode mask
 *   @ptr : pointer to struct ethtool_link_ksettings
 *   @name : one of supported/advertising/lp_advertising
 */
#define ethtool_link_ksettings_zero_link_mode(ptr, name)		\
	bitmap_zero((ptr)->link_modes.name, __ETHTOOL_LINK_MODE_MASK_NBITS)

/**
 * ethtool_link_ksettings_add_link_mode - set bit in link_ksettings
 * link mode mask
 *   @ptr : pointer to struct ethtool_link_ksettings
 *   @name : one of supported/advertising/lp_advertising
 *   @mode : one of the ETHTOOL_LINK_MODE_*_BIT
 * (not atomic, no bound checking)
 */
#define ethtool_link_ksettings_add_link_mode(ptr, name, mode)		\
	__set_bit(ETHTOOL_LINK_MODE_ ## mode ## _BIT, (ptr)->link_modes.name)

/**
 * ethtool_link_ksettings_del_link_mode - clear bit in link_ksettings
 * link mode mask
 *   @ptr : pointer to struct ethtool_link_ksettings
 *   @name : one of supported/advertising/lp_advertising
 *   @mode : one of the ETHTOOL_LINK_MODE_*_BIT
 * (not atomic, no bound checking)
 */
#define ethtool_link_ksettings_del_link_mode(ptr, name, mode)		\
	__clear_bit(ETHTOOL_LINK_MODE_ ## mode ## _BIT, (ptr)->link_modes.name)

/**
 * ethtool_link_ksettings_test_link_mode - test bit in ksettings link mode mask
 *   @ptr : pointer to struct ethtool_link_ksettings
 *   @name : one of supported/advertising/lp_advertising
 *   @mode : one of the ETHTOOL_LINK_MODE_*_BIT
 * (not atomic, no bound checking)
 *
 * Returns true/false.
 */
#define ethtool_link_ksettings_test_link_mode(ptr, name, mode)		\
	test_bit(ETHTOOL_LINK_MODE_ ## mode ## _BIT, (ptr)->link_modes.name)

extern int
__ethtool_get_link_ksettings(struct net_device *dev,
			     struct ethtool_link_ksettings *link_ksettings);

/**
 * ethtool_intersect_link_masks - Given two link masks, AND them together
 * @dst: first mask and where result is stored
 * @src: second mask to intersect with
 *
 * Given two link mode masks, AND them together and save the result in dst.
 */
void ethtool_intersect_link_masks(struct ethtool_link_ksettings *dst,
				  struct ethtool_link_ksettings *src);

void ethtool_convert_legacy_u32_to_link_mode(unsigned long *dst,
					     u32 legacy_u32);

/* return false if src had higher bits set. lower bits always updated. */
bool ethtool_convert_link_mode_to_legacy_u32(u32 *legacy_u32,
				     const unsigned long *src);

/**
 * struct ethtool_ops - optional netdev operations
 * @get_settings: DEPRECATED, use %get_link_ksettings/%set_link_ksettings
 *	API. Get various device settings including Ethernet link
 *	settings. The @cmd parameter is expected to have been cleared
 *	before get_settings is called. Returns a negative error code
 *	or zero.
 * @set_settings: DEPRECATED, use %get_link_ksettings/%set_link_ksettings
 *	API. Set various device settings including Ethernet link
 *	settings.  Returns a negative error code or zero.
 * @get_drvinfo: Report driver/device information.  Should only set the
 *	@driver, @version, @fw_version and @bus_info fields.  If not
 *	implemented, the @driver and @bus_info fields will be filled in
 *	according to the netdev's parent device.
 * @get_regs_len: Get buffer length required for @get_regs
 * @get_regs: Get device registers
 * @get_wol: Report whether Wake-on-Lan is enabled
 * @set_wol: Turn Wake-on-Lan on or off.  Returns a negative error code
 *	or zero.
 * @get_msglevel: Report driver message level.  This should be the value
 *	of the @msg_enable field used by netif logging functions.
 * @set_msglevel: Set driver message level
 * @nway_reset: Restart autonegotiation.  Returns a negative error code
 *	or zero.
 * @get_link: Report whether physical link is up.  Will only be called if
 *	the netdev is up.  Should usually be set to ethtool_op_get_link(),
 *	which uses netif_carrier_ok().
 * @get_eeprom: Read data from the device EEPROM.
 *	Should fill in the magic field.  Don't need to check len for zero
 *	or wraparound.  Fill in the data argument with the eeprom values
 *	from offset to offset + len.  Update len to the amount read.
 *	Returns an error or zero.
 * @set_eeprom: Write data to the device EEPROM.
 *	Should validate the magic field.  Don't need to check len for zero
 *	or wraparound.  Update len to the amount written.  Returns an error
 *	or zero.
 * @get_coalesce: Get interrupt coalescing parameters.  Returns a negative
 *	error code or zero.
 * @set_coalesce: Set interrupt coalescing parameters.  Returns a negative
 *	error code or zero.
 * @get_ringparam: Report ring sizes
 * @set_ringparam: Set ring sizes.  Returns a negative error code or zero.
 * @get_pauseparam: Report pause parameters
 * @set_pauseparam: Set pause parameters.  Returns a negative error code
 *	or zero.
 * @self_test: Run specified self-tests
 * @get_strings: Return a set of strings that describe the requested objects
 * @set_phys_id: Identify the physical devices, e.g. by flashing an LED
 *	attached to it.  The implementation may update the indicator
 *	asynchronously or synchronously, but in either case it must return
 *	quickly.  It is initially called with the argument %ETHTOOL_ID_ACTIVE,
 *	and must either activate asynchronous updates and return zero, return
 *	a negative error or return a positive frequency for synchronous
 *	indication (e.g. 1 for one on/off cycle per second).  If it returns
 *	a frequency then it will be called again at intervals with the
 *	argument %ETHTOOL_ID_ON or %ETHTOOL_ID_OFF and should set the state of
 *	the indicator accordingly.  Finally, it is called with the argument
 *	%ETHTOOL_ID_INACTIVE and must deactivate the indicator.  Returns a
 *	negative error code or zero.
 * @get_ethtool_stats: Return extended statistics about the device.
 *	This is only useful if the device maintains statistics not
 *	included in &struct rtnl_link_stats64.
 * @begin: Function to be called before any other operation.  Returns a
 *	negative error code or zero.
 * @complete: Function to be called after any other operation except
 *	@begin.  Will be called even if the other operation failed.
 * @get_priv_flags: Report driver-specific feature flags.
 * @set_priv_flags: Set driver-specific feature flags.  Returns a negative
 *	error code or zero.
 * @get_sset_count: Get number of strings that @get_strings will write.
 * @get_rxnfc: Get RX flow classification rules.  Returns a negative
 *	error code or zero.
 * @set_rxnfc: Set RX flow classification rules.  Returns a negative
 *	error code or zero.
 * @flash_device: Write a firmware image to device's flash memory.
 *	Returns a negative error code or zero.
 * @reset: Reset (part of) the device, as specified by a bitmask of
 *	flags from &enum ethtool_reset_flags.  Returns a negative
 *	error code or zero.
 * @get_rxfh_key_size: Get the size of the RX flow hash key.
 *	Returns zero if not supported for this specific device.
 * @get_rxfh_indir_size: Get the size of the RX flow hash indirection table.
 *	Returns zero if not supported for this specific device.
 * @get_rxfh: Get the contents of the RX flow hash indirection table, hash key
 *	and/or hash function.
 *	Returns a negative error code or zero.
 * @set_rxfh: Set the contents of the RX flow hash indirection table, hash
 *	key, and/or hash function.  Arguments which are set to %NULL or zero
 *	will remain unchanged.
 *	Returns a negative error code or zero. An error code must be returned
 *	if at least one unsupported change was requested.
 * @get_channels: Get number of channels.
 * @set_channels: Set number of channels.  Returns a negative error code or
 *	zero.
 * @get_dump_flag: Get dump flag indicating current dump length, version,
 * 		   and flag of the device.
 * @get_dump_data: Get dump data.
 * @set_dump: Set dump specific flags to the device.
 * @get_ts_info: Get the time stamping and PTP hardware clock capabilities.
 *	Drivers supporting transmit time stamps in software should set this to
 *	ethtool_op_get_ts_info().
 * @get_module_info: Get the size and type of the eeprom contained within
 *	a plug-in module.
 * @get_module_eeprom: Get the eeprom information from the plug-in module
 * @get_eee: Get Energy-Efficient (EEE) supported and status.
 * @set_eee: Set EEE status (enable/disable) as well as LPI timers.
 * @get_per_queue_coalesce: Get interrupt coalescing parameters per queue.
 *	It must check that the given queue number is valid. If neither a RX nor
 *	a TX queue has this number, return -EINVAL. If only a RX queue or a TX
 *	queue has this number, set the inapplicable fields to ~0 and return 0.
 *	Returns a negative error code or zero.
 * @set_per_queue_coalesce: Set interrupt coalescing parameters per queue.
 *	It must check that the given queue number is valid. If neither a RX nor
 *	a TX queue has this number, return -EINVAL. If only a RX queue or a TX
 *	queue has this number, ignore the inapplicable fields.
 *	Returns a negative error code or zero.
 * @get_link_ksettings: When defined, takes precedence over the
 *	%get_settings method. Get various device settings
 *	including Ethernet link settings. The %cmd and
 *	%link_mode_masks_nwords fields should be ignored (use
 *	%__ETHTOOL_LINK_MODE_MASK_NBITS instead of the latter), any
 *	change to them will be overwritten by kernel. Returns a
 *	negative error code or zero.
 * @set_link_ksettings: When defined, takes precedence over the
 *	%set_settings method. Set various device settings including
 *	Ethernet link settings. The %cmd and %link_mode_masks_nwords
 *	fields should be ignored (use %__ETHTOOL_LINK_MODE_MASK_NBITS
 *	instead of the latter), any change to them will be overwritten
 *	by kernel. Returns a negative error code or zero.
 * @get_fecparam: Get the network device Forward Error Correction parameters.
 * @set_fecparam: Set the network device Forward Error Correction parameters.
<<<<<<< HEAD
=======
 * @get_ethtool_phy_stats: Return extended statistics about the PHY device.
 *	This is only useful if the device maintains PHY statistics and
 *	cannot use the standard PHY library helpers.
>>>>>>> 5e220483
 *
 * All operations are optional (i.e. the function pointer may be set
 * to %NULL) and callers must take this into account.  Callers must
 * hold the RTNL lock.
 *
 * See the structures used by these operations for further documentation.
 * Note that for all operations using a structure ending with a zero-
 * length array, the array is allocated separately in the kernel and
 * is passed to the driver as an additional parameter.
 *
 * See &struct net_device and &struct net_device_ops for documentation
 * of the generic netdev features interface.
 */
struct ethtool_ops {
	int	(*get_settings)(struct net_device *, struct ethtool_cmd *);
	int	(*set_settings)(struct net_device *, struct ethtool_cmd *);
	void	(*get_drvinfo)(struct net_device *, struct ethtool_drvinfo *);
	int	(*get_regs_len)(struct net_device *);
	void	(*get_regs)(struct net_device *, struct ethtool_regs *, void *);
	void	(*get_wol)(struct net_device *, struct ethtool_wolinfo *);
	int	(*set_wol)(struct net_device *, struct ethtool_wolinfo *);
	u32	(*get_msglevel)(struct net_device *);
	void	(*set_msglevel)(struct net_device *, u32);
	int	(*nway_reset)(struct net_device *);
	u32	(*get_link)(struct net_device *);
	int	(*get_eeprom_len)(struct net_device *);
	int	(*get_eeprom)(struct net_device *,
			      struct ethtool_eeprom *, u8 *);
	int	(*set_eeprom)(struct net_device *,
			      struct ethtool_eeprom *, u8 *);
	int	(*get_coalesce)(struct net_device *, struct ethtool_coalesce *);
	int	(*set_coalesce)(struct net_device *, struct ethtool_coalesce *);
	void	(*get_ringparam)(struct net_device *,
				 struct ethtool_ringparam *);
	int	(*set_ringparam)(struct net_device *,
				 struct ethtool_ringparam *);
	void	(*get_pauseparam)(struct net_device *,
				  struct ethtool_pauseparam*);
	int	(*set_pauseparam)(struct net_device *,
				  struct ethtool_pauseparam*);
	void	(*self_test)(struct net_device *, struct ethtool_test *, u64 *);
	void	(*get_strings)(struct net_device *, u32 stringset, u8 *);
	int	(*set_phys_id)(struct net_device *, enum ethtool_phys_id_state);
	void	(*get_ethtool_stats)(struct net_device *,
				     struct ethtool_stats *, u64 *);
	int	(*begin)(struct net_device *);
	void	(*complete)(struct net_device *);
	u32	(*get_priv_flags)(struct net_device *);
	int	(*set_priv_flags)(struct net_device *, u32);
	int	(*get_sset_count)(struct net_device *, int);
	int	(*get_rxnfc)(struct net_device *,
			     struct ethtool_rxnfc *, u32 *rule_locs);
	int	(*set_rxnfc)(struct net_device *, struct ethtool_rxnfc *);
	int	(*flash_device)(struct net_device *, struct ethtool_flash *);
	int	(*reset)(struct net_device *, u32 *);
	u32	(*get_rxfh_key_size)(struct net_device *);
	u32	(*get_rxfh_indir_size)(struct net_device *);
	int	(*get_rxfh)(struct net_device *, u32 *indir, u8 *key,
			    u8 *hfunc);
	int	(*set_rxfh)(struct net_device *, const u32 *indir,
			    const u8 *key, const u8 hfunc);
	int	(*get_rxfh_context)(struct net_device *, u32 *indir, u8 *key,
				    u8 *hfunc, u32 rss_context);
	int	(*set_rxfh_context)(struct net_device *, const u32 *indir,
				    const u8 *key, const u8 hfunc,
				    u32 *rss_context, bool delete);
	void	(*get_channels)(struct net_device *, struct ethtool_channels *);
	int	(*set_channels)(struct net_device *, struct ethtool_channels *);
	int	(*get_dump_flag)(struct net_device *, struct ethtool_dump *);
	int	(*get_dump_data)(struct net_device *,
				 struct ethtool_dump *, void *);
	int	(*set_dump)(struct net_device *, struct ethtool_dump *);
	int	(*get_ts_info)(struct net_device *, struct ethtool_ts_info *);
	int     (*get_module_info)(struct net_device *,
				   struct ethtool_modinfo *);
	int     (*get_module_eeprom)(struct net_device *,
				     struct ethtool_eeprom *, u8 *);
	int	(*get_eee)(struct net_device *, struct ethtool_eee *);
	int	(*set_eee)(struct net_device *, struct ethtool_eee *);
	int	(*get_tunable)(struct net_device *,
			       const struct ethtool_tunable *, void *);
	int	(*set_tunable)(struct net_device *,
			       const struct ethtool_tunable *, const void *);
	int	(*get_per_queue_coalesce)(struct net_device *, u32,
					  struct ethtool_coalesce *);
	int	(*set_per_queue_coalesce)(struct net_device *, u32,
					  struct ethtool_coalesce *);
	int	(*get_link_ksettings)(struct net_device *,
				      struct ethtool_link_ksettings *);
	int	(*set_link_ksettings)(struct net_device *,
				      const struct ethtool_link_ksettings *);
	int	(*get_fecparam)(struct net_device *,
				      struct ethtool_fecparam *);
	int	(*set_fecparam)(struct net_device *,
				      struct ethtool_fecparam *);
	void	(*get_ethtool_phy_stats)(struct net_device *,
					 struct ethtool_stats *, u64 *);
};
#endif /* _LINUX_ETHTOOL_H */<|MERGE_RESOLUTION|>--- conflicted
+++ resolved
@@ -312,12 +312,9 @@
  *	by kernel. Returns a negative error code or zero.
  * @get_fecparam: Get the network device Forward Error Correction parameters.
  * @set_fecparam: Set the network device Forward Error Correction parameters.
-<<<<<<< HEAD
-=======
  * @get_ethtool_phy_stats: Return extended statistics about the PHY device.
  *	This is only useful if the device maintains PHY statistics and
  *	cannot use the standard PHY library helpers.
->>>>>>> 5e220483
  *
  * All operations are optional (i.e. the function pointer may be set
  * to %NULL) and callers must take this into account.  Callers must
