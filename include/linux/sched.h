--- conflicted
+++ resolved
@@ -1722,11 +1722,7 @@
 }
 
 
-<<<<<<< HEAD
-static int pid_alive(const struct task_struct *p);
-=======
 static inline int pid_alive(const struct task_struct *p);
->>>>>>> 40dde7e2
 static inline pid_t task_ppid_nr_ns(const struct task_struct *tsk, struct pid_namespace *ns)
 {
 	pid_t pid = 0;
