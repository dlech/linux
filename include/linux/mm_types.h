#ifndef _LINUX_MM_TYPES_H
#define _LINUX_MM_TYPES_H

#include <linux/mm_types_task.h>

#include <linux/auxvec.h>
#include <linux/list.h>
#include <linux/spinlock.h>
#include <linux/rbtree.h>
#include <linux/rwsem.h>
#include <linux/completion.h>
#include <linux/cpumask.h>
#include <linux/uprobes.h>
#include <linux/page-flags-layout.h>
#include <linux/workqueue.h>

#include <asm/mmu.h>

#ifndef AT_VECTOR_SIZE_ARCH
#define AT_VECTOR_SIZE_ARCH 0
#endif
#define AT_VECTOR_SIZE (2*(AT_VECTOR_SIZE_ARCH + AT_VECTOR_SIZE_BASE + 1))

struct address_space;
struct mem_cgroup;

/*
 * Each physical page in the system has a struct page associated with
 * it to keep track of whatever it is we are using the page for at the
 * moment. Note that we have no way to track which tasks are using
 * a page, though if it is a pagecache page, rmap structures can tell us
 * who is mapping it.
 *
 * The objects in struct page are organized in double word blocks in
 * order to allows us to use atomic double word operations on portions
 * of struct page. That is currently only used by slub but the arrangement
 * allows the use of atomic double word operations on the flags/mapping
 * and lru list pointers also.
 */
struct page {
	/* First double word block */
	unsigned long flags;		/* Atomic flags, some possibly
					 * updated asynchronously */
	union {
		struct address_space *mapping;	/* If low bit clear, points to
						 * inode address_space, or NULL.
						 * If page mapped as anonymous
						 * memory, low bit is set, and
						 * it points to anon_vma object:
						 * see PAGE_MAPPING_ANON below.
						 */
		void *s_mem;			/* slab first object */
		atomic_t compound_mapcount;	/* first tail page */
		/* page_deferred_list().next	 -- second tail page */
	};

	/* Second double word */
	union {
		pgoff_t index;		/* Our offset within mapping. */
		void *freelist;		/* sl[aou]b first free object */
		/* page_deferred_list().prev	-- second tail page */
	};

	union {
#if defined(CONFIG_HAVE_CMPXCHG_DOUBLE) && \
	defined(CONFIG_HAVE_ALIGNED_STRUCT_PAGE)
		/* Used for cmpxchg_double in slub */
		unsigned long counters;
#else
		/*
		 * Keep _refcount separate from slub cmpxchg_double data.
		 * As the rest of the double word is protected by slab_lock
		 * but _refcount is not.
		 */
		unsigned counters;
#endif
		struct {

			union {
				/*
				 * Count of ptes mapped in mms, to show when
				 * page is mapped & limit reverse map searches.
				 *
				 * Extra information about page type may be
				 * stored here for pages that are never mapped,
				 * in which case the value MUST BE <= -2.
				 * See page-flags.h for more details.
				 */
				atomic_t _mapcount;

				unsigned int active;		/* SLAB */
				struct {			/* SLUB */
					unsigned inuse:16;
					unsigned objects:15;
					unsigned frozen:1;
				};
				int units;			/* SLOB */
			};
			/*
			 * Usage count, *USE WRAPPER FUNCTION* when manual
			 * accounting. See page_ref.h
			 */
			atomic_t _refcount;
		};
	};

	/*
	 * Third double word block
	 *
	 * WARNING: bit 0 of the first word encode PageTail(). That means
	 * the rest users of the storage space MUST NOT use the bit to
	 * avoid collision and false-positive PageTail().
	 */
	union {
		struct list_head lru;	/* Pageout list, eg. active_list
					 * protected by zone_lru_lock !
					 * Can be used as a generic list
					 * by the page owner.
					 */
		struct dev_pagemap *pgmap; /* ZONE_DEVICE pages are never on an
					    * lru or handled by a slab
					    * allocator, this points to the
					    * hosting device page map.
					    */
		struct {		/* slub per cpu partial pages */
			struct page *next;	/* Next partial slab */
#ifdef CONFIG_64BIT
			int pages;	/* Nr of partial slabs left */
			int pobjects;	/* Approximate # of objects */
#else
			short int pages;
			short int pobjects;
#endif
		};

		struct rcu_head rcu_head;	/* Used by SLAB
						 * when destroying via RCU
						 */
		/* Tail pages of compound page */
		struct {
			unsigned long compound_head; /* If bit zero is set */

			/* First tail page only */
#ifdef CONFIG_64BIT
			/*
			 * On 64 bit system we have enough space in struct page
			 * to encode compound_dtor and compound_order with
			 * unsigned int. It can help compiler generate better or
			 * smaller code on some archtectures.
			 */
			unsigned int compound_dtor;
			unsigned int compound_order;
#else
			unsigned short int compound_dtor;
			unsigned short int compound_order;
#endif
		};

#if defined(CONFIG_TRANSPARENT_HUGEPAGE) && USE_SPLIT_PMD_PTLOCKS
		struct {
			unsigned long __pad;	/* do not overlay pmd_huge_pte
						 * with compound_head to avoid
						 * possible bit 0 collision.
						 */
			pgtable_t pmd_huge_pte; /* protected by page->ptl */
		};
#endif
	};

	/* Remainder is not double word aligned */
	union {
		unsigned long private;		/* Mapping-private opaque data:
					 	 * usually used for buffer_heads
						 * if PagePrivate set; used for
						 * swp_entry_t if PageSwapCache;
						 * indicates order in the buddy
						 * system if PG_buddy is set.
						 */
#if USE_SPLIT_PTE_PTLOCKS
#if ALLOC_SPLIT_PTLOCKS
		spinlock_t *ptl;
#else
		spinlock_t ptl;
#endif
#endif
		struct kmem_cache *slab_cache;	/* SL[AU]B: Pointer to slab */
	};

#ifdef CONFIG_MEMCG
	struct mem_cgroup *mem_cgroup;
#endif

	/*
	 * On machines where all RAM is mapped into kernel address space,
	 * we can simply calculate the virtual address. On machines with
	 * highmem some memory is mapped into kernel virtual memory
	 * dynamically, so we need a place to store that address.
	 * Note that this field could be 16 bits on x86 ... ;)
	 *
	 * Architectures with slow multiplication can define
	 * WANT_PAGE_VIRTUAL in asm/page.h
	 */
#if defined(WANT_PAGE_VIRTUAL)
	void *virtual;			/* Kernel virtual address (NULL if
					   not kmapped, ie. highmem) */
#endif /* WANT_PAGE_VIRTUAL */

#ifdef CONFIG_KMEMCHECK
	/*
	 * kmemcheck wants to track the status of each byte in a page; this
	 * is a pointer to such a status block. NULL if not tracked.
	 */
	void *shadow;
#endif

#ifdef LAST_CPUPID_NOT_IN_PAGE_FLAGS
	int _last_cpupid;
#endif
}
/*
 * The struct page can be forced to be double word aligned so that atomic ops
 * on double words work. The SLUB allocator can make use of such a feature.
 */
#ifdef CONFIG_HAVE_ALIGNED_STRUCT_PAGE
	__aligned(2 * sizeof(unsigned long))
#endif
;

#define PAGE_FRAG_CACHE_MAX_SIZE	__ALIGN_MASK(32768, ~PAGE_MASK)
#define PAGE_FRAG_CACHE_MAX_ORDER	get_order(PAGE_FRAG_CACHE_MAX_SIZE)

struct page_frag_cache {
	void * va;
#if (PAGE_SIZE < PAGE_FRAG_CACHE_MAX_SIZE)
	__u16 offset;
	__u16 size;
#else
	__u32 offset;
#endif
	/* we maintain a pagecount bias, so that we dont dirty cache line
	 * containing page->_refcount every time we allocate a fragment.
	 */
	unsigned int		pagecnt_bias;
	bool pfmemalloc;
};

typedef unsigned long vm_flags_t;

/*
 * A region containing a mapping of a non-memory backed file under NOMMU
 * conditions.  These are held in a global tree and are pinned by the VMAs that
 * map parts of them.
 */
struct vm_region {
	struct rb_node	vm_rb;		/* link in global region tree */
	vm_flags_t	vm_flags;	/* VMA vm_flags */
	unsigned long	vm_start;	/* start address of region */
	unsigned long	vm_end;		/* region initialised to here */
	unsigned long	vm_top;		/* region allocated to here */
	unsigned long	vm_pgoff;	/* the offset in vm_file corresponding to vm_start */
	struct file	*vm_file;	/* the backing file or NULL */

	int		vm_usage;	/* region usage count (access under nommu_region_sem) */
	bool		vm_icache_flushed : 1; /* true if the icache has been flushed for
						* this region */
};

#ifdef CONFIG_USERFAULTFD
#define NULL_VM_UFFD_CTX ((struct vm_userfaultfd_ctx) { NULL, })
struct vm_userfaultfd_ctx {
	struct userfaultfd_ctx *ctx;
};
#else /* CONFIG_USERFAULTFD */
#define NULL_VM_UFFD_CTX ((struct vm_userfaultfd_ctx) {})
struct vm_userfaultfd_ctx {};
#endif /* CONFIG_USERFAULTFD */

/*
 * This struct defines a memory VMM memory area. There is one of these
 * per VM-area/task.  A VM area is any part of the process virtual memory
 * space that has a special rule for the page-fault handlers (ie a shared
 * library, the executable area etc).
 */
struct vm_area_struct {
	/* The first cache line has the info for VMA tree walking. */

	unsigned long vm_start;		/* Our start address within vm_mm. */
	unsigned long vm_end;		/* The first byte after our end address
					   within vm_mm. */

	/* linked list of VM areas per task, sorted by address */
	struct vm_area_struct *vm_next, *vm_prev;

	struct rb_node vm_rb;

	/*
	 * Largest free memory gap in bytes to the left of this VMA.
	 * Either between this VMA and vma->vm_prev, or between one of the
	 * VMAs below us in the VMA rbtree and its ->vm_prev. This helps
	 * get_unmapped_area find a free area of the right size.
	 */
	unsigned long rb_subtree_gap;

	/* Second cache line starts here. */

	struct mm_struct *vm_mm;	/* The address space we belong to. */
	pgprot_t vm_page_prot;		/* Access permissions of this VMA. */
	unsigned long vm_flags;		/* Flags, see mm.h. */

	/*
	 * For areas with an address space and backing store,
	 * linkage into the address_space->i_mmap interval tree.
	 */
	struct {
		struct rb_node rb;
		unsigned long rb_subtree_last;
	} shared;

	/*
	 * A file's MAP_PRIVATE vma can be in both i_mmap tree and anon_vma
	 * list, after a COW of one of the file pages.	A MAP_SHARED vma
	 * can only be in the i_mmap tree.  An anonymous MAP_PRIVATE, stack
	 * or brk vma (with NULL file) can only be in an anon_vma list.
	 */
	struct list_head anon_vma_chain; /* Serialized by mmap_sem &
					  * page_table_lock */
	struct anon_vma *anon_vma;	/* Serialized by page_table_lock */

	/* Function pointers to deal with this struct. */
	const struct vm_operations_struct *vm_ops;

	/* Information about our backing store: */
	unsigned long vm_pgoff;		/* Offset (within vm_file) in PAGE_SIZE
					   units */
	struct file * vm_file;		/* File we map to (can be NULL). */
	void * vm_private_data;		/* was vm_pte (shared mem) */

#ifndef CONFIG_MMU
	struct vm_region *vm_region;	/* NOMMU mapping region */
#endif
#ifdef CONFIG_NUMA
	struct mempolicy *vm_policy;	/* NUMA policy for the VMA */
#endif
	struct vm_userfaultfd_ctx vm_userfaultfd_ctx;
} __randomize_layout;

struct core_thread {
	struct task_struct *task;
	struct core_thread *next;
};

struct core_state {
	atomic_t nr_threads;
	struct core_thread dumper;
	struct completion startup;
};

struct kioctx_table;
struct mm_struct {
	struct vm_area_struct *mmap;		/* list of VMAs */
	struct rb_root mm_rb;
	u32 vmacache_seqnum;                   /* per-thread vmacache */
#ifdef CONFIG_MMU
	unsigned long (*get_unmapped_area) (struct file *filp,
				unsigned long addr, unsigned long len,
				unsigned long pgoff, unsigned long flags);
#endif
	unsigned long mmap_base;		/* base of mmap area */
	unsigned long mmap_legacy_base;         /* base of mmap area in bottom-up allocations */
#ifdef CONFIG_HAVE_ARCH_COMPAT_MMAP_BASES
	/* Base adresses for compatible mmap() */
	unsigned long mmap_compat_base;
	unsigned long mmap_compat_legacy_base;
#endif
	unsigned long task_size;		/* size of task vm space */
	unsigned long highest_vm_end;		/* highest vma end address */
	pgd_t * pgd;

	/**
	 * @mm_users: The number of users including userspace.
	 *
	 * Use mmget()/mmget_not_zero()/mmput() to modify. When this drops
	 * to 0 (i.e. when the task exits and there are no other temporary
	 * reference holders), we also release a reference on @mm_count
	 * (which may then free the &struct mm_struct if @mm_count also
	 * drops to 0).
	 */
	atomic_t mm_users;

	/**
	 * @mm_count: The number of references to &struct mm_struct
	 * (@mm_users count as 1).
	 *
	 * Use mmgrab()/mmdrop() to modify. When this drops to 0, the
	 * &struct mm_struct is freed.
	 */
	atomic_t mm_count;

	atomic_long_t nr_ptes;			/* PTE page table pages */
#if CONFIG_PGTABLE_LEVELS > 2
	atomic_long_t nr_pmds;			/* PMD page table pages */
#endif
	int map_count;				/* number of VMAs */

	spinlock_t page_table_lock;		/* Protects page tables and some counters */
	struct rw_semaphore mmap_sem;

	struct list_head mmlist;		/* List of maybe swapped mm's.	These are globally strung
						 * together off init_mm.mmlist, and are protected
						 * by mmlist_lock
						 */


	unsigned long hiwater_rss;	/* High-watermark of RSS usage */
	unsigned long hiwater_vm;	/* High-water virtual memory usage */

	unsigned long total_vm;		/* Total pages mapped */
	unsigned long locked_vm;	/* Pages that have PG_mlocked set */
	unsigned long pinned_vm;	/* Refcount permanently increased */
	unsigned long data_vm;		/* VM_WRITE & ~VM_SHARED & ~VM_STACK */
	unsigned long exec_vm;		/* VM_EXEC & ~VM_WRITE & ~VM_STACK */
	unsigned long stack_vm;		/* VM_STACK */
	unsigned long def_flags;
	unsigned long start_code, end_code, start_data, end_data;
	unsigned long start_brk, brk, start_stack;
	unsigned long arg_start, arg_end, env_start, env_end;

	unsigned long saved_auxv[AT_VECTOR_SIZE]; /* for /proc/PID/auxv */

	/*
	 * Special counters, in some configurations protected by the
	 * page_table_lock, in other configurations by being atomic.
	 */
	struct mm_rss_stat rss_stat;

	struct linux_binfmt *binfmt;

	cpumask_var_t cpu_vm_mask_var;

	/* Architecture-specific MM context */
	mm_context_t context;

	unsigned long flags; /* Must use atomic bitops to access the bits */

	struct core_state *core_state; /* coredumping support */
#ifdef CONFIG_AIO
	spinlock_t			ioctx_lock;
	struct kioctx_table __rcu	*ioctx_table;
#endif
#ifdef CONFIG_MEMCG
	/*
	 * "owner" points to a task that is regarded as the canonical
	 * user/owner of this mm. All of the following must be true in
	 * order for it to be changed:
	 *
	 * current == mm->owner
	 * current->mm != mm
	 * new_owner->mm == mm
	 * new_owner->alloc_lock is held
	 */
	struct task_struct __rcu *owner;
#endif
	struct user_namespace *user_ns;

	/* store ref to file /proc/<pid>/exe symlink points to */
	struct file __rcu *exe_file;
#ifdef CONFIG_MMU_NOTIFIER
	struct mmu_notifier_mm *mmu_notifier_mm;
#endif
#if defined(CONFIG_TRANSPARENT_HUGEPAGE) && !USE_SPLIT_PMD_PTLOCKS
	pgtable_t pmd_huge_pte; /* protected by page_table_lock */
#endif
#ifdef CONFIG_CPUMASK_OFFSTACK
	struct cpumask cpumask_allocation;
#endif
#ifdef CONFIG_NUMA_BALANCING
	/*
	 * numa_next_scan is the next time that the PTEs will be marked
	 * pte_numa. NUMA hinting faults will gather statistics and migrate
	 * pages to new nodes if necessary.
	 */
	unsigned long numa_next_scan;

	/* Restart point for scanning and setting pte_numa */
	unsigned long numa_scan_offset;

	/* numa_scan_seq prevents two threads setting pte_numa */
	int numa_scan_seq;
#endif
	/*
	 * An operation with batched TLB flushing is going on. Anything that
	 * can move process memory needs to flush the TLB when moving a
	 * PROT_NONE or PROT_NUMA mapped page.
	 */
	atomic_t tlb_flush_pending;
#ifdef CONFIG_ARCH_WANT_BATCHED_UNMAP_TLB_FLUSH
	/* See flush_tlb_batched_pending() */
	bool tlb_flush_batched;
#endif
	struct uprobes_state uprobes_state;
#ifdef CONFIG_HUGETLB_PAGE
	atomic_long_t hugetlb_usage;
#endif
	struct work_struct async_put_work;
} __randomize_layout;

extern struct mm_struct init_mm;

static inline void mm_init_cpumask(struct mm_struct *mm)
{
#ifdef CONFIG_CPUMASK_OFFSTACK
	mm->cpu_vm_mask_var = &mm->cpumask_allocation;
#endif
	cpumask_clear(mm->cpu_vm_mask_var);
}

/* Future-safe accessor for struct mm_struct's cpu_vm_mask. */
static inline cpumask_t *mm_cpumask(struct mm_struct *mm)
{
	return mm->cpu_vm_mask_var;
}

struct mmu_gather;
extern void tlb_gather_mmu(struct mmu_gather *tlb, struct mm_struct *mm,
				unsigned long start, unsigned long end);
extern void tlb_finish_mmu(struct mmu_gather *tlb,
				unsigned long start, unsigned long end);

/*
 * Memory barriers to keep this state in sync are graciously provided by
 * the page table locks, outside of which no page table modifications happen.
 * The barriers are used to ensure the order between tlb_flush_pending updates,
 * which happen while the lock is not taken, and the PTE updates, which happen
 * while the lock is taken, are serialized.
 */
static inline bool mm_tlb_flush_pending(struct mm_struct *mm)
{
<<<<<<< HEAD
	/*
	 * Must be called with PTL held; such that our PTL acquire will have
	 * observed the store from set_tlb_flush_pending().
	 */
	return mm->tlb_flush_pending;
=======
	return atomic_read(&mm->tlb_flush_pending) > 0;
}

/*
 * Returns true if there are two above TLB batching threads in parallel.
 */
static inline bool mm_tlb_flush_nested(struct mm_struct *mm)
{
	return atomic_read(&mm->tlb_flush_pending) > 1;
}

static inline void init_tlb_flush_pending(struct mm_struct *mm)
{
	atomic_set(&mm->tlb_flush_pending, 0);
>>>>>>> b2dbdf2c
}

static inline void inc_tlb_flush_pending(struct mm_struct *mm)
{
<<<<<<< HEAD
	mm->tlb_flush_pending = true;
	/*
	 * The only time this value is relevant is when there are indeed pages
	 * to flush. And we'll only flush pages after changing them, which
	 * requires the PTL.
	 *
	 * So the ordering here is:
	 *
	 *	mm->tlb_flush_pending = true;
	 *	spin_lock(&ptl);
	 *	...
	 *	set_pte_at();
	 *	spin_unlock(&ptl);
	 *
	 *				spin_lock(&ptl)
	 *				mm_tlb_flush_pending();
	 *				....
	 *				spin_unlock(&ptl);
	 *
	 *	flush_tlb_range();
	 *	mm->tlb_flush_pending = false;
	 *
	 * So the =true store is constrained by the PTL unlock, and the =false
	 * store is constrained by the TLB invalidate.
=======
	atomic_inc(&mm->tlb_flush_pending);

	/*
	 * Guarantee that the tlb_flush_pending increase does not leak into the
	 * critical section updating the page tables
>>>>>>> b2dbdf2c
	 */
}

/* Clearing is done after a TLB flush, which also provides a barrier. */
<<<<<<< HEAD
static inline void clear_tlb_flush_pending(struct mm_struct *mm)
{
	/* see set_tlb_flush_pending */
	mm->tlb_flush_pending = false;
}
#else
static inline bool mm_tlb_flush_pending(struct mm_struct *mm)
{
	return false;
}
static inline void set_tlb_flush_pending(struct mm_struct *mm)
{
}
static inline void clear_tlb_flush_pending(struct mm_struct *mm)
=======
static inline void dec_tlb_flush_pending(struct mm_struct *mm)
>>>>>>> b2dbdf2c
{
	/*
	 * Guarantee that the tlb_flush_pending does not not leak into the
	 * critical section, since we must order the PTE change and changes to
	 * the pending TLB flush indication. We could have relied on TLB flush
	 * as a memory barrier, but this behavior is not clearly documented.
	 */
	smp_mb__before_atomic();
	atomic_dec(&mm->tlb_flush_pending);
}

struct vm_fault;

struct vm_special_mapping {
	const char *name;	/* The name, e.g. "[vdso]". */

	/*
	 * If .fault is not provided, this points to a
	 * NULL-terminated array of pages that back the special mapping.
	 *
	 * This must not be NULL unless .fault is provided.
	 */
	struct page **pages;

	/*
	 * If non-NULL, then this is called to resolve page faults
	 * on the special mapping.  If used, .pages is not checked.
	 */
	int (*fault)(const struct vm_special_mapping *sm,
		     struct vm_area_struct *vma,
		     struct vm_fault *vmf);

	int (*mremap)(const struct vm_special_mapping *sm,
		     struct vm_area_struct *new_vma);
};

enum tlb_flush_reason {
	TLB_FLUSH_ON_TASK_SWITCH,
	TLB_REMOTE_SHOOTDOWN,
	TLB_LOCAL_SHOOTDOWN,
	TLB_LOCAL_MM_SHOOTDOWN,
	TLB_REMOTE_SEND_IPI,
	NR_TLB_FLUSH_REASONS,
};

 /*
  * A swap entry has to fit into a "unsigned long", as the entry is hidden
  * in the "index" field of the swapper address space.
  */
typedef struct {
	unsigned long val;
} swp_entry_t;

#endif /* _LINUX_MM_TYPES_H */<|MERGE_RESOLUTION|>--- conflicted
+++ resolved
@@ -535,13 +535,10 @@
  */
 static inline bool mm_tlb_flush_pending(struct mm_struct *mm)
 {
-<<<<<<< HEAD
 	/*
 	 * Must be called with PTL held; such that our PTL acquire will have
 	 * observed the store from set_tlb_flush_pending().
 	 */
-	return mm->tlb_flush_pending;
-=======
 	return atomic_read(&mm->tlb_flush_pending) > 0;
 }
 
@@ -556,13 +553,12 @@
 static inline void init_tlb_flush_pending(struct mm_struct *mm)
 {
 	atomic_set(&mm->tlb_flush_pending, 0);
->>>>>>> b2dbdf2c
 }
 
 static inline void inc_tlb_flush_pending(struct mm_struct *mm)
 {
-<<<<<<< HEAD
-	mm->tlb_flush_pending = true;
+	atomic_inc(&mm->tlb_flush_pending);
+
 	/*
 	 * The only time this value is relevant is when there are indeed pages
 	 * to flush. And we'll only flush pages after changing them, which
@@ -570,7 +566,7 @@
 	 *
 	 * So the ordering here is:
 	 *
-	 *	mm->tlb_flush_pending = true;
+	 *	atomic_inc(&mm->tlb_flush_pending);
 	 *	spin_lock(&ptl);
 	 *	...
 	 *	set_pte_at();
@@ -582,39 +578,15 @@
 	 *				spin_unlock(&ptl);
 	 *
 	 *	flush_tlb_range();
-	 *	mm->tlb_flush_pending = false;
+	 *	atomic_dec(&mm->tlb_flush_pending);
 	 *
 	 * So the =true store is constrained by the PTL unlock, and the =false
 	 * store is constrained by the TLB invalidate.
-=======
-	atomic_inc(&mm->tlb_flush_pending);
-
-	/*
-	 * Guarantee that the tlb_flush_pending increase does not leak into the
-	 * critical section updating the page tables
->>>>>>> b2dbdf2c
 	 */
 }
 
 /* Clearing is done after a TLB flush, which also provides a barrier. */
-<<<<<<< HEAD
-static inline void clear_tlb_flush_pending(struct mm_struct *mm)
-{
-	/* see set_tlb_flush_pending */
-	mm->tlb_flush_pending = false;
-}
-#else
-static inline bool mm_tlb_flush_pending(struct mm_struct *mm)
-{
-	return false;
-}
-static inline void set_tlb_flush_pending(struct mm_struct *mm)
-{
-}
-static inline void clear_tlb_flush_pending(struct mm_struct *mm)
-=======
 static inline void dec_tlb_flush_pending(struct mm_struct *mm)
->>>>>>> b2dbdf2c
 {
 	/*
 	 * Guarantee that the tlb_flush_pending does not not leak into the
