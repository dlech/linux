/* SPDX-License-Identifier: GPL-2.0+ */
/*
 * Copyright (C) 2014 Freescale Semiconductor, Inc.
 */

#ifndef __LINUX_MTD_SPI_NOR_H
#define __LINUX_MTD_SPI_NOR_H

#include <linux/bitops.h>
#include <linux/mtd/cfi.h>
#include <linux/mtd/mtd.h>
#include <linux/spi/spi-mem.h>

/*
 * Note on opcode nomenclature: some opcodes have a format like
 * SPINOR_OP_FUNCTION{4,}_x_y_z. The numbers x, y, and z stand for the number
 * of I/O lines used for the opcode, address, and data (respectively). The
 * FUNCTION has an optional suffix of '4', to represent an opcode which
 * requires a 4-byte (32-bit) address.
 */

/* Flash opcodes. */
#define SPINOR_OP_WRDI		0x04	/* Write disable */
#define SPINOR_OP_WREN		0x06	/* Write enable */
#define SPINOR_OP_RDSR		0x05	/* Read status register */
#define SPINOR_OP_WRSR		0x01	/* Write status register 1 byte */
#define SPINOR_OP_RDSR2		0x3f	/* Read status register 2 */
#define SPINOR_OP_WRSR2		0x3e	/* Write status register 2 */
#define SPINOR_OP_READ		0x03	/* Read data bytes (low frequency) */
#define SPINOR_OP_READ_FAST	0x0b	/* Read data bytes (high frequency) */
#define SPINOR_OP_READ_1_1_2	0x3b	/* Read data bytes (Dual Output SPI) */
#define SPINOR_OP_READ_1_2_2	0xbb	/* Read data bytes (Dual I/O SPI) */
#define SPINOR_OP_READ_1_1_4	0x6b	/* Read data bytes (Quad Output SPI) */
#define SPINOR_OP_READ_1_4_4	0xeb	/* Read data bytes (Quad I/O SPI) */
#define SPINOR_OP_READ_1_1_8	0x8b	/* Read data bytes (Octal Output SPI) */
#define SPINOR_OP_READ_1_8_8	0xcb	/* Read data bytes (Octal I/O SPI) */
#define SPINOR_OP_PP		0x02	/* Page program (up to 256 bytes) */
#define SPINOR_OP_PP_1_1_4	0x32	/* Quad page program */
#define SPINOR_OP_PP_1_4_4	0x38	/* Quad page program */
#define SPINOR_OP_PP_1_1_8	0x82	/* Octal page program */
#define SPINOR_OP_PP_1_8_8	0xc2	/* Octal page program */
#define SPINOR_OP_BE_4K		0x20	/* Erase 4KiB block */
#define SPINOR_OP_BE_4K_PMC	0xd7	/* Erase 4KiB block on PMC chips */
#define SPINOR_OP_BE_32K	0x52	/* Erase 32KiB block */
#define SPINOR_OP_CHIP_ERASE	0xc7	/* Erase whole flash chip */
#define SPINOR_OP_SE		0xd8	/* Sector erase (usually 64KiB) */
#define SPINOR_OP_RDID		0x9f	/* Read JEDEC ID */
#define SPINOR_OP_RDSFDP	0x5a	/* Read SFDP */
#define SPINOR_OP_RDCR		0x35	/* Read configuration register */
#define SPINOR_OP_RDFSR		0x70	/* Read flag status register */
#define SPINOR_OP_CLFSR		0x50	/* Clear flag status register */
#define SPINOR_OP_RDEAR		0xc8	/* Read Extended Address Register */
#define SPINOR_OP_WREAR		0xc5	/* Write Extended Address Register */
<<<<<<< HEAD
#define SPINOR_OP_WRCR		0x81	/* Write Configuration register */
=======
#define SPINOR_OP_SRSTEN	0x66	/* Software Reset Enable */
#define SPINOR_OP_SRST		0x99	/* Software Reset */
#define SPINOR_OP_GBULK		0x98    /* Global Block Unlock */
>>>>>>> 8bb7eca9

/* 4-byte address opcodes - used on Spansion and some Macronix flashes. */
#define SPINOR_OP_READ_4B	0x13	/* Read data bytes (low frequency) */
#define SPINOR_OP_READ_FAST_4B	0x0c	/* Read data bytes (high frequency) */
#define SPINOR_OP_READ_1_1_2_4B	0x3c	/* Read data bytes (Dual Output SPI) */
#define SPINOR_OP_READ_1_2_2_4B	0xbc	/* Read data bytes (Dual I/O SPI) */
#define SPINOR_OP_READ_1_1_4_4B	0x6c	/* Read data bytes (Quad Output SPI) */
#define SPINOR_OP_READ_1_4_4_4B	0xec	/* Read data bytes (Quad I/O SPI) */
#define SPINOR_OP_READ_1_1_8_4B	0x7c	/* Read data bytes (Octal Output SPI) */
#define SPINOR_OP_READ_1_8_8_4B	0xcc	/* Read data bytes (Octal I/O SPI) */
#define SPINOR_OP_PP_4B		0x12	/* Page program (up to 256 bytes) */
#define SPINOR_OP_PP_1_1_4_4B	0x34	/* Quad page program */
#define SPINOR_OP_PP_1_4_4_4B	0x3e	/* Quad page program */
#define SPINOR_OP_PP_1_1_8_4B	0x84	/* Octal page program */
#define SPINOR_OP_PP_1_8_8_4B	0x8e	/* Octal page program */
#define SPINOR_OP_BE_4K_4B	0x21	/* Erase 4KiB block */
#define SPINOR_OP_BE_32K_4B	0x5c	/* Erase 32KiB block */
#define SPINOR_OP_SE_4B		0xdc	/* Sector erase (usually 64KiB) */

/* Double Transfer Rate opcodes - defined in JEDEC JESD216B. */
#define SPINOR_OP_READ_1_1_1_DTR	0x0d
#define SPINOR_OP_READ_1_2_2_DTR	0xbd
#define SPINOR_OP_READ_1_4_4_DTR	0xed

#define SPINOR_OP_READ_1_1_1_DTR_4B	0x0e
#define SPINOR_OP_READ_1_2_2_DTR_4B	0xbe
#define SPINOR_OP_READ_1_4_4_DTR_4B	0xee

/* Used for SST flashes only. */
#define SPINOR_OP_BP		0x02	/* Byte program */
#define SPINOR_OP_AAI_WP	0xad	/* Auto address increment word program */

#define GLOBAL_BLKPROT_UNLK	0x98	/* Clear global write protection bits */
/* Used for S3AN flashes only */
#define SPINOR_OP_XSE		0x50	/* Sector erase */
#define SPINOR_OP_XPP		0x82	/* Page program */
#define SPINOR_OP_XRDSR		0xd7	/* Read status register */

#define XSR_PAGESIZE		BIT(0)	/* Page size in Po2 or Linear */
#define XSR_RDY			BIT(7)	/* Ready */


/* Used for Macronix and Winbond flashes. */
#define SPINOR_OP_EN4B		0xb7	/* Enter 4-byte mode */
#define SPINOR_OP_EX4B		0xe9	/* Exit 4-byte mode */

/* Used for Spansion flashes only. */
#define SPINOR_OP_BRWR		0x17	/* Bank register write */
#define	SPINOR_OP_BRRD		0x16	/* Bank register read */
#define SPINOR_OP_CLSR		0x30	/* Clear status register 1 */

/* Used for Micron flashes only. */
#define SPINOR_OP_RD_EVCR      0x65    /* Read EVCR register */
#define SPINOR_OP_WD_EVCR      0x61    /* Write EVCR register */

<<<<<<< HEAD
/* For Octal SPI Macronix flashes only */
#define SPINOR_OP_WR_CFG_REG2	0x72	 /* Write Config register2 */

/* For Octal SPI Macronix flashes only */
#define SPINOR_MACRONIX_CFG2_OCTAL_DDR		0x2

/* For Micron flashes only */
#define SPINOR_VCR_OCTAL_DDR	0xE7	/* VCR BYTE0 value for Octal DDR mode */
=======
/* Used for GigaDevices and Winbond flashes. */
#define SPINOR_OP_ESECR		0x44	/* Erase Security registers */
#define SPINOR_OP_PSECR		0x42	/* Program Security registers */
#define SPINOR_OP_RSECR		0x48	/* Read Security registers */
>>>>>>> 8bb7eca9

/* Status Register bits. */
#define SR_WIP			BIT(0)	/* Write in progress */
#define SR_WEL			BIT(1)	/* Write enable latch */
/* meaning of other SR_* bits may differ between vendors */
#define SR_BP0			BIT(2)	/* Block protect 0 */
#define SR_BP1			BIT(3)	/* Block protect 1 */
#define SR_BP2			BIT(4)	/* Block protect 2 */
#define	SR_BP_BIT_OFFSET	2	/* Offset to Block protect 0 */
#define	SR_BP_BIT_MASK		(SR_BP2 | SR_BP1 | SR_BP0)
#define SR_BP3                 BIT(6)  /* Block protect 3 */
#define SR_TB_BIT5		BIT(5)	/* Top/Bottom protect */
#define SR_BP3_BIT6		BIT(6)	/* Block protect 3 */
#define SR_BP3_BIT5		BIT(5)	/* Block protect 3 */
#define SR_TB_BIT6		BIT(6)	/* Top/Bottom protect */
#define SR_SRWD			BIT(7)	/* SR write protect */
/* Bit to determine whether protection starts from top or bottom */
#define SR_BP_TB		0x20
#define BP_BITS_FROM_SR(sr)	(((sr) & SR_BP_BIT_MASK) >> SR_BP_BIT_OFFSET)
#define M25P_MAX_LOCKABLE_SECTORS	64
/* Spansion/Cypress specific status bits */
#define SR_E_ERR		BIT(5)
#define SR_P_ERR		BIT(6)

#define SR1_QUAD_EN_BIT6	BIT(6)

#define SR_BP_SHIFT		2

/* Enhanced Volatile Configuration Register bits */
#define EVCR_QUAD_EN_MICRON	BIT(7)	/* Micron Quad I/O */

/* Flag Status Register bits */
#define FSR_READY		BIT(7)	/* Device status, 0 = Busy, 1 = Ready */
#define FSR_E_ERR		BIT(5)	/* Erase operation status */
#define FSR_P_ERR		BIT(4)	/* Program operation status */
#define FSR_PT_ERR		BIT(1)	/* Protection error bit */

/* Extended/Bank Address Register bits */
#define EAR_SEGMENT_MASK	0x7 /* 128 Mb segment mask */

enum read_mode {
	SPI_NOR_NORMAL = 0,
	SPI_NOR_FAST,
	SPI_NOR_DUAL,
	SPI_NOR_QUAD,
};
/* Status Register 2 bits. */
#define SR2_QUAD_EN_BIT1	BIT(1)
#define SR2_LB1			BIT(3)	/* Security Register Lock Bit 1 */
#define SR2_LB2			BIT(4)	/* Security Register Lock Bit 2 */
#define SR2_LB3			BIT(5)	/* Security Register Lock Bit 3 */
#define SR2_QUAD_EN_BIT7	BIT(7)

/* Supported SPI protocols */
#define SNOR_PROTO_INST_MASK	GENMASK(23, 16)
#define SNOR_PROTO_INST_SHIFT	16
#define SNOR_PROTO_INST(_nbits)	\
	((((unsigned long)(_nbits)) << SNOR_PROTO_INST_SHIFT) & \
	 SNOR_PROTO_INST_MASK)

#define SNOR_PROTO_ADDR_MASK	GENMASK(15, 8)
#define SNOR_PROTO_ADDR_SHIFT	8
#define SNOR_PROTO_ADDR(_nbits)	\
	((((unsigned long)(_nbits)) << SNOR_PROTO_ADDR_SHIFT) & \
	 SNOR_PROTO_ADDR_MASK)

#define SNOR_PROTO_DATA_MASK	GENMASK(7, 0)
#define SNOR_PROTO_DATA_SHIFT	0
#define SNOR_PROTO_DATA(_nbits)	\
	((((unsigned long)(_nbits)) << SNOR_PROTO_DATA_SHIFT) & \
	 SNOR_PROTO_DATA_MASK)

#define SNOR_PROTO_IS_DTR	BIT(24)	/* Double Transfer Rate */

#define SNOR_PROTO_STR(_inst_nbits, _addr_nbits, _data_nbits)	\
	(SNOR_PROTO_INST(_inst_nbits) |				\
	 SNOR_PROTO_ADDR(_addr_nbits) |				\
	 SNOR_PROTO_DATA(_data_nbits))
#define SNOR_PROTO_DTR(_inst_nbits, _addr_nbits, _data_nbits)	\
	(SNOR_PROTO_IS_DTR |					\
	 SNOR_PROTO_STR(_inst_nbits, _addr_nbits, _data_nbits))

enum spi_nor_protocol {
	SNOR_PROTO_1_1_1 = SNOR_PROTO_STR(1, 1, 1),
	SNOR_PROTO_1_1_2 = SNOR_PROTO_STR(1, 1, 2),
	SNOR_PROTO_1_1_4 = SNOR_PROTO_STR(1, 1, 4),
	SNOR_PROTO_1_1_8 = SNOR_PROTO_STR(1, 1, 8),
	SNOR_PROTO_1_2_2 = SNOR_PROTO_STR(1, 2, 2),
	SNOR_PROTO_1_4_4 = SNOR_PROTO_STR(1, 4, 4),
	SNOR_PROTO_1_8_8 = SNOR_PROTO_STR(1, 8, 8),
	SNOR_PROTO_2_2_2 = SNOR_PROTO_STR(2, 2, 2),
	SNOR_PROTO_4_4_4 = SNOR_PROTO_STR(4, 4, 4),
	SNOR_PROTO_8_8_8 = SNOR_PROTO_STR(8, 8, 8),

	SNOR_PROTO_1_1_1_DTR = SNOR_PROTO_DTR(1, 1, 1),
	SNOR_PROTO_1_2_2_DTR = SNOR_PROTO_DTR(1, 2, 2),
	SNOR_PROTO_1_4_4_DTR = SNOR_PROTO_DTR(1, 4, 4),
	SNOR_PROTO_1_8_8_DTR = SNOR_PROTO_DTR(1, 8, 8),
	SNOR_PROTO_8_8_8_DTR = SNOR_PROTO_DTR(8, 8, 8),
};

static inline bool spi_nor_protocol_is_dtr(enum spi_nor_protocol proto)
{
	return !!(proto & SNOR_PROTO_IS_DTR);
}

static inline u8 spi_nor_get_protocol_inst_nbits(enum spi_nor_protocol proto)
{
	return ((unsigned long)(proto & SNOR_PROTO_INST_MASK)) >>
		SNOR_PROTO_INST_SHIFT;
}

static inline u8 spi_nor_get_protocol_addr_nbits(enum spi_nor_protocol proto)
{
	return ((unsigned long)(proto & SNOR_PROTO_ADDR_MASK)) >>
		SNOR_PROTO_ADDR_SHIFT;
}

static inline u8 spi_nor_get_protocol_data_nbits(enum spi_nor_protocol proto)
{
	return ((unsigned long)(proto & SNOR_PROTO_DATA_MASK)) >>
		SNOR_PROTO_DATA_SHIFT;
}

static inline u8 spi_nor_get_protocol_width(enum spi_nor_protocol proto)
{
	return spi_nor_get_protocol_data_nbits(proto);
}

/**
 * struct spi_nor_hwcaps - Structure for describing the hardware capabilies
 * supported by the SPI controller (bus master).
 * @mask:		the bitmask listing all the supported hw capabilies
 */
struct spi_nor_hwcaps {
	u32	mask;
};

/*
 *(Fast) Read capabilities.
 * MUST be ordered by priority: the higher bit position, the higher priority.
 * As a matter of performances, it is relevant to use Octal SPI protocols first,
 * then Quad SPI protocols before Dual SPI protocols, Fast Read and lastly
 * (Slow) Read.
 */
#define SNOR_HWCAPS_READ_MASK		GENMASK(15, 0)
#define SNOR_HWCAPS_READ		BIT(0)
#define SNOR_HWCAPS_READ_FAST		BIT(1)
#define SNOR_HWCAPS_READ_1_1_1_DTR	BIT(2)

#define SNOR_HWCAPS_READ_DUAL		GENMASK(6, 3)
#define SNOR_HWCAPS_READ_1_1_2		BIT(3)
#define SNOR_HWCAPS_READ_1_2_2		BIT(4)
#define SNOR_HWCAPS_READ_2_2_2		BIT(5)
#define SNOR_HWCAPS_READ_1_2_2_DTR	BIT(6)

#define SNOR_HWCAPS_READ_QUAD		GENMASK(10, 7)
#define SNOR_HWCAPS_READ_1_1_4		BIT(7)
#define SNOR_HWCAPS_READ_1_4_4		BIT(8)
#define SNOR_HWCAPS_READ_4_4_4		BIT(9)
#define SNOR_HWCAPS_READ_1_4_4_DTR	BIT(10)

#define SNOR_HWCAPS_READ_OCTAL		GENMASK(15, 11)
#define SNOR_HWCAPS_READ_1_1_8		BIT(11)
#define SNOR_HWCAPS_READ_1_8_8		BIT(12)
#define SNOR_HWCAPS_READ_8_8_8		BIT(13)
#define SNOR_HWCAPS_READ_1_8_8_DTR	BIT(14)
#define SNOR_HWCAPS_READ_8_8_8_DTR	BIT(15)

/*
 * Page Program capabilities.
 * MUST be ordered by priority: the higher bit position, the higher priority.
 * Like (Fast) Read capabilities, Octal/Quad SPI protocols are preferred to the
 * legacy SPI 1-1-1 protocol.
 * Note that Dual Page Programs are not supported because there is no existing
 * JEDEC/SFDP standard to define them. Also at this moment no SPI flash memory
 * implements such commands.
 */
#define SNOR_HWCAPS_PP_MASK		GENMASK(23, 16)
#define SNOR_HWCAPS_PP			BIT(16)

#define SNOR_HWCAPS_PP_QUAD		GENMASK(19, 17)
#define SNOR_HWCAPS_PP_1_1_4		BIT(17)
#define SNOR_HWCAPS_PP_1_4_4		BIT(18)
#define SNOR_HWCAPS_PP_4_4_4		BIT(19)

#define SNOR_HWCAPS_PP_OCTAL		GENMASK(23, 20)
#define SNOR_HWCAPS_PP_1_1_8		BIT(20)
#define SNOR_HWCAPS_PP_1_8_8		BIT(21)
#define SNOR_HWCAPS_PP_8_8_8		BIT(22)
#define SNOR_HWCAPS_PP_8_8_8_DTR	BIT(23)

#define SNOR_HWCAPS_X_X_X	(SNOR_HWCAPS_READ_2_2_2 |	\
				 SNOR_HWCAPS_READ_4_4_4 |	\
				 SNOR_HWCAPS_READ_8_8_8 |	\
				 SNOR_HWCAPS_PP_4_4_4 |		\
				 SNOR_HWCAPS_PP_8_8_8)

#define SNOR_HWCAPS_X_X_X_DTR	(SNOR_HWCAPS_READ_8_8_8_DTR |	\
				 SNOR_HWCAPS_PP_8_8_8_DTR)

#define SNOR_HWCAPS_DTR		(SNOR_HWCAPS_READ_1_1_1_DTR |	\
				 SNOR_HWCAPS_READ_1_2_2_DTR |	\
				 SNOR_HWCAPS_READ_1_4_4_DTR |	\
				 SNOR_HWCAPS_READ_1_8_8_DTR |	\
				 SNOR_HWCAPS_READ_8_8_8_DTR)

#define SNOR_HWCAPS_ALL		(SNOR_HWCAPS_READ_MASK |	\
				 SNOR_HWCAPS_PP_MASK)

/* Forward declaration that is used in 'struct spi_nor_controller_ops' */
struct spi_nor;

/**
 * struct spi_nor_controller_ops - SPI NOR controller driver specific
 *                                 operations.
 * @prepare:		[OPTIONAL] do some preparations for the
 *			read/write/erase/lock/unlock operations.
 * @unprepare:		[OPTIONAL] do some post work after the
 *			read/write/erase/lock/unlock operations.
 * @read_reg:		read out the register.
 * @write_reg:		write data to the register.
 * @read:		read data from the SPI NOR.
 * @write:		write data to the SPI NOR.
 * @erase:		erase a sector of the SPI NOR at the offset @offs; if
 *			not provided by the driver, SPI NOR will send the erase
 *			opcode via write_reg().
 */
struct spi_nor_controller_ops {
	int (*prepare)(struct spi_nor *nor);
	void (*unprepare)(struct spi_nor *nor);
	int (*read_reg)(struct spi_nor *nor, u8 opcode, u8 *buf, size_t len);
	int (*write_reg)(struct spi_nor *nor, u8 opcode, const u8 *buf,
			 size_t len);

	ssize_t (*read)(struct spi_nor *nor, loff_t from, size_t len, u8 *buf);
	ssize_t (*write)(struct spi_nor *nor, loff_t to, size_t len,
			 const u8 *buf);
	int (*erase)(struct spi_nor *nor, loff_t offs);
};

/**
 * enum spi_nor_cmd_ext - describes the command opcode extension in DTR mode
 * @SPI_NOR_EXT_NONE: no extension. This is the default, and is used in Legacy
 *		      SPI mode
 * @SPI_NOR_EXT_REPEAT: the extension is same as the opcode
 * @SPI_NOR_EXT_INVERT: the extension is the bitwise inverse of the opcode
 * @SPI_NOR_EXT_HEX: the extension is any hex value. The command and opcode
 *		     combine to form a 16-bit opcode.
 */
enum spi_nor_cmd_ext {
	SPI_NOR_EXT_NONE = 0,
	SPI_NOR_EXT_REPEAT,
	SPI_NOR_EXT_INVERT,
	SPI_NOR_EXT_HEX,
};

/*
 * Forward declarations that are used internally by the core and manufacturer
 * drivers.
 */
struct flash_info;
struct spi_nor_manufacturer;
struct spi_nor_flash_parameter;

/**
 * struct spi_nor - Structure for defining the SPI NOR layer
 * @mtd:		an mtd_info structure
 * @lock:		the lock for the read/write/erase/lock/unlock operations
 * @dev:		pointer to an SPI device or an SPI NOR controller device
 * @spimem:		pointer to the SPI memory device
 * @bouncebuf:		bounce buffer used when the buffer passed by the MTD
 *                      layer is not DMA-able
 * @bouncebuf_size:	size of the bounce buffer
 * @info:		SPI NOR part JEDEC MFR ID and other info
 * @manufacturer:	SPI NOR manufacturer
 * @page_size:		the page size of the SPI NOR
 * @addr_width:		number of address bytes
 * @erase_opcode:	the opcode for erasing a sector
 * @read_opcode:	the read opcode
 * @read_dummy:		the dummy needed by the read operation
 * @program_opcode:	the program opcode
 * @sst_write_second:	used by the SST write operation
 * @flags:		flag options for the current SPI NOR (SNOR_F_*)
 * @cmd_ext_type:	the command opcode extension type for DTR mode.
 * @read_proto:		the SPI protocol for read operations
 * @write_proto:	the SPI protocol for write operations
 * @reg_proto:		the SPI protocol for read_reg/write_reg/erase operations
 * @sfdp:		the SFDP data of the flash
 * @controller_ops:	SPI NOR controller driver specific operations.
 * @params:		[FLASH-SPECIFIC] SPI NOR flash parameters and settings.
 *                      The structure includes legacy flash parameters and
 *                      settings that can be overwritten by the spi_nor_fixups
 *                      hooks, or dynamically when parsing the SFDP tables.
 * @dirmap:		pointers to struct spi_mem_dirmap_desc for reads/writes.
 * @priv:		pointer to the private data
 */
struct spi_nor {
	struct mtd_info		mtd;
	struct mutex		lock;
	struct device		*dev;
	struct spi_mem		*spimem;
	u8			*bouncebuf;
	size_t			bouncebuf_size;
	struct spi_device       *spi;
	const struct flash_info	*info;
	const struct spi_nor_manufacturer *manufacturer;
	u32			page_size;
	u8			addr_width;
	u8			erase_opcode;
	u8			read_opcode;
	u8			read_dummy;
	u8			program_opcode;
	enum read_mode		flash_read;
	u32			jedec_id;
	u16			curbank;
	u16			n_sectors;
	u32			sector_size;
	enum spi_nor_protocol	read_proto;
	enum spi_nor_protocol	write_proto;
	enum spi_nor_protocol	reg_proto;
	bool			sst_write_second;
	u32			flags;
<<<<<<< HEAD
	bool			shift;
	bool			isparallel;
	bool                    isstacked;
	bool			is_lock;
=======
	enum spi_nor_cmd_ext	cmd_ext_type;
	struct sfdp		*sfdp;
>>>>>>> 8bb7eca9

	const struct spi_nor_controller_ops *controller_ops;

	struct spi_nor_flash_parameter *params;

	struct {
		struct spi_mem_dirmap_desc *rdesc;
		struct spi_mem_dirmap_desc *wdesc;
	} dirmap;

	void *priv;
};

static inline void spi_nor_set_flash_node(struct spi_nor *nor,
					  struct device_node *np)
{
	mtd_set_of_node(&nor->mtd, np);
}

static inline struct device_node *spi_nor_get_flash_node(struct spi_nor *nor)
{
	return mtd_get_of_node(&nor->mtd);
}

/**
 * spi_nor_scan() - scan the SPI NOR
 * @nor:	the spi_nor structure
 * @name:	the chip type name
 * @hwcaps:	the hardware capabilities supported by the controller driver
 *
 * The drivers can use this function to scan the SPI NOR.
 * In the scanning, it will try to get all the necessary information to
 * fill the mtd_info{} and the spi_nor{}.
 *
 * The chip type name can be provided through the @name parameter.
 *
 * Return: 0 for success, others for failure.
 */
int spi_nor_scan(struct spi_nor *nor, const char *name,
		 const struct spi_nor_hwcaps *hwcaps);

/**
 * spi_nor_restore_addr_mode() - restore the status of SPI NOR
 * @nor:	the spi_nor structure
 */
void spi_nor_restore(struct spi_nor *nor);

#endif<|MERGE_RESOLUTION|>--- conflicted
+++ resolved
@@ -51,13 +51,10 @@
 #define SPINOR_OP_CLFSR		0x50	/* Clear flag status register */
 #define SPINOR_OP_RDEAR		0xc8	/* Read Extended Address Register */
 #define SPINOR_OP_WREAR		0xc5	/* Write Extended Address Register */
-<<<<<<< HEAD
 #define SPINOR_OP_WRCR		0x81	/* Write Configuration register */
-=======
 #define SPINOR_OP_SRSTEN	0x66	/* Software Reset Enable */
 #define SPINOR_OP_SRST		0x99	/* Software Reset */
 #define SPINOR_OP_GBULK		0x98    /* Global Block Unlock */
->>>>>>> 8bb7eca9
 
 /* 4-byte address opcodes - used on Spansion and some Macronix flashes. */
 #define SPINOR_OP_READ_4B	0x13	/* Read data bytes (low frequency) */
@@ -113,7 +110,6 @@
 #define SPINOR_OP_RD_EVCR      0x65    /* Read EVCR register */
 #define SPINOR_OP_WD_EVCR      0x61    /* Write EVCR register */
 
-<<<<<<< HEAD
 /* For Octal SPI Macronix flashes only */
 #define SPINOR_OP_WR_CFG_REG2	0x72	 /* Write Config register2 */
 
@@ -122,12 +118,11 @@
 
 /* For Micron flashes only */
 #define SPINOR_VCR_OCTAL_DDR	0xE7	/* VCR BYTE0 value for Octal DDR mode */
-=======
+
 /* Used for GigaDevices and Winbond flashes. */
 #define SPINOR_OP_ESECR		0x44	/* Erase Security registers */
 #define SPINOR_OP_PSECR		0x42	/* Program Security registers */
 #define SPINOR_OP_RSECR		0x48	/* Read Security registers */
->>>>>>> 8bb7eca9
 
 /* Status Register bits. */
 #define SR_WIP			BIT(0)	/* Write in progress */
@@ -451,15 +446,12 @@
 	enum spi_nor_protocol	reg_proto;
 	bool			sst_write_second;
 	u32			flags;
-<<<<<<< HEAD
 	bool			shift;
 	bool			isparallel;
 	bool                    isstacked;
 	bool			is_lock;
-=======
 	enum spi_nor_cmd_ext	cmd_ext_type;
 	struct sfdp		*sfdp;
->>>>>>> 8bb7eca9
 
 	const struct spi_nor_controller_ops *controller_ops;
 
