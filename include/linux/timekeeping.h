--- conflicted
+++ resolved
@@ -37,15 +37,6 @@
 extern time64_t ktime_get_seconds(void);
 extern time64_t __ktime_get_real_seconds(void);
 extern time64_t ktime_get_real_seconds(void);
-<<<<<<< HEAD
-
-extern int __getnstimeofday64(struct timespec64 *tv);
-extern void getnstimeofday64(struct timespec64 *tv);
-extern void getboottime64(struct timespec64 *ts);
-
-#define ktime_get_real_ts64(ts)	getnstimeofday64(ts)
-=======
->>>>>>> 5e220483
 
 /*
  * ktime_t based interfaces
@@ -95,17 +86,6 @@
 }
 
 /**
- * ktime_get_boottime - Returns monotonic time since boot in ktime_t format
- *
- * This is similar to CLOCK_MONTONIC/ktime_get, but also includes the
- * time spent in suspend.
- */
-static inline ktime_t ktime_get_boottime(void)
-{
-	return ktime_get_with_offset(TK_OFFS_BOOT);
-}
-
-/**
  * ktime_get_clocktai - Returns the TAI time of day in ktime_t format
  */
 static inline ktime_t ktime_get_clocktai(void)
@@ -161,18 +141,11 @@
  * for API completeness, these could be implemented more efficiently
  * if needed.
  */
-<<<<<<< HEAD
-static inline void get_monotonic_boottime64(struct timespec64 *ts)
-=======
 static inline void ktime_get_boottime_ts64(struct timespec64 *ts)
->>>>>>> 5e220483
 {
 	*ts = ktime_to_timespec64(ktime_get_boottime());
 }
 
-<<<<<<< HEAD
-static inline void timekeeping_clocktai64(struct timespec64 *ts)
-=======
 static inline void ktime_get_coarse_boottime_ts64(struct timespec64 *ts)
 {
 	*ts = ktime_to_timespec64(ktime_get_coarse_boottime());
@@ -184,7 +157,6 @@
 }
 
 static inline void ktime_get_clocktai_ts64(struct timespec64 *ts)
->>>>>>> 5e220483
 {
 	*ts = ktime_to_timespec64(ktime_get_clocktai());
 }
