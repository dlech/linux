--- conflicted
+++ resolved
@@ -15,20 +15,14 @@
 #define FORTIFY_REASON(func, write)	(FIELD_PREP(BIT(0), write) | \
 					 FIELD_PREP(GENMASK(7, 1), func))
 
-<<<<<<< HEAD
-=======
 /* Overridden by KUnit tests. */
->>>>>>> 0c383648
 #ifndef fortify_panic
 # define fortify_panic(func, write, avail, size, retfail)	\
 	 __fortify_panic(FORTIFY_REASON(func, write), avail, size)
 #endif
-<<<<<<< HEAD
-=======
 #ifndef fortify_warn_once
 # define fortify_warn_once(x...)	WARN_ONCE(x)
 #endif
->>>>>>> 0c383648
 
 #define FORTIFY_READ		 0
 #define FORTIFY_WRITE		 1
@@ -758,12 +752,8 @@
 	if (__compiletime_lessthan(p_size, size))
 		__read_overflow();
 	if (p_size < size)
-<<<<<<< HEAD
-		fortify_panic(FORTIFY_FUNC_kmemdup, FORTIFY_READ, p_size, size, NULL);
-=======
 		fortify_panic(FORTIFY_FUNC_kmemdup, FORTIFY_READ, p_size, size,
 			      __real_kmemdup(p, 0, gfp));
->>>>>>> 0c383648
 	return __real_kmemdup(p, size, gfp);
 }
 #define kmemdup(...)	alloc_hooks(kmemdup_noprof(__VA_ARGS__))
