--- conflicted
+++ resolved
@@ -686,10 +686,7 @@
 	DEVLINK_PORT_FN_ATTR_OPSTATE,	/* u8 */
 	DEVLINK_PORT_FN_ATTR_CAPS,	/* bitfield32 */
 	DEVLINK_PORT_FN_ATTR_DEVLINK,	/* nested */
-<<<<<<< HEAD
-=======
 	DEVLINK_PORT_FN_ATTR_MAX_IO_EQS,	/* u32 */
->>>>>>> 0c383648
 
 	__DEVLINK_PORT_FUNCTION_ATTR_MAX,
 	DEVLINK_PORT_FUNCTION_ATTR_MAX = __DEVLINK_PORT_FUNCTION_ATTR_MAX - 1
