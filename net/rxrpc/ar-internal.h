--- conflicted
+++ resolved
@@ -477,10 +477,7 @@
 	RXRPC_CALL_PINGING,		/* Ping in process */
 	RXRPC_CALL_RETRANS_TIMEOUT,	/* Retransmission due to timeout occurred */
 	RXRPC_CALL_BEGAN_RX_TIMER,	/* We began the expect_rx_by timer */
-<<<<<<< HEAD
-=======
 	RXRPC_CALL_RX_HEARD,		/* The peer responded at least once to this call */
->>>>>>> 5e220483
 };
 
 /*
