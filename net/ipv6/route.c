/*
 *	Linux INET6 implementation
 *	FIB front-end.
 *
 *	Authors:
 *	Pedro Roque		<roque@di.fc.ul.pt>
 *
 *	This program is free software; you can redistribute it and/or
 *      modify it under the terms of the GNU General Public License
 *      as published by the Free Software Foundation; either version
 *      2 of the License, or (at your option) any later version.
 */

/*	Changes:
 *
 *	YOSHIFUJI Hideaki @USAGI
 *		reworked default router selection.
 *		- respect outgoing interface
 *		- select from (probably) reachable routers (i.e.
 *		routers in REACHABLE, STALE, DELAY or PROBE states).
 *		- always select the same router if it is (probably)
 *		reachable.  otherwise, round-robin the list.
 *	Ville Nuorvala
 *		Fixed routing subtrees.
 */

#define pr_fmt(fmt) "IPv6: " fmt

#include <linux/capability.h>
#include <linux/errno.h>
#include <linux/export.h>
#include <linux/types.h>
#include <linux/times.h>
#include <linux/socket.h>
#include <linux/sockios.h>
#include <linux/net.h>
#include <linux/route.h>
#include <linux/netdevice.h>
#include <linux/in6.h>
#include <linux/mroute6.h>
#include <linux/init.h>
#include <linux/if_arp.h>
#include <linux/proc_fs.h>
#include <linux/seq_file.h>
#include <linux/nsproxy.h>
#include <linux/slab.h>
#include <linux/jhash.h>
#include <net/net_namespace.h>
#include <net/snmp.h>
#include <net/ipv6.h>
#include <net/ip6_fib.h>
#include <net/ip6_route.h>
#include <net/ndisc.h>
#include <net/addrconf.h>
#include <net/tcp.h>
#include <linux/rtnetlink.h>
#include <net/dst.h>
#include <net/dst_metadata.h>
#include <net/xfrm.h>
#include <net/netevent.h>
#include <net/netlink.h>
#include <net/nexthop.h>
#include <net/lwtunnel.h>
#include <net/ip_tunnels.h>
#include <net/l3mdev.h>
#include <net/ip.h>
#include <linux/uaccess.h>

#ifdef CONFIG_SYSCTL
#include <linux/sysctl.h>
#endif

static int ip6_rt_type_to_error(u8 fib6_type);

#define CREATE_TRACE_POINTS
#include <trace/events/fib6.h>
EXPORT_TRACEPOINT_SYMBOL_GPL(fib6_table_lookup);
#undef CREATE_TRACE_POINTS

enum rt6_nud_state {
	RT6_NUD_FAIL_HARD = -3,
	RT6_NUD_FAIL_PROBE = -2,
	RT6_NUD_FAIL_DO_RR = -1,
	RT6_NUD_SUCCEED = 1
};

static struct dst_entry	*ip6_dst_check(struct dst_entry *dst, u32 cookie);
static unsigned int	 ip6_default_advmss(const struct dst_entry *dst);
static unsigned int	 ip6_mtu(const struct dst_entry *dst);
static struct dst_entry *ip6_negative_advice(struct dst_entry *);
static void		ip6_dst_destroy(struct dst_entry *);
static void		ip6_dst_ifdown(struct dst_entry *,
				       struct net_device *dev, int how);
static int		 ip6_dst_gc(struct dst_ops *ops);

static int		ip6_pkt_discard(struct sk_buff *skb);
static int		ip6_pkt_discard_out(struct net *net, struct sock *sk, struct sk_buff *skb);
static int		ip6_pkt_prohibit(struct sk_buff *skb);
static int		ip6_pkt_prohibit_out(struct net *net, struct sock *sk, struct sk_buff *skb);
static void		ip6_link_failure(struct sk_buff *skb);
static void		ip6_rt_update_pmtu(struct dst_entry *dst, struct sock *sk,
					   struct sk_buff *skb, u32 mtu);
static void		rt6_do_redirect(struct dst_entry *dst, struct sock *sk,
					struct sk_buff *skb);
static int rt6_score_route(struct fib6_info *rt, int oif, int strict);
static size_t rt6_nlmsg_size(struct fib6_info *rt);
static int rt6_fill_node(struct net *net, struct sk_buff *skb,
			 struct fib6_info *rt, struct dst_entry *dst,
			 struct in6_addr *dest, struct in6_addr *src,
			 int iif, int type, u32 portid, u32 seq,
			 unsigned int flags);
static struct rt6_info *rt6_find_cached_rt(struct fib6_info *rt,
					   struct in6_addr *daddr,
					   struct in6_addr *saddr);

#ifdef CONFIG_IPV6_ROUTE_INFO
static struct fib6_info *rt6_add_route_info(struct net *net,
					   const struct in6_addr *prefix, int prefixlen,
					   const struct in6_addr *gwaddr,
					   struct net_device *dev,
					   unsigned int pref);
static struct fib6_info *rt6_get_route_info(struct net *net,
					   const struct in6_addr *prefix, int prefixlen,
					   const struct in6_addr *gwaddr,
					   struct net_device *dev);
#endif

struct uncached_list {
	spinlock_t		lock;
	struct list_head	head;
};

static DEFINE_PER_CPU_ALIGNED(struct uncached_list, rt6_uncached_list);

void rt6_uncached_list_add(struct rt6_info *rt)
{
	struct uncached_list *ul = raw_cpu_ptr(&rt6_uncached_list);

	rt->rt6i_uncached_list = ul;

	spin_lock_bh(&ul->lock);
	list_add_tail(&rt->rt6i_uncached, &ul->head);
	spin_unlock_bh(&ul->lock);
}

void rt6_uncached_list_del(struct rt6_info *rt)
{
	if (!list_empty(&rt->rt6i_uncached)) {
		struct uncached_list *ul = rt->rt6i_uncached_list;
		struct net *net = dev_net(rt->dst.dev);

		spin_lock_bh(&ul->lock);
		list_del(&rt->rt6i_uncached);
		atomic_dec(&net->ipv6.rt6_stats->fib_rt_uncache);
		spin_unlock_bh(&ul->lock);
	}
}

static void rt6_uncached_list_flush_dev(struct net *net, struct net_device *dev)
{
	struct net_device *loopback_dev = net->loopback_dev;
	int cpu;

	if (dev == loopback_dev)
		return;

	for_each_possible_cpu(cpu) {
		struct uncached_list *ul = per_cpu_ptr(&rt6_uncached_list, cpu);
		struct rt6_info *rt;

		spin_lock_bh(&ul->lock);
		list_for_each_entry(rt, &ul->head, rt6i_uncached) {
			struct inet6_dev *rt_idev = rt->rt6i_idev;
			struct net_device *rt_dev = rt->dst.dev;

			if (rt_idev->dev == dev) {
				rt->rt6i_idev = in6_dev_get(loopback_dev);
				in6_dev_put(rt_idev);
			}

			if (rt_dev == dev) {
				rt->dst.dev = loopback_dev;
				dev_hold(rt->dst.dev);
				dev_put(rt_dev);
			}
		}
		spin_unlock_bh(&ul->lock);
	}
}

static inline const void *choose_neigh_daddr(const struct in6_addr *p,
					     struct sk_buff *skb,
					     const void *daddr)
{
	if (!ipv6_addr_any(p))
		return (const void *) p;
	else if (skb)
		return &ipv6_hdr(skb)->daddr;
	return daddr;
}

struct neighbour *ip6_neigh_lookup(const struct in6_addr *gw,
				   struct net_device *dev,
				   struct sk_buff *skb,
				   const void *daddr)
{
	struct neighbour *n;

	daddr = choose_neigh_daddr(gw, skb, daddr);
	n = __ipv6_neigh_lookup(dev, daddr);
	if (n)
		return n;
	return neigh_create(&nd_tbl, daddr, dev);
}

static struct neighbour *ip6_dst_neigh_lookup(const struct dst_entry *dst,
					      struct sk_buff *skb,
					      const void *daddr)
{
	const struct rt6_info *rt = container_of(dst, struct rt6_info, dst);

	return ip6_neigh_lookup(&rt->rt6i_gateway, dst->dev, skb, daddr);
}

static void ip6_confirm_neigh(const struct dst_entry *dst, const void *daddr)
{
	struct net_device *dev = dst->dev;
	struct rt6_info *rt = (struct rt6_info *)dst;

	daddr = choose_neigh_daddr(&rt->rt6i_gateway, NULL, daddr);
	if (!daddr)
		return;
	if (dev->flags & (IFF_NOARP | IFF_LOOPBACK))
		return;
	if (ipv6_addr_is_multicast((const struct in6_addr *)daddr))
		return;
	__ipv6_confirm_neigh(dev, daddr);
}

static struct dst_ops ip6_dst_ops_template = {
	.family			=	AF_INET6,
	.gc			=	ip6_dst_gc,
	.gc_thresh		=	1024,
	.check			=	ip6_dst_check,
	.default_advmss		=	ip6_default_advmss,
	.mtu			=	ip6_mtu,
	.cow_metrics		=	dst_cow_metrics_generic,
	.destroy		=	ip6_dst_destroy,
	.ifdown			=	ip6_dst_ifdown,
	.negative_advice	=	ip6_negative_advice,
	.link_failure		=	ip6_link_failure,
	.update_pmtu		=	ip6_rt_update_pmtu,
	.redirect		=	rt6_do_redirect,
	.local_out		=	__ip6_local_out,
	.neigh_lookup		=	ip6_dst_neigh_lookup,
	.confirm_neigh		=	ip6_confirm_neigh,
};

static unsigned int ip6_blackhole_mtu(const struct dst_entry *dst)
{
	unsigned int mtu = dst_metric_raw(dst, RTAX_MTU);

	return mtu ? : dst->dev->mtu;
}

static void ip6_rt_blackhole_update_pmtu(struct dst_entry *dst, struct sock *sk,
					 struct sk_buff *skb, u32 mtu)
{
}

static void ip6_rt_blackhole_redirect(struct dst_entry *dst, struct sock *sk,
				      struct sk_buff *skb)
{
}

static struct dst_ops ip6_dst_blackhole_ops = {
	.family			=	AF_INET6,
	.destroy		=	ip6_dst_destroy,
	.check			=	ip6_dst_check,
	.mtu			=	ip6_blackhole_mtu,
	.default_advmss		=	ip6_default_advmss,
	.update_pmtu		=	ip6_rt_blackhole_update_pmtu,
	.redirect		=	ip6_rt_blackhole_redirect,
	.cow_metrics		=	dst_cow_metrics_generic,
	.neigh_lookup		=	ip6_dst_neigh_lookup,
};

static const u32 ip6_template_metrics[RTAX_MAX] = {
	[RTAX_HOPLIMIT - 1] = 0,
};

static const struct fib6_info fib6_null_entry_template = {
	.fib6_flags	= (RTF_REJECT | RTF_NONEXTHOP),
	.fib6_protocol  = RTPROT_KERNEL,
	.fib6_metric	= ~(u32)0,
	.fib6_ref	= ATOMIC_INIT(1),
	.fib6_type	= RTN_UNREACHABLE,
	.fib6_metrics	= (struct dst_metrics *)&dst_default_metrics,
};

static const struct rt6_info ip6_null_entry_template = {
	.dst = {
		.__refcnt	= ATOMIC_INIT(1),
		.__use		= 1,
		.obsolete	= DST_OBSOLETE_FORCE_CHK,
		.error		= -ENETUNREACH,
		.input		= ip6_pkt_discard,
		.output		= ip6_pkt_discard_out,
	},
	.rt6i_flags	= (RTF_REJECT | RTF_NONEXTHOP),
};

#ifdef CONFIG_IPV6_MULTIPLE_TABLES

static const struct rt6_info ip6_prohibit_entry_template = {
	.dst = {
		.__refcnt	= ATOMIC_INIT(1),
		.__use		= 1,
		.obsolete	= DST_OBSOLETE_FORCE_CHK,
		.error		= -EACCES,
		.input		= ip6_pkt_prohibit,
		.output		= ip6_pkt_prohibit_out,
	},
	.rt6i_flags	= (RTF_REJECT | RTF_NONEXTHOP),
};

static const struct rt6_info ip6_blk_hole_entry_template = {
	.dst = {
		.__refcnt	= ATOMIC_INIT(1),
		.__use		= 1,
		.obsolete	= DST_OBSOLETE_FORCE_CHK,
		.error		= -EINVAL,
		.input		= dst_discard,
		.output		= dst_discard_out,
	},
	.rt6i_flags	= (RTF_REJECT | RTF_NONEXTHOP),
};

#endif

static void rt6_info_init(struct rt6_info *rt)
{
	struct dst_entry *dst = &rt->dst;

	memset(dst + 1, 0, sizeof(*rt) - sizeof(*dst));
	INIT_LIST_HEAD(&rt->rt6i_uncached);
}

/* allocate dst with ip6_dst_ops */
struct rt6_info *ip6_dst_alloc(struct net *net, struct net_device *dev,
			       int flags)
{
	struct rt6_info *rt = dst_alloc(&net->ipv6.ip6_dst_ops, dev,
					1, DST_OBSOLETE_FORCE_CHK, flags);

	if (rt) {
		rt6_info_init(rt);
		atomic_inc(&net->ipv6.rt6_stats->fib_rt_alloc);
	}

	return rt;
}
EXPORT_SYMBOL(ip6_dst_alloc);

static void ip6_dst_destroy(struct dst_entry *dst)
{
	struct rt6_info *rt = (struct rt6_info *)dst;
	struct fib6_info *from;
	struct inet6_dev *idev;

	dst_destroy_metrics_generic(dst);
	rt6_uncached_list_del(rt);

	idev = rt->rt6i_idev;
	if (idev) {
		rt->rt6i_idev = NULL;
		in6_dev_put(idev);
	}

	rcu_read_lock();
	from = rcu_dereference(rt->from);
	rcu_assign_pointer(rt->from, NULL);
	fib6_info_release(from);
	rcu_read_unlock();
}

static void ip6_dst_ifdown(struct dst_entry *dst, struct net_device *dev,
			   int how)
{
	struct rt6_info *rt = (struct rt6_info *)dst;
	struct inet6_dev *idev = rt->rt6i_idev;
	struct net_device *loopback_dev =
		dev_net(dev)->loopback_dev;

	if (idev && idev->dev != loopback_dev) {
		struct inet6_dev *loopback_idev = in6_dev_get(loopback_dev);
		if (loopback_idev) {
			rt->rt6i_idev = loopback_idev;
			in6_dev_put(idev);
		}
	}
}

static bool __rt6_check_expired(const struct rt6_info *rt)
{
	if (rt->rt6i_flags & RTF_EXPIRES)
		return time_after(jiffies, rt->dst.expires);
	else
		return false;
}

static bool rt6_check_expired(const struct rt6_info *rt)
{
	struct fib6_info *from;

	from = rcu_dereference(rt->from);

	if (rt->rt6i_flags & RTF_EXPIRES) {
		if (time_after(jiffies, rt->dst.expires))
			return true;
	} else if (from) {
		return rt->dst.obsolete != DST_OBSOLETE_FORCE_CHK ||
			fib6_check_expired(from);
	}
	return false;
}

struct fib6_info *fib6_multipath_select(const struct net *net,
					struct fib6_info *match,
					struct flowi6 *fl6, int oif,
					const struct sk_buff *skb,
					int strict)
{
	struct fib6_info *sibling, *next_sibling;

	/* We might have already computed the hash for ICMPv6 errors. In such
	 * case it will always be non-zero. Otherwise now is the time to do it.
	 */
	if (!fl6->mp_hash)
		fl6->mp_hash = rt6_multipath_hash(net, fl6, skb, NULL);

	if (fl6->mp_hash <= atomic_read(&match->fib6_nh.nh_upper_bound))
		return match;

	list_for_each_entry_safe(sibling, next_sibling, &match->fib6_siblings,
				 fib6_siblings) {
		int nh_upper_bound;

		nh_upper_bound = atomic_read(&sibling->fib6_nh.nh_upper_bound);
		if (fl6->mp_hash > nh_upper_bound)
			continue;
		if (rt6_score_route(sibling, oif, strict) < 0)
			break;
		match = sibling;
		break;
	}

	return match;
}

/*
 *	Route lookup. rcu_read_lock() should be held.
 */

static inline struct fib6_info *rt6_device_match(struct net *net,
						 struct fib6_info *rt,
						    const struct in6_addr *saddr,
						    int oif,
						    int flags)
{
	struct fib6_info *sprt;

	if (!oif && ipv6_addr_any(saddr) &&
	    !(rt->fib6_nh.nh_flags & RTNH_F_DEAD))
		return rt;

	for (sprt = rt; sprt; sprt = rcu_dereference(sprt->fib6_next)) {
		const struct net_device *dev = sprt->fib6_nh.nh_dev;

		if (sprt->fib6_nh.nh_flags & RTNH_F_DEAD)
			continue;

		if (oif) {
			if (dev->ifindex == oif)
				return sprt;
		} else {
			if (ipv6_chk_addr(net, saddr, dev,
					  flags & RT6_LOOKUP_F_IFACE))
				return sprt;
		}
	}

	if (oif && flags & RT6_LOOKUP_F_IFACE)
		return net->ipv6.fib6_null_entry;

	return rt->fib6_nh.nh_flags & RTNH_F_DEAD ? net->ipv6.fib6_null_entry : rt;
}

#ifdef CONFIG_IPV6_ROUTER_PREF
struct __rt6_probe_work {
	struct work_struct work;
	struct in6_addr target;
	struct net_device *dev;
};

static void rt6_probe_deferred(struct work_struct *w)
{
	struct in6_addr mcaddr;
	struct __rt6_probe_work *work =
		container_of(w, struct __rt6_probe_work, work);

	addrconf_addr_solict_mult(&work->target, &mcaddr);
	ndisc_send_ns(work->dev, &work->target, &mcaddr, NULL, 0);
	dev_put(work->dev);
	kfree(work);
}

static void rt6_probe(struct fib6_info *rt)
{
	struct __rt6_probe_work *work;
	const struct in6_addr *nh_gw;
	struct neighbour *neigh;
	struct net_device *dev;

	/*
	 * Okay, this does not seem to be appropriate
	 * for now, however, we need to check if it
	 * is really so; aka Router Reachability Probing.
	 *
	 * Router Reachability Probe MUST be rate-limited
	 * to no more than one per minute.
	 */
	if (!rt || !(rt->fib6_flags & RTF_GATEWAY))
		return;

	nh_gw = &rt->fib6_nh.nh_gw;
	dev = rt->fib6_nh.nh_dev;
	rcu_read_lock_bh();
	neigh = __ipv6_neigh_lookup_noref(dev, nh_gw);
	if (neigh) {
		struct inet6_dev *idev;

		if (neigh->nud_state & NUD_VALID)
			goto out;

		idev = __in6_dev_get(dev);
		work = NULL;
		write_lock(&neigh->lock);
		if (!(neigh->nud_state & NUD_VALID) &&
		    time_after(jiffies,
			       neigh->updated + idev->cnf.rtr_probe_interval)) {
			work = kmalloc(sizeof(*work), GFP_ATOMIC);
			if (work)
				__neigh_set_probe_once(neigh);
		}
		write_unlock(&neigh->lock);
	} else {
		work = kmalloc(sizeof(*work), GFP_ATOMIC);
	}

	if (work) {
		INIT_WORK(&work->work, rt6_probe_deferred);
		work->target = *nh_gw;
		dev_hold(dev);
		work->dev = dev;
		schedule_work(&work->work);
	}

out:
	rcu_read_unlock_bh();
}
#else
static inline void rt6_probe(struct fib6_info *rt)
{
}
#endif

/*
 * Default Router Selection (RFC 2461 6.3.6)
 */
static inline int rt6_check_dev(struct fib6_info *rt, int oif)
{
	const struct net_device *dev = rt->fib6_nh.nh_dev;

	if (!oif || dev->ifindex == oif)
		return 2;
	return 0;
}

static inline enum rt6_nud_state rt6_check_neigh(struct fib6_info *rt)
{
	enum rt6_nud_state ret = RT6_NUD_FAIL_HARD;
	struct neighbour *neigh;

	if (rt->fib6_flags & RTF_NONEXTHOP ||
	    !(rt->fib6_flags & RTF_GATEWAY))
		return RT6_NUD_SUCCEED;

	rcu_read_lock_bh();
	neigh = __ipv6_neigh_lookup_noref(rt->fib6_nh.nh_dev,
					  &rt->fib6_nh.nh_gw);
	if (neigh) {
		read_lock(&neigh->lock);
		if (neigh->nud_state & NUD_VALID)
			ret = RT6_NUD_SUCCEED;
#ifdef CONFIG_IPV6_ROUTER_PREF
		else if (!(neigh->nud_state & NUD_FAILED))
			ret = RT6_NUD_SUCCEED;
		else
			ret = RT6_NUD_FAIL_PROBE;
#endif
		read_unlock(&neigh->lock);
	} else {
		ret = IS_ENABLED(CONFIG_IPV6_ROUTER_PREF) ?
		      RT6_NUD_SUCCEED : RT6_NUD_FAIL_DO_RR;
	}
	rcu_read_unlock_bh();

	return ret;
}

static int rt6_score_route(struct fib6_info *rt, int oif, int strict)
{
	int m;

	m = rt6_check_dev(rt, oif);
	if (!m && (strict & RT6_LOOKUP_F_IFACE))
		return RT6_NUD_FAIL_HARD;
#ifdef CONFIG_IPV6_ROUTER_PREF
	m |= IPV6_DECODE_PREF(IPV6_EXTRACT_PREF(rt->fib6_flags)) << 2;
#endif
	if (strict & RT6_LOOKUP_F_REACHABLE) {
		int n = rt6_check_neigh(rt);
		if (n < 0)
			return n;
	}
	return m;
}

/* called with rc_read_lock held */
static inline bool fib6_ignore_linkdown(const struct fib6_info *f6i)
{
	const struct net_device *dev = fib6_info_nh_dev(f6i);
	bool rc = false;

	if (dev) {
		const struct inet6_dev *idev = __in6_dev_get(dev);

		rc = !!idev->cnf.ignore_routes_with_linkdown;
	}

	return rc;
}

static struct fib6_info *find_match(struct fib6_info *rt, int oif, int strict,
				   int *mpri, struct fib6_info *match,
				   bool *do_rr)
{
	int m;
	bool match_do_rr = false;

	if (rt->fib6_nh.nh_flags & RTNH_F_DEAD)
		goto out;

	if (fib6_ignore_linkdown(rt) &&
	    rt->fib6_nh.nh_flags & RTNH_F_LINKDOWN &&
	    !(strict & RT6_LOOKUP_F_IGNORE_LINKSTATE))
		goto out;

	if (fib6_check_expired(rt))
		goto out;

	m = rt6_score_route(rt, oif, strict);
	if (m == RT6_NUD_FAIL_DO_RR) {
		match_do_rr = true;
		m = 0; /* lowest valid score */
	} else if (m == RT6_NUD_FAIL_HARD) {
		goto out;
	}

	if (strict & RT6_LOOKUP_F_REACHABLE)
		rt6_probe(rt);

	/* note that m can be RT6_NUD_FAIL_PROBE at this point */
	if (m > *mpri) {
		*do_rr = match_do_rr;
		*mpri = m;
		match = rt;
	}
out:
	return match;
}

static struct fib6_info *find_rr_leaf(struct fib6_node *fn,
				     struct fib6_info *leaf,
				     struct fib6_info *rr_head,
				     u32 metric, int oif, int strict,
				     bool *do_rr)
{
	struct fib6_info *rt, *match, *cont;
	int mpri = -1;

	match = NULL;
	cont = NULL;
	for (rt = rr_head; rt; rt = rcu_dereference(rt->fib6_next)) {
		if (rt->fib6_metric != metric) {
			cont = rt;
			break;
		}

		match = find_match(rt, oif, strict, &mpri, match, do_rr);
	}

	for (rt = leaf; rt && rt != rr_head;
	     rt = rcu_dereference(rt->fib6_next)) {
		if (rt->fib6_metric != metric) {
			cont = rt;
			break;
		}

		match = find_match(rt, oif, strict, &mpri, match, do_rr);
	}

	if (match || !cont)
		return match;

	for (rt = cont; rt; rt = rcu_dereference(rt->fib6_next))
		match = find_match(rt, oif, strict, &mpri, match, do_rr);

	return match;
}

static struct fib6_info *rt6_select(struct net *net, struct fib6_node *fn,
				   int oif, int strict)
{
	struct fib6_info *leaf = rcu_dereference(fn->leaf);
	struct fib6_info *match, *rt0;
	bool do_rr = false;
	int key_plen;

	if (!leaf || leaf == net->ipv6.fib6_null_entry)
		return net->ipv6.fib6_null_entry;

	rt0 = rcu_dereference(fn->rr_ptr);
	if (!rt0)
		rt0 = leaf;

	/* Double check to make sure fn is not an intermediate node
	 * and fn->leaf does not points to its child's leaf
	 * (This might happen if all routes under fn are deleted from
	 * the tree and fib6_repair_tree() is called on the node.)
	 */
	key_plen = rt0->fib6_dst.plen;
#ifdef CONFIG_IPV6_SUBTREES
	if (rt0->fib6_src.plen)
		key_plen = rt0->fib6_src.plen;
#endif
	if (fn->fn_bit != key_plen)
		return net->ipv6.fib6_null_entry;

	match = find_rr_leaf(fn, leaf, rt0, rt0->fib6_metric, oif, strict,
			     &do_rr);

	if (do_rr) {
		struct fib6_info *next = rcu_dereference(rt0->fib6_next);

		/* no entries matched; do round-robin */
		if (!next || next->fib6_metric != rt0->fib6_metric)
			next = leaf;

		if (next != rt0) {
			spin_lock_bh(&leaf->fib6_table->tb6_lock);
			/* make sure next is not being deleted from the tree */
			if (next->fib6_node)
				rcu_assign_pointer(fn->rr_ptr, next);
			spin_unlock_bh(&leaf->fib6_table->tb6_lock);
		}
	}

	return match ? match : net->ipv6.fib6_null_entry;
}

static bool rt6_is_gw_or_nonexthop(const struct fib6_info *rt)
{
	return (rt->fib6_flags & (RTF_NONEXTHOP | RTF_GATEWAY));
}

#ifdef CONFIG_IPV6_ROUTE_INFO
int rt6_route_rcv(struct net_device *dev, u8 *opt, int len,
		  const struct in6_addr *gwaddr)
{
	struct net *net = dev_net(dev);
	struct route_info *rinfo = (struct route_info *) opt;
	struct in6_addr prefix_buf, *prefix;
	unsigned int pref;
	unsigned long lifetime;
	struct fib6_info *rt;

	if (len < sizeof(struct route_info)) {
		return -EINVAL;
	}

	/* Sanity check for prefix_len and length */
	if (rinfo->length > 3) {
		return -EINVAL;
	} else if (rinfo->prefix_len > 128) {
		return -EINVAL;
	} else if (rinfo->prefix_len > 64) {
		if (rinfo->length < 2) {
			return -EINVAL;
		}
	} else if (rinfo->prefix_len > 0) {
		if (rinfo->length < 1) {
			return -EINVAL;
		}
	}

	pref = rinfo->route_pref;
	if (pref == ICMPV6_ROUTER_PREF_INVALID)
		return -EINVAL;

	lifetime = addrconf_timeout_fixup(ntohl(rinfo->lifetime), HZ);

	if (rinfo->length == 3)
		prefix = (struct in6_addr *)rinfo->prefix;
	else {
		/* this function is safe */
		ipv6_addr_prefix(&prefix_buf,
				 (struct in6_addr *)rinfo->prefix,
				 rinfo->prefix_len);
		prefix = &prefix_buf;
	}

	if (rinfo->prefix_len == 0)
		rt = rt6_get_dflt_router(net, gwaddr, dev);
	else
		rt = rt6_get_route_info(net, prefix, rinfo->prefix_len,
					gwaddr, dev);

	if (rt && !lifetime) {
		ip6_del_rt(net, rt);
		rt = NULL;
	}

	if (!rt && lifetime)
		rt = rt6_add_route_info(net, prefix, rinfo->prefix_len, gwaddr,
					dev, pref);
	else if (rt)
		rt->fib6_flags = RTF_ROUTEINFO |
				 (rt->fib6_flags & ~RTF_PREF_MASK) | RTF_PREF(pref);

	if (rt) {
		if (!addrconf_finite_timeout(lifetime))
			fib6_clean_expires(rt);
		else
			fib6_set_expires(rt, jiffies + HZ * lifetime);

		fib6_info_release(rt);
	}
	return 0;
}
#endif

/*
 *	Misc support functions
 */

/* called with rcu_lock held */
static struct net_device *ip6_rt_get_dev_rcu(struct fib6_info *rt)
{
	struct net_device *dev = rt->fib6_nh.nh_dev;

	if (rt->fib6_flags & (RTF_LOCAL | RTF_ANYCAST)) {
		/* for copies of local routes, dst->dev needs to be the
		 * device if it is a master device, the master device if
		 * device is enslaved, and the loopback as the default
		 */
		if (netif_is_l3_slave(dev) &&
		    !rt6_need_strict(&rt->fib6_dst.addr))
			dev = l3mdev_master_dev_rcu(dev);
		else if (!netif_is_l3_master(dev))
			dev = dev_net(dev)->loopback_dev;
		/* last case is netif_is_l3_master(dev) is true in which
		 * case we want dev returned to be dev
		 */
	}

	return dev;
}

static const int fib6_prop[RTN_MAX + 1] = {
	[RTN_UNSPEC]	= 0,
	[RTN_UNICAST]	= 0,
	[RTN_LOCAL]	= 0,
	[RTN_BROADCAST]	= 0,
	[RTN_ANYCAST]	= 0,
	[RTN_MULTICAST]	= 0,
	[RTN_BLACKHOLE]	= -EINVAL,
	[RTN_UNREACHABLE] = -EHOSTUNREACH,
	[RTN_PROHIBIT]	= -EACCES,
	[RTN_THROW]	= -EAGAIN,
	[RTN_NAT]	= -EINVAL,
	[RTN_XRESOLVE]	= -EINVAL,
};

static int ip6_rt_type_to_error(u8 fib6_type)
{
	return fib6_prop[fib6_type];
}

static unsigned short fib6_info_dst_flags(struct fib6_info *rt)
{
	unsigned short flags = 0;

	if (rt->dst_nocount)
		flags |= DST_NOCOUNT;
	if (rt->dst_nopolicy)
		flags |= DST_NOPOLICY;
	if (rt->dst_host)
		flags |= DST_HOST;

	return flags;
}

static void ip6_rt_init_dst_reject(struct rt6_info *rt, struct fib6_info *ort)
{
	rt->dst.error = ip6_rt_type_to_error(ort->fib6_type);

	switch (ort->fib6_type) {
	case RTN_BLACKHOLE:
		rt->dst.output = dst_discard_out;
		rt->dst.input = dst_discard;
		break;
	case RTN_PROHIBIT:
		rt->dst.output = ip6_pkt_prohibit_out;
		rt->dst.input = ip6_pkt_prohibit;
		break;
	case RTN_THROW:
	case RTN_UNREACHABLE:
	default:
		rt->dst.output = ip6_pkt_discard_out;
		rt->dst.input = ip6_pkt_discard;
		break;
	}
}

static void ip6_rt_init_dst(struct rt6_info *rt, struct fib6_info *ort)
{
	rt->dst.flags |= fib6_info_dst_flags(ort);

	if (ort->fib6_flags & RTF_REJECT) {
		ip6_rt_init_dst_reject(rt, ort);
		return;
	}

	rt->dst.error = 0;
	rt->dst.output = ip6_output;

	if (ort->fib6_type == RTN_LOCAL) {
		rt->dst.input = ip6_input;
	} else if (ipv6_addr_type(&ort->fib6_dst.addr) & IPV6_ADDR_MULTICAST) {
		rt->dst.input = ip6_mc_input;
	} else {
		rt->dst.input = ip6_forward;
	}

	if (ort->fib6_nh.nh_lwtstate) {
		rt->dst.lwtstate = lwtstate_get(ort->fib6_nh.nh_lwtstate);
		lwtunnel_set_redirect(&rt->dst);
	}

	rt->dst.lastuse = jiffies;
}

static void rt6_set_from(struct rt6_info *rt, struct fib6_info *from)
{
	rt->rt6i_flags &= ~RTF_EXPIRES;
	fib6_info_hold(from);
	rcu_assign_pointer(rt->from, from);
	dst_init_metrics(&rt->dst, from->fib6_metrics->metrics, true);
	if (from->fib6_metrics != &dst_default_metrics) {
		rt->dst._metrics |= DST_METRICS_REFCOUNTED;
		refcount_inc(&from->fib6_metrics->refcnt);
	}
}

static void ip6_rt_copy_init(struct rt6_info *rt, struct fib6_info *ort)
{
	struct net_device *dev = fib6_info_nh_dev(ort);

	ip6_rt_init_dst(rt, ort);

	rt->rt6i_dst = ort->fib6_dst;
	rt->rt6i_idev = dev ? in6_dev_get(dev) : NULL;
	rt->rt6i_gateway = ort->fib6_nh.nh_gw;
	rt->rt6i_flags = ort->fib6_flags;
	rt6_set_from(rt, ort);
#ifdef CONFIG_IPV6_SUBTREES
	rt->rt6i_src = ort->fib6_src;
#endif
	rt->rt6i_prefsrc = ort->fib6_prefsrc;
	rt->dst.lwtstate = lwtstate_get(ort->fib6_nh.nh_lwtstate);
}

static struct fib6_node* fib6_backtrack(struct fib6_node *fn,
					struct in6_addr *saddr)
{
	struct fib6_node *pn, *sn;
	while (1) {
		if (fn->fn_flags & RTN_TL_ROOT)
			return NULL;
		pn = rcu_dereference(fn->parent);
		sn = FIB6_SUBTREE(pn);
		if (sn && sn != fn)
			fn = fib6_node_lookup(sn, NULL, saddr);
		else
			fn = pn;
		if (fn->fn_flags & RTN_RTINFO)
			return fn;
	}
}

static bool ip6_hold_safe(struct net *net, struct rt6_info **prt,
			  bool null_fallback)
{
	struct rt6_info *rt = *prt;

	if (dst_hold_safe(&rt->dst))
		return true;
	if (null_fallback) {
		rt = net->ipv6.ip6_null_entry;
		dst_hold(&rt->dst);
	} else {
		rt = NULL;
	}
	*prt = rt;
	return false;
}

/* called with rcu_lock held */
static struct rt6_info *ip6_create_rt_rcu(struct fib6_info *rt)
{
	unsigned short flags = fib6_info_dst_flags(rt);
	struct net_device *dev = rt->fib6_nh.nh_dev;
	struct rt6_info *nrt;

	nrt = ip6_dst_alloc(dev_net(dev), dev, flags);
	if (nrt)
		ip6_rt_copy_init(nrt, rt);

	return nrt;
}

static struct rt6_info *ip6_pol_route_lookup(struct net *net,
					     struct fib6_table *table,
					     struct flowi6 *fl6,
					     const struct sk_buff *skb,
					     int flags)
{
	struct fib6_info *f6i;
	struct fib6_node *fn;
	struct rt6_info *rt;

	if (fl6->flowi6_flags & FLOWI_FLAG_SKIP_NH_OIF)
		flags &= ~RT6_LOOKUP_F_IFACE;

	rcu_read_lock();
	fn = fib6_node_lookup(&table->tb6_root, &fl6->daddr, &fl6->saddr);
restart:
	f6i = rcu_dereference(fn->leaf);
	if (!f6i) {
		f6i = net->ipv6.fib6_null_entry;
	} else {
		f6i = rt6_device_match(net, f6i, &fl6->saddr,
				      fl6->flowi6_oif, flags);
		if (f6i->fib6_nsiblings && fl6->flowi6_oif == 0)
			f6i = fib6_multipath_select(net, f6i, fl6,
						    fl6->flowi6_oif, skb,
						    flags);
	}
	if (f6i == net->ipv6.fib6_null_entry) {
		fn = fib6_backtrack(fn, &fl6->saddr);
		if (fn)
			goto restart;
	}

	trace_fib6_table_lookup(net, f6i, table, fl6);

	/* Search through exception table */
	rt = rt6_find_cached_rt(f6i, &fl6->daddr, &fl6->saddr);
	if (rt) {
		if (ip6_hold_safe(net, &rt, true))
			dst_use_noref(&rt->dst, jiffies);
	} else if (f6i == net->ipv6.fib6_null_entry) {
		rt = net->ipv6.ip6_null_entry;
		dst_hold(&rt->dst);
	} else {
		rt = ip6_create_rt_rcu(f6i);
		if (!rt) {
			rt = net->ipv6.ip6_null_entry;
			dst_hold(&rt->dst);
		}
	}

	rcu_read_unlock();

	return rt;
}

struct dst_entry *ip6_route_lookup(struct net *net, struct flowi6 *fl6,
				   const struct sk_buff *skb, int flags)
{
	return fib6_rule_lookup(net, fl6, skb, flags, ip6_pol_route_lookup);
}
EXPORT_SYMBOL_GPL(ip6_route_lookup);

struct rt6_info *rt6_lookup(struct net *net, const struct in6_addr *daddr,
			    const struct in6_addr *saddr, int oif,
			    const struct sk_buff *skb, int strict)
{
	struct flowi6 fl6 = {
		.flowi6_oif = oif,
		.daddr = *daddr,
	};
	struct dst_entry *dst;
	int flags = strict ? RT6_LOOKUP_F_IFACE : 0;

	if (saddr) {
		memcpy(&fl6.saddr, saddr, sizeof(*saddr));
		flags |= RT6_LOOKUP_F_HAS_SADDR;
	}

	dst = fib6_rule_lookup(net, &fl6, skb, flags, ip6_pol_route_lookup);
	if (dst->error == 0)
		return (struct rt6_info *) dst;

	dst_release(dst);

	return NULL;
}
EXPORT_SYMBOL(rt6_lookup);

/* ip6_ins_rt is called with FREE table->tb6_lock.
 * It takes new route entry, the addition fails by any reason the
 * route is released.
 * Caller must hold dst before calling it.
 */

static int __ip6_ins_rt(struct fib6_info *rt, struct nl_info *info,
			struct netlink_ext_ack *extack)
{
	int err;
	struct fib6_table *table;

	table = rt->fib6_table;
	spin_lock_bh(&table->tb6_lock);
	err = fib6_add(&table->tb6_root, rt, info, extack);
	spin_unlock_bh(&table->tb6_lock);

	return err;
}

int ip6_ins_rt(struct net *net, struct fib6_info *rt)
{
	struct nl_info info = {	.nl_net = net, };

	return __ip6_ins_rt(rt, &info, NULL);
}

static struct rt6_info *ip6_rt_cache_alloc(struct fib6_info *ort,
					   const struct in6_addr *daddr,
					   const struct in6_addr *saddr)
{
	struct net_device *dev;
	struct rt6_info *rt;

	/*
	 *	Clone the route.
	 */

	dev = ip6_rt_get_dev_rcu(ort);
	rt = ip6_dst_alloc(dev_net(dev), dev, 0);
	if (!rt)
		return NULL;

	ip6_rt_copy_init(rt, ort);
	rt->rt6i_flags |= RTF_CACHE;
	rt->dst.flags |= DST_HOST;
	rt->rt6i_dst.addr = *daddr;
	rt->rt6i_dst.plen = 128;

	if (!rt6_is_gw_or_nonexthop(ort)) {
		if (ort->fib6_dst.plen != 128 &&
		    ipv6_addr_equal(&ort->fib6_dst.addr, daddr))
			rt->rt6i_flags |= RTF_ANYCAST;
#ifdef CONFIG_IPV6_SUBTREES
		if (rt->rt6i_src.plen && saddr) {
			rt->rt6i_src.addr = *saddr;
			rt->rt6i_src.plen = 128;
		}
#endif
	}

	return rt;
}

static struct rt6_info *ip6_rt_pcpu_alloc(struct fib6_info *rt)
{
	unsigned short flags = fib6_info_dst_flags(rt);
	struct net_device *dev;
	struct rt6_info *pcpu_rt;

	rcu_read_lock();
	dev = ip6_rt_get_dev_rcu(rt);
	pcpu_rt = ip6_dst_alloc(dev_net(dev), dev, flags);
	rcu_read_unlock();
	if (!pcpu_rt)
		return NULL;
	ip6_rt_copy_init(pcpu_rt, rt);
	pcpu_rt->rt6i_flags |= RTF_PCPU;
	return pcpu_rt;
}

/* It should be called with rcu_read_lock() acquired */
static struct rt6_info *rt6_get_pcpu_route(struct fib6_info *rt)
{
	struct rt6_info *pcpu_rt, **p;

	p = this_cpu_ptr(rt->rt6i_pcpu);
	pcpu_rt = *p;

	if (pcpu_rt)
		ip6_hold_safe(NULL, &pcpu_rt, false);

	return pcpu_rt;
}

static struct rt6_info *rt6_make_pcpu_route(struct net *net,
					    struct fib6_info *rt)
{
	struct rt6_info *pcpu_rt, *prev, **p;

	pcpu_rt = ip6_rt_pcpu_alloc(rt);
	if (!pcpu_rt) {
		dst_hold(&net->ipv6.ip6_null_entry->dst);
		return net->ipv6.ip6_null_entry;
	}

	dst_hold(&pcpu_rt->dst);
	p = this_cpu_ptr(rt->rt6i_pcpu);
	prev = cmpxchg(p, NULL, pcpu_rt);
	BUG_ON(prev);

	return pcpu_rt;
}

/* exception hash table implementation
 */
static DEFINE_SPINLOCK(rt6_exception_lock);

/* Remove rt6_ex from hash table and free the memory
 * Caller must hold rt6_exception_lock
 */
static void rt6_remove_exception(struct rt6_exception_bucket *bucket,
				 struct rt6_exception *rt6_ex)
{
	struct net *net;

	if (!bucket || !rt6_ex)
		return;

	net = dev_net(rt6_ex->rt6i->dst.dev);
	hlist_del_rcu(&rt6_ex->hlist);
	dst_release(&rt6_ex->rt6i->dst);
	kfree_rcu(rt6_ex, rcu);
	WARN_ON_ONCE(!bucket->depth);
	bucket->depth--;
	net->ipv6.rt6_stats->fib_rt_cache--;
}

/* Remove oldest rt6_ex in bucket and free the memory
 * Caller must hold rt6_exception_lock
 */
static void rt6_exception_remove_oldest(struct rt6_exception_bucket *bucket)
{
	struct rt6_exception *rt6_ex, *oldest = NULL;

	if (!bucket)
		return;

	hlist_for_each_entry(rt6_ex, &bucket->chain, hlist) {
		if (!oldest || time_before(rt6_ex->stamp, oldest->stamp))
			oldest = rt6_ex;
	}
	rt6_remove_exception(bucket, oldest);
}

static u32 rt6_exception_hash(const struct in6_addr *dst,
			      const struct in6_addr *src)
{
	static u32 seed __read_mostly;
	u32 val;

	net_get_random_once(&seed, sizeof(seed));
	val = jhash(dst, sizeof(*dst), seed);

#ifdef CONFIG_IPV6_SUBTREES
	if (src)
		val = jhash(src, sizeof(*src), val);
#endif
	return hash_32(val, FIB6_EXCEPTION_BUCKET_SIZE_SHIFT);
}

/* Helper function to find the cached rt in the hash table
 * and update bucket pointer to point to the bucket for this
 * (daddr, saddr) pair
 * Caller must hold rt6_exception_lock
 */
static struct rt6_exception *
__rt6_find_exception_spinlock(struct rt6_exception_bucket **bucket,
			      const struct in6_addr *daddr,
			      const struct in6_addr *saddr)
{
	struct rt6_exception *rt6_ex;
	u32 hval;

	if (!(*bucket) || !daddr)
		return NULL;

	hval = rt6_exception_hash(daddr, saddr);
	*bucket += hval;

	hlist_for_each_entry(rt6_ex, &(*bucket)->chain, hlist) {
		struct rt6_info *rt6 = rt6_ex->rt6i;
		bool matched = ipv6_addr_equal(daddr, &rt6->rt6i_dst.addr);

#ifdef CONFIG_IPV6_SUBTREES
		if (matched && saddr)
			matched = ipv6_addr_equal(saddr, &rt6->rt6i_src.addr);
#endif
		if (matched)
			return rt6_ex;
	}
	return NULL;
}

/* Helper function to find the cached rt in the hash table
 * and update bucket pointer to point to the bucket for this
 * (daddr, saddr) pair
 * Caller must hold rcu_read_lock()
 */
static struct rt6_exception *
__rt6_find_exception_rcu(struct rt6_exception_bucket **bucket,
			 const struct in6_addr *daddr,
			 const struct in6_addr *saddr)
{
	struct rt6_exception *rt6_ex;
	u32 hval;

	WARN_ON_ONCE(!rcu_read_lock_held());

	if (!(*bucket) || !daddr)
		return NULL;

	hval = rt6_exception_hash(daddr, saddr);
	*bucket += hval;

	hlist_for_each_entry_rcu(rt6_ex, &(*bucket)->chain, hlist) {
		struct rt6_info *rt6 = rt6_ex->rt6i;
		bool matched = ipv6_addr_equal(daddr, &rt6->rt6i_dst.addr);

#ifdef CONFIG_IPV6_SUBTREES
		if (matched && saddr)
			matched = ipv6_addr_equal(saddr, &rt6->rt6i_src.addr);
#endif
		if (matched)
			return rt6_ex;
	}
	return NULL;
}

static unsigned int fib6_mtu(const struct fib6_info *rt)
{
	unsigned int mtu;

	if (rt->fib6_pmtu) {
		mtu = rt->fib6_pmtu;
	} else {
		struct net_device *dev = fib6_info_nh_dev(rt);
		struct inet6_dev *idev;

		rcu_read_lock();
		idev = __in6_dev_get(dev);
		mtu = idev->cnf.mtu6;
		rcu_read_unlock();
	}

	mtu = min_t(unsigned int, mtu, IP6_MAX_MTU);

	return mtu - lwtunnel_headroom(rt->fib6_nh.nh_lwtstate, mtu);
}

static int rt6_insert_exception(struct rt6_info *nrt,
				struct fib6_info *ort)
{
	struct net *net = dev_net(nrt->dst.dev);
	struct rt6_exception_bucket *bucket;
	struct in6_addr *src_key = NULL;
	struct rt6_exception *rt6_ex;
	int err = 0;

	spin_lock_bh(&rt6_exception_lock);

	if (ort->exception_bucket_flushed) {
		err = -EINVAL;
		goto out;
	}

	bucket = rcu_dereference_protected(ort->rt6i_exception_bucket,
					lockdep_is_held(&rt6_exception_lock));
	if (!bucket) {
		bucket = kcalloc(FIB6_EXCEPTION_BUCKET_SIZE, sizeof(*bucket),
				 GFP_ATOMIC);
		if (!bucket) {
			err = -ENOMEM;
			goto out;
		}
		rcu_assign_pointer(ort->rt6i_exception_bucket, bucket);
	}

#ifdef CONFIG_IPV6_SUBTREES
	/* rt6i_src.plen != 0 indicates ort is in subtree
	 * and exception table is indexed by a hash of
	 * both rt6i_dst and rt6i_src.
	 * Otherwise, the exception table is indexed by
	 * a hash of only rt6i_dst.
	 */
	if (ort->fib6_src.plen)
		src_key = &nrt->rt6i_src.addr;
#endif

	/* Update rt6i_prefsrc as it could be changed
	 * in rt6_remove_prefsrc()
	 */
	nrt->rt6i_prefsrc = ort->fib6_prefsrc;
	/* rt6_mtu_change() might lower mtu on ort.
	 * Only insert this exception route if its mtu
	 * is less than ort's mtu value.
	 */
	if (dst_metric_raw(&nrt->dst, RTAX_MTU) >= fib6_mtu(ort)) {
		err = -EINVAL;
		goto out;
	}

	rt6_ex = __rt6_find_exception_spinlock(&bucket, &nrt->rt6i_dst.addr,
					       src_key);
	if (rt6_ex)
		rt6_remove_exception(bucket, rt6_ex);

	rt6_ex = kzalloc(sizeof(*rt6_ex), GFP_ATOMIC);
	if (!rt6_ex) {
		err = -ENOMEM;
		goto out;
	}
	rt6_ex->rt6i = nrt;
	rt6_ex->stamp = jiffies;
	hlist_add_head_rcu(&rt6_ex->hlist, &bucket->chain);
	bucket->depth++;
	net->ipv6.rt6_stats->fib_rt_cache++;

	if (bucket->depth > FIB6_MAX_DEPTH)
		rt6_exception_remove_oldest(bucket);

out:
	spin_unlock_bh(&rt6_exception_lock);

	/* Update fn->fn_sernum to invalidate all cached dst */
	if (!err) {
		spin_lock_bh(&ort->fib6_table->tb6_lock);
		fib6_update_sernum(net, ort);
		spin_unlock_bh(&ort->fib6_table->tb6_lock);
		fib6_force_start_gc(net);
	}

	return err;
}

void rt6_flush_exceptions(struct fib6_info *rt)
{
	struct rt6_exception_bucket *bucket;
	struct rt6_exception *rt6_ex;
	struct hlist_node *tmp;
	int i;

	spin_lock_bh(&rt6_exception_lock);
	/* Prevent rt6_insert_exception() to recreate the bucket list */
	rt->exception_bucket_flushed = 1;

	bucket = rcu_dereference_protected(rt->rt6i_exception_bucket,
				    lockdep_is_held(&rt6_exception_lock));
	if (!bucket)
		goto out;

	for (i = 0; i < FIB6_EXCEPTION_BUCKET_SIZE; i++) {
		hlist_for_each_entry_safe(rt6_ex, tmp, &bucket->chain, hlist)
			rt6_remove_exception(bucket, rt6_ex);
		WARN_ON_ONCE(bucket->depth);
		bucket++;
	}

out:
	spin_unlock_bh(&rt6_exception_lock);
}

/* Find cached rt in the hash table inside passed in rt
 * Caller has to hold rcu_read_lock()
 */
static struct rt6_info *rt6_find_cached_rt(struct fib6_info *rt,
					   struct in6_addr *daddr,
					   struct in6_addr *saddr)
{
	struct rt6_exception_bucket *bucket;
	struct in6_addr *src_key = NULL;
	struct rt6_exception *rt6_ex;
	struct rt6_info *res = NULL;

	bucket = rcu_dereference(rt->rt6i_exception_bucket);

#ifdef CONFIG_IPV6_SUBTREES
	/* rt6i_src.plen != 0 indicates rt is in subtree
	 * and exception table is indexed by a hash of
	 * both rt6i_dst and rt6i_src.
	 * Otherwise, the exception table is indexed by
	 * a hash of only rt6i_dst.
	 */
	if (rt->fib6_src.plen)
		src_key = saddr;
#endif
	rt6_ex = __rt6_find_exception_rcu(&bucket, daddr, src_key);

	if (rt6_ex && !rt6_check_expired(rt6_ex->rt6i))
		res = rt6_ex->rt6i;

	return res;
}

/* Remove the passed in cached rt from the hash table that contains it */
static int rt6_remove_exception_rt(struct rt6_info *rt)
{
	struct rt6_exception_bucket *bucket;
	struct in6_addr *src_key = NULL;
	struct rt6_exception *rt6_ex;
	struct fib6_info *from;
	int err;

	from = rcu_dereference(rt->from);
	if (!from ||
	    !(rt->rt6i_flags & RTF_CACHE))
		return -EINVAL;

	if (!rcu_access_pointer(from->rt6i_exception_bucket))
		return -ENOENT;

	spin_lock_bh(&rt6_exception_lock);
	bucket = rcu_dereference_protected(from->rt6i_exception_bucket,
				    lockdep_is_held(&rt6_exception_lock));
#ifdef CONFIG_IPV6_SUBTREES
	/* rt6i_src.plen != 0 indicates 'from' is in subtree
	 * and exception table is indexed by a hash of
	 * both rt6i_dst and rt6i_src.
	 * Otherwise, the exception table is indexed by
	 * a hash of only rt6i_dst.
	 */
	if (from->fib6_src.plen)
		src_key = &rt->rt6i_src.addr;
#endif
	rt6_ex = __rt6_find_exception_spinlock(&bucket,
					       &rt->rt6i_dst.addr,
					       src_key);
	if (rt6_ex) {
		rt6_remove_exception(bucket, rt6_ex);
		err = 0;
	} else {
		err = -ENOENT;
	}

	spin_unlock_bh(&rt6_exception_lock);
	return err;
}

/* Find rt6_ex which contains the passed in rt cache and
 * refresh its stamp
 */
static void rt6_update_exception_stamp_rt(struct rt6_info *rt)
{
	struct rt6_exception_bucket *bucket;
	struct fib6_info *from = rt->from;
	struct in6_addr *src_key = NULL;
	struct rt6_exception *rt6_ex;

	if (!from ||
	    !(rt->rt6i_flags & RTF_CACHE))
		return;

	rcu_read_lock();
	bucket = rcu_dereference(from->rt6i_exception_bucket);

#ifdef CONFIG_IPV6_SUBTREES
	/* rt6i_src.plen != 0 indicates 'from' is in subtree
	 * and exception table is indexed by a hash of
	 * both rt6i_dst and rt6i_src.
	 * Otherwise, the exception table is indexed by
	 * a hash of only rt6i_dst.
	 */
	if (from->fib6_src.plen)
		src_key = &rt->rt6i_src.addr;
#endif
	rt6_ex = __rt6_find_exception_rcu(&bucket,
					  &rt->rt6i_dst.addr,
					  src_key);
	if (rt6_ex)
		rt6_ex->stamp = jiffies;

	rcu_read_unlock();
}

static void rt6_exceptions_remove_prefsrc(struct fib6_info *rt)
{
	struct rt6_exception_bucket *bucket;
	struct rt6_exception *rt6_ex;
	int i;

	bucket = rcu_dereference_protected(rt->rt6i_exception_bucket,
					lockdep_is_held(&rt6_exception_lock));

	if (bucket) {
		for (i = 0; i < FIB6_EXCEPTION_BUCKET_SIZE; i++) {
			hlist_for_each_entry(rt6_ex, &bucket->chain, hlist) {
				rt6_ex->rt6i->rt6i_prefsrc.plen = 0;
			}
			bucket++;
		}
	}
}

static bool rt6_mtu_change_route_allowed(struct inet6_dev *idev,
					 struct rt6_info *rt, int mtu)
{
	/* If the new MTU is lower than the route PMTU, this new MTU will be the
	 * lowest MTU in the path: always allow updating the route PMTU to
	 * reflect PMTU decreases.
	 *
	 * If the new MTU is higher, and the route PMTU is equal to the local
	 * MTU, this means the old MTU is the lowest in the path, so allow
	 * updating it: if other nodes now have lower MTUs, PMTU discovery will
	 * handle this.
	 */

	if (dst_mtu(&rt->dst) >= mtu)
		return true;

	if (dst_mtu(&rt->dst) == idev->cnf.mtu6)
		return true;

	return false;
}

static void rt6_exceptions_update_pmtu(struct inet6_dev *idev,
				       struct fib6_info *rt, int mtu)
{
	struct rt6_exception_bucket *bucket;
	struct rt6_exception *rt6_ex;
	int i;

	bucket = rcu_dereference_protected(rt->rt6i_exception_bucket,
					lockdep_is_held(&rt6_exception_lock));

	if (!bucket)
		return;

	for (i = 0; i < FIB6_EXCEPTION_BUCKET_SIZE; i++) {
		hlist_for_each_entry(rt6_ex, &bucket->chain, hlist) {
			struct rt6_info *entry = rt6_ex->rt6i;

			/* For RTF_CACHE with rt6i_pmtu == 0 (i.e. a redirected
			 * route), the metrics of its rt->from have already
			 * been updated.
			 */
			if (dst_metric_raw(&entry->dst, RTAX_MTU) &&
			    rt6_mtu_change_route_allowed(idev, entry, mtu))
				dst_metric_set(&entry->dst, RTAX_MTU, mtu);
		}
		bucket++;
	}
}

#define RTF_CACHE_GATEWAY	(RTF_GATEWAY | RTF_CACHE)

static void rt6_exceptions_clean_tohost(struct fib6_info *rt,
					struct in6_addr *gateway)
{
	struct rt6_exception_bucket *bucket;
	struct rt6_exception *rt6_ex;
	struct hlist_node *tmp;
	int i;

	if (!rcu_access_pointer(rt->rt6i_exception_bucket))
		return;

	spin_lock_bh(&rt6_exception_lock);
	bucket = rcu_dereference_protected(rt->rt6i_exception_bucket,
				     lockdep_is_held(&rt6_exception_lock));

	if (bucket) {
		for (i = 0; i < FIB6_EXCEPTION_BUCKET_SIZE; i++) {
			hlist_for_each_entry_safe(rt6_ex, tmp,
						  &bucket->chain, hlist) {
				struct rt6_info *entry = rt6_ex->rt6i;

				if ((entry->rt6i_flags & RTF_CACHE_GATEWAY) ==
				    RTF_CACHE_GATEWAY &&
				    ipv6_addr_equal(gateway,
						    &entry->rt6i_gateway)) {
					rt6_remove_exception(bucket, rt6_ex);
				}
			}
			bucket++;
		}
	}

	spin_unlock_bh(&rt6_exception_lock);
}

static void rt6_age_examine_exception(struct rt6_exception_bucket *bucket,
				      struct rt6_exception *rt6_ex,
				      struct fib6_gc_args *gc_args,
				      unsigned long now)
{
	struct rt6_info *rt = rt6_ex->rt6i;

	/* we are pruning and obsoleting aged-out and non gateway exceptions
	 * even if others have still references to them, so that on next
	 * dst_check() such references can be dropped.
	 * EXPIRES exceptions - e.g. pmtu-generated ones are pruned when
	 * expired, independently from their aging, as per RFC 8201 section 4
	 */
	if (!(rt->rt6i_flags & RTF_EXPIRES)) {
		if (time_after_eq(now, rt->dst.lastuse + gc_args->timeout)) {
			RT6_TRACE("aging clone %p\n", rt);
			rt6_remove_exception(bucket, rt6_ex);
			return;
		}
	} else if (time_after(jiffies, rt->dst.expires)) {
		RT6_TRACE("purging expired route %p\n", rt);
		rt6_remove_exception(bucket, rt6_ex);
		return;
	}

	if (rt->rt6i_flags & RTF_GATEWAY) {
		struct neighbour *neigh;
		__u8 neigh_flags = 0;

		neigh = __ipv6_neigh_lookup_noref(rt->dst.dev, &rt->rt6i_gateway);
		if (neigh)
			neigh_flags = neigh->flags;

		if (!(neigh_flags & NTF_ROUTER)) {
			RT6_TRACE("purging route %p via non-router but gateway\n",
				  rt);
			rt6_remove_exception(bucket, rt6_ex);
			return;
		}
	}

	gc_args->more++;
}

void rt6_age_exceptions(struct fib6_info *rt,
			struct fib6_gc_args *gc_args,
			unsigned long now)
{
	struct rt6_exception_bucket *bucket;
	struct rt6_exception *rt6_ex;
	struct hlist_node *tmp;
	int i;

	if (!rcu_access_pointer(rt->rt6i_exception_bucket))
		return;

	rcu_read_lock_bh();
	spin_lock(&rt6_exception_lock);
	bucket = rcu_dereference_protected(rt->rt6i_exception_bucket,
				    lockdep_is_held(&rt6_exception_lock));

	if (bucket) {
		for (i = 0; i < FIB6_EXCEPTION_BUCKET_SIZE; i++) {
			hlist_for_each_entry_safe(rt6_ex, tmp,
						  &bucket->chain, hlist) {
				rt6_age_examine_exception(bucket, rt6_ex,
							  gc_args, now);
			}
			bucket++;
		}
	}
	spin_unlock(&rt6_exception_lock);
	rcu_read_unlock_bh();
}

/* must be called with rcu lock held */
struct fib6_info *fib6_table_lookup(struct net *net, struct fib6_table *table,
				    int oif, struct flowi6 *fl6, int strict)
{
	struct fib6_node *fn, *saved_fn;
	struct fib6_info *f6i;

	fn = fib6_node_lookup(&table->tb6_root, &fl6->daddr, &fl6->saddr);
	saved_fn = fn;

	if (fl6->flowi6_flags & FLOWI_FLAG_SKIP_NH_OIF)
		oif = 0;

redo_rt6_select:
	f6i = rt6_select(net, fn, oif, strict);
	if (f6i == net->ipv6.fib6_null_entry) {
		fn = fib6_backtrack(fn, &fl6->saddr);
		if (fn)
			goto redo_rt6_select;
		else if (strict & RT6_LOOKUP_F_REACHABLE) {
			/* also consider unreachable route */
			strict &= ~RT6_LOOKUP_F_REACHABLE;
			fn = saved_fn;
			goto redo_rt6_select;
		}
	}

	trace_fib6_table_lookup(net, f6i, table, fl6);

	return f6i;
}

struct rt6_info *ip6_pol_route(struct net *net, struct fib6_table *table,
			       int oif, struct flowi6 *fl6,
			       const struct sk_buff *skb, int flags)
{
	struct fib6_info *f6i;
	struct rt6_info *rt;
	int strict = 0;

	strict |= flags & RT6_LOOKUP_F_IFACE;
	strict |= flags & RT6_LOOKUP_F_IGNORE_LINKSTATE;
	if (net->ipv6.devconf_all->forwarding == 0)
		strict |= RT6_LOOKUP_F_REACHABLE;

	rcu_read_lock();

	f6i = fib6_table_lookup(net, table, oif, fl6, strict);
	if (f6i->fib6_nsiblings)
		f6i = fib6_multipath_select(net, f6i, fl6, oif, skb, strict);

	if (f6i == net->ipv6.fib6_null_entry) {
		rt = net->ipv6.ip6_null_entry;
		rcu_read_unlock();
		dst_hold(&rt->dst);
		return rt;
	}

	/*Search through exception table */
	rt = rt6_find_cached_rt(f6i, &fl6->daddr, &fl6->saddr);
	if (rt) {
		if (ip6_hold_safe(net, &rt, true))
			dst_use_noref(&rt->dst, jiffies);

		rcu_read_unlock();
		return rt;
	} else if (unlikely((fl6->flowi6_flags & FLOWI_FLAG_KNOWN_NH) &&
			    !(f6i->fib6_flags & RTF_GATEWAY))) {
		/* Create a RTF_CACHE clone which will not be
		 * owned by the fib6 tree.  It is for the special case where
		 * the daddr in the skb during the neighbor look-up is different
		 * from the fl6->daddr used to look-up route here.
		 */
		struct rt6_info *uncached_rt;

		uncached_rt = ip6_rt_cache_alloc(f6i, &fl6->daddr, NULL);

		rcu_read_unlock();

		if (uncached_rt) {
			/* Uncached_rt's refcnt is taken during ip6_rt_cache_alloc()
			 * No need for another dst_hold()
			 */
			rt6_uncached_list_add(uncached_rt);
			atomic_inc(&net->ipv6.rt6_stats->fib_rt_uncache);
		} else {
			uncached_rt = net->ipv6.ip6_null_entry;
			dst_hold(&uncached_rt->dst);
		}

		return uncached_rt;
	} else {
		/* Get a percpu copy */

		struct rt6_info *pcpu_rt;

		local_bh_disable();
		pcpu_rt = rt6_get_pcpu_route(f6i);

		if (!pcpu_rt)
			pcpu_rt = rt6_make_pcpu_route(net, f6i);

		local_bh_enable();
		rcu_read_unlock();

		return pcpu_rt;
	}
}
EXPORT_SYMBOL_GPL(ip6_pol_route);

static struct rt6_info *ip6_pol_route_input(struct net *net,
					    struct fib6_table *table,
					    struct flowi6 *fl6,
					    const struct sk_buff *skb,
					    int flags)
{
	return ip6_pol_route(net, table, fl6->flowi6_iif, fl6, skb, flags);
}

struct dst_entry *ip6_route_input_lookup(struct net *net,
					 struct net_device *dev,
					 struct flowi6 *fl6,
					 const struct sk_buff *skb,
					 int flags)
{
	if (rt6_need_strict(&fl6->daddr) && dev->type != ARPHRD_PIMREG)
		flags |= RT6_LOOKUP_F_IFACE;

	return fib6_rule_lookup(net, fl6, skb, flags, ip6_pol_route_input);
}
EXPORT_SYMBOL_GPL(ip6_route_input_lookup);

static void ip6_multipath_l3_keys(const struct sk_buff *skb,
				  struct flow_keys *keys,
				  struct flow_keys *flkeys)
{
	const struct ipv6hdr *outer_iph = ipv6_hdr(skb);
	const struct ipv6hdr *key_iph = outer_iph;
	struct flow_keys *_flkeys = flkeys;
	const struct ipv6hdr *inner_iph;
	const struct icmp6hdr *icmph;
	struct ipv6hdr _inner_iph;
	struct icmp6hdr _icmph;

	if (likely(outer_iph->nexthdr != IPPROTO_ICMPV6))
		goto out;

	icmph = skb_header_pointer(skb, skb_transport_offset(skb),
				   sizeof(_icmph), &_icmph);
	if (!icmph)
		goto out;

	if (icmph->icmp6_type != ICMPV6_DEST_UNREACH &&
	    icmph->icmp6_type != ICMPV6_PKT_TOOBIG &&
	    icmph->icmp6_type != ICMPV6_TIME_EXCEED &&
	    icmph->icmp6_type != ICMPV6_PARAMPROB)
		goto out;

	inner_iph = skb_header_pointer(skb,
				       skb_transport_offset(skb) + sizeof(*icmph),
				       sizeof(_inner_iph), &_inner_iph);
	if (!inner_iph)
		goto out;

	key_iph = inner_iph;
	_flkeys = NULL;
out:
	if (_flkeys) {
		keys->addrs.v6addrs.src = _flkeys->addrs.v6addrs.src;
		keys->addrs.v6addrs.dst = _flkeys->addrs.v6addrs.dst;
		keys->tags.flow_label = _flkeys->tags.flow_label;
		keys->basic.ip_proto = _flkeys->basic.ip_proto;
	} else {
		keys->addrs.v6addrs.src = key_iph->saddr;
		keys->addrs.v6addrs.dst = key_iph->daddr;
		keys->tags.flow_label = ip6_flowlabel(key_iph);
		keys->basic.ip_proto = key_iph->nexthdr;
	}
}

/* if skb is set it will be used and fl6 can be NULL */
u32 rt6_multipath_hash(const struct net *net, const struct flowi6 *fl6,
		       const struct sk_buff *skb, struct flow_keys *flkeys)
{
	struct flow_keys hash_keys;
	u32 mhash;

	switch (ip6_multipath_hash_policy(net)) {
	case 0:
		memset(&hash_keys, 0, sizeof(hash_keys));
		hash_keys.control.addr_type = FLOW_DISSECTOR_KEY_IPV6_ADDRS;
		if (skb) {
			ip6_multipath_l3_keys(skb, &hash_keys, flkeys);
		} else {
			hash_keys.addrs.v6addrs.src = fl6->saddr;
			hash_keys.addrs.v6addrs.dst = fl6->daddr;
			hash_keys.tags.flow_label = (__force u32)flowi6_get_flowlabel(fl6);
			hash_keys.basic.ip_proto = fl6->flowi6_proto;
		}
		break;
	case 1:
		if (skb) {
			unsigned int flag = FLOW_DISSECTOR_F_STOP_AT_ENCAP;
			struct flow_keys keys;

			/* short-circuit if we already have L4 hash present */
			if (skb->l4_hash)
				return skb_get_hash_raw(skb) >> 1;

			memset(&hash_keys, 0, sizeof(hash_keys));

                        if (!flkeys) {
				skb_flow_dissect_flow_keys(skb, &keys, flag);
				flkeys = &keys;
			}
			hash_keys.control.addr_type = FLOW_DISSECTOR_KEY_IPV6_ADDRS;
			hash_keys.addrs.v6addrs.src = flkeys->addrs.v6addrs.src;
			hash_keys.addrs.v6addrs.dst = flkeys->addrs.v6addrs.dst;
			hash_keys.ports.src = flkeys->ports.src;
			hash_keys.ports.dst = flkeys->ports.dst;
			hash_keys.basic.ip_proto = flkeys->basic.ip_proto;
		} else {
			memset(&hash_keys, 0, sizeof(hash_keys));
			hash_keys.control.addr_type = FLOW_DISSECTOR_KEY_IPV6_ADDRS;
			hash_keys.addrs.v6addrs.src = fl6->saddr;
			hash_keys.addrs.v6addrs.dst = fl6->daddr;
			hash_keys.ports.src = fl6->fl6_sport;
			hash_keys.ports.dst = fl6->fl6_dport;
			hash_keys.basic.ip_proto = fl6->flowi6_proto;
		}
		break;
	}
	mhash = flow_hash_from_keys(&hash_keys);

	return mhash >> 1;
}

void ip6_route_input(struct sk_buff *skb)
{
	const struct ipv6hdr *iph = ipv6_hdr(skb);
	struct net *net = dev_net(skb->dev);
	int flags = RT6_LOOKUP_F_HAS_SADDR;
	struct ip_tunnel_info *tun_info;
	struct flowi6 fl6 = {
		.flowi6_iif = skb->dev->ifindex,
		.daddr = iph->daddr,
		.saddr = iph->saddr,
		.flowlabel = ip6_flowinfo(iph),
		.flowi6_mark = skb->mark,
		.flowi6_proto = iph->nexthdr,
	};
	struct flow_keys *flkeys = NULL, _flkeys;

	tun_info = skb_tunnel_info(skb);
	if (tun_info && !(tun_info->mode & IP_TUNNEL_INFO_TX))
		fl6.flowi6_tun_key.tun_id = tun_info->key.tun_id;

	if (fib6_rules_early_flow_dissect(net, skb, &fl6, &_flkeys))
		flkeys = &_flkeys;

	if (unlikely(fl6.flowi6_proto == IPPROTO_ICMPV6))
		fl6.mp_hash = rt6_multipath_hash(net, &fl6, skb, flkeys);
	skb_dst_drop(skb);
	skb_dst_set(skb,
		    ip6_route_input_lookup(net, skb->dev, &fl6, skb, flags));
}

static struct rt6_info *ip6_pol_route_output(struct net *net,
					     struct fib6_table *table,
					     struct flowi6 *fl6,
					     const struct sk_buff *skb,
					     int flags)
{
	return ip6_pol_route(net, table, fl6->flowi6_oif, fl6, skb, flags);
}

struct dst_entry *ip6_route_output_flags(struct net *net, const struct sock *sk,
					 struct flowi6 *fl6, int flags)
{
	bool any_src;

	if (rt6_need_strict(&fl6->daddr)) {
		struct dst_entry *dst;

		dst = l3mdev_link_scope_lookup(net, fl6);
		if (dst)
			return dst;
	}

	fl6->flowi6_iif = LOOPBACK_IFINDEX;

	any_src = ipv6_addr_any(&fl6->saddr);
	if ((sk && sk->sk_bound_dev_if) || rt6_need_strict(&fl6->daddr) ||
	    (fl6->flowi6_oif && any_src))
		flags |= RT6_LOOKUP_F_IFACE;

	if (!any_src)
		flags |= RT6_LOOKUP_F_HAS_SADDR;
	else if (sk)
		flags |= rt6_srcprefs2flags(inet6_sk(sk)->srcprefs);

	return fib6_rule_lookup(net, fl6, NULL, flags, ip6_pol_route_output);
}
EXPORT_SYMBOL_GPL(ip6_route_output_flags);

struct dst_entry *ip6_blackhole_route(struct net *net, struct dst_entry *dst_orig)
{
	struct rt6_info *rt, *ort = (struct rt6_info *) dst_orig;
	struct net_device *loopback_dev = net->loopback_dev;
	struct dst_entry *new = NULL;

	rt = dst_alloc(&ip6_dst_blackhole_ops, loopback_dev, 1,
		       DST_OBSOLETE_DEAD, 0);
	if (rt) {
		rt6_info_init(rt);
		atomic_inc(&net->ipv6.rt6_stats->fib_rt_alloc);

		new = &rt->dst;
		new->__use = 1;
		new->input = dst_discard;
		new->output = dst_discard_out;

		dst_copy_metrics(new, &ort->dst);

		rt->rt6i_idev = in6_dev_get(loopback_dev);
		rt->rt6i_gateway = ort->rt6i_gateway;
		rt->rt6i_flags = ort->rt6i_flags & ~RTF_PCPU;

		memcpy(&rt->rt6i_dst, &ort->rt6i_dst, sizeof(struct rt6key));
#ifdef CONFIG_IPV6_SUBTREES
		memcpy(&rt->rt6i_src, &ort->rt6i_src, sizeof(struct rt6key));
#endif
	}

	dst_release(dst_orig);
	return new ? new : ERR_PTR(-ENOMEM);
}

/*
 *	Destination cache support functions
 */

static bool fib6_check(struct fib6_info *f6i, u32 cookie)
{
	u32 rt_cookie = 0;

	if (!fib6_get_cookie_safe(f6i, &rt_cookie) || rt_cookie != cookie)
		return false;

	if (fib6_check_expired(f6i))
		return false;

	return true;
}

static struct dst_entry *rt6_check(struct rt6_info *rt,
				   struct fib6_info *from,
				   u32 cookie)
{
	u32 rt_cookie = 0;

	if ((from && !fib6_get_cookie_safe(from, &rt_cookie)) ||
	    rt_cookie != cookie)
		return NULL;

	if (rt6_check_expired(rt))
		return NULL;

	return &rt->dst;
}

static struct dst_entry *rt6_dst_from_check(struct rt6_info *rt,
					    struct fib6_info *from,
					    u32 cookie)
{
	if (!__rt6_check_expired(rt) &&
	    rt->dst.obsolete == DST_OBSOLETE_FORCE_CHK &&
	    fib6_check(from, cookie))
		return &rt->dst;
	else
		return NULL;
}

static struct dst_entry *ip6_dst_check(struct dst_entry *dst, u32 cookie)
{
	struct dst_entry *dst_ret;
	struct fib6_info *from;
	struct rt6_info *rt;

	rt = container_of(dst, struct rt6_info, dst);

	rcu_read_lock();

	/* All IPV6 dsts are created with ->obsolete set to the value
	 * DST_OBSOLETE_FORCE_CHK which forces validation calls down
	 * into this function always.
	 */

	from = rcu_dereference(rt->from);

	if (from && (rt->rt6i_flags & RTF_PCPU ||
	    unlikely(!list_empty(&rt->rt6i_uncached))))
		dst_ret = rt6_dst_from_check(rt, from, cookie);
	else
		dst_ret = rt6_check(rt, from, cookie);

	rcu_read_unlock();

	return dst_ret;
}

static struct dst_entry *ip6_negative_advice(struct dst_entry *dst)
{
	struct rt6_info *rt = (struct rt6_info *) dst;

	if (rt) {
		if (rt->rt6i_flags & RTF_CACHE) {
			rcu_read_lock();
			if (rt6_check_expired(rt)) {
				rt6_remove_exception_rt(rt);
				dst = NULL;
			}
			rcu_read_unlock();
		} else {
			dst_release(dst);
			dst = NULL;
		}
	}
	return dst;
}

static void ip6_link_failure(struct sk_buff *skb)
{
	struct rt6_info *rt;

	icmpv6_send(skb, ICMPV6_DEST_UNREACH, ICMPV6_ADDR_UNREACH, 0);

	rt = (struct rt6_info *) skb_dst(skb);
	if (rt) {
		rcu_read_lock();
		if (rt->rt6i_flags & RTF_CACHE) {
			if (dst_hold_safe(&rt->dst))
				rt6_remove_exception_rt(rt);
		} else {
			struct fib6_info *from;
			struct fib6_node *fn;

			from = rcu_dereference(rt->from);
			if (from) {
				fn = rcu_dereference(from->fib6_node);
				if (fn && (rt->rt6i_flags & RTF_DEFAULT))
					fn->fn_sernum = -1;
			}
		}
		rcu_read_unlock();
	}
}

static void rt6_update_expires(struct rt6_info *rt0, int timeout)
{
	if (!(rt0->rt6i_flags & RTF_EXPIRES)) {
		struct fib6_info *from;

		rcu_read_lock();
		from = rcu_dereference(rt0->from);
		if (from)
			rt0->dst.expires = from->expires;
		rcu_read_unlock();
	}

	dst_set_expires(&rt0->dst, timeout);
	rt0->rt6i_flags |= RTF_EXPIRES;
}

static void rt6_do_update_pmtu(struct rt6_info *rt, u32 mtu)
{
	struct net *net = dev_net(rt->dst.dev);

	dst_metric_set(&rt->dst, RTAX_MTU, mtu);
	rt->rt6i_flags |= RTF_MODIFIED;
	rt6_update_expires(rt, net->ipv6.sysctl.ip6_rt_mtu_expires);
}

static bool rt6_cache_allowed_for_pmtu(const struct rt6_info *rt)
{
	bool from_set;

	rcu_read_lock();
	from_set = !!rcu_dereference(rt->from);
	rcu_read_unlock();

	return !(rt->rt6i_flags & RTF_CACHE) &&
		(rt->rt6i_flags & RTF_PCPU || from_set);
}

static void __ip6_rt_update_pmtu(struct dst_entry *dst, const struct sock *sk,
				 const struct ipv6hdr *iph, u32 mtu)
{
	const struct in6_addr *daddr, *saddr;
	struct rt6_info *rt6 = (struct rt6_info *)dst;

	if (dst_metric_locked(dst, RTAX_MTU))
		return;

	if (iph) {
		daddr = &iph->daddr;
		saddr = &iph->saddr;
	} else if (sk) {
		daddr = &sk->sk_v6_daddr;
		saddr = &inet6_sk(sk)->saddr;
	} else {
		daddr = NULL;
		saddr = NULL;
	}
	dst_confirm_neigh(dst, daddr);
	mtu = max_t(u32, mtu, IPV6_MIN_MTU);
	if (mtu >= dst_mtu(dst))
		return;

	if (!rt6_cache_allowed_for_pmtu(rt6)) {
		rt6_do_update_pmtu(rt6, mtu);
		/* update rt6_ex->stamp for cache */
		if (rt6->rt6i_flags & RTF_CACHE)
			rt6_update_exception_stamp_rt(rt6);
	} else if (daddr) {
		struct fib6_info *from;
		struct rt6_info *nrt6;

		rcu_read_lock();
		from = rcu_dereference(rt6->from);
		nrt6 = ip6_rt_cache_alloc(from, daddr, saddr);
		if (nrt6) {
			rt6_do_update_pmtu(nrt6, mtu);
			if (rt6_insert_exception(nrt6, from))
				dst_release_immediate(&nrt6->dst);
		}
		rcu_read_unlock();
	}
}

static void ip6_rt_update_pmtu(struct dst_entry *dst, struct sock *sk,
			       struct sk_buff *skb, u32 mtu)
{
	__ip6_rt_update_pmtu(dst, sk, skb ? ipv6_hdr(skb) : NULL, mtu);
}

void ip6_update_pmtu(struct sk_buff *skb, struct net *net, __be32 mtu,
		     int oif, u32 mark, kuid_t uid)
{
	const struct ipv6hdr *iph = (struct ipv6hdr *) skb->data;
	struct dst_entry *dst;
	struct flowi6 fl6;

	memset(&fl6, 0, sizeof(fl6));
	fl6.flowi6_oif = oif;
	fl6.flowi6_mark = mark ? mark : IP6_REPLY_MARK(net, skb->mark);
	fl6.daddr = iph->daddr;
	fl6.saddr = iph->saddr;
	fl6.flowlabel = ip6_flowinfo(iph);
	fl6.flowi6_uid = uid;

	dst = ip6_route_output(net, NULL, &fl6);
	if (!dst->error)
		__ip6_rt_update_pmtu(dst, NULL, iph, ntohl(mtu));
	dst_release(dst);
}
EXPORT_SYMBOL_GPL(ip6_update_pmtu);

void ip6_sk_update_pmtu(struct sk_buff *skb, struct sock *sk, __be32 mtu)
{
	struct dst_entry *dst;

	ip6_update_pmtu(skb, sock_net(sk), mtu,
			sk->sk_bound_dev_if, sk->sk_mark, sk->sk_uid);

	dst = __sk_dst_get(sk);
	if (!dst || !dst->obsolete ||
	    dst->ops->check(dst, inet6_sk(sk)->dst_cookie))
		return;

	bh_lock_sock(sk);
	if (!sock_owned_by_user(sk) && !ipv6_addr_v4mapped(&sk->sk_v6_daddr))
		ip6_datagram_dst_update(sk, false);
	bh_unlock_sock(sk);
}
EXPORT_SYMBOL_GPL(ip6_sk_update_pmtu);

void ip6_sk_dst_store_flow(struct sock *sk, struct dst_entry *dst,
			   const struct flowi6 *fl6)
{
#ifdef CONFIG_IPV6_SUBTREES
	struct ipv6_pinfo *np = inet6_sk(sk);
#endif

	ip6_dst_store(sk, dst,
		      ipv6_addr_equal(&fl6->daddr, &sk->sk_v6_daddr) ?
		      &sk->sk_v6_daddr : NULL,
#ifdef CONFIG_IPV6_SUBTREES
		      ipv6_addr_equal(&fl6->saddr, &np->saddr) ?
		      &np->saddr :
#endif
		      NULL);
}

/* Handle redirects */
struct ip6rd_flowi {
	struct flowi6 fl6;
	struct in6_addr gateway;
};

static struct rt6_info *__ip6_route_redirect(struct net *net,
					     struct fib6_table *table,
					     struct flowi6 *fl6,
					     const struct sk_buff *skb,
					     int flags)
{
	struct ip6rd_flowi *rdfl = (struct ip6rd_flowi *)fl6;
	struct rt6_info *ret = NULL, *rt_cache;
	struct fib6_info *rt;
	struct fib6_node *fn;

	/* Get the "current" route for this destination and
	 * check if the redirect has come from appropriate router.
	 *
	 * RFC 4861 specifies that redirects should only be
	 * accepted if they come from the nexthop to the target.
	 * Due to the way the routes are chosen, this notion
	 * is a bit fuzzy and one might need to check all possible
	 * routes.
	 */

	rcu_read_lock();
	fn = fib6_node_lookup(&table->tb6_root, &fl6->daddr, &fl6->saddr);
restart:
	for_each_fib6_node_rt_rcu(fn) {
		if (rt->fib6_nh.nh_flags & RTNH_F_DEAD)
			continue;
		if (fib6_check_expired(rt))
			continue;
		if (rt->fib6_flags & RTF_REJECT)
			break;
		if (!(rt->fib6_flags & RTF_GATEWAY))
			continue;
		if (fl6->flowi6_oif != rt->fib6_nh.nh_dev->ifindex)
			continue;
		/* rt_cache's gateway might be different from its 'parent'
		 * in the case of an ip redirect.
		 * So we keep searching in the exception table if the gateway
		 * is different.
		 */
		if (!ipv6_addr_equal(&rdfl->gateway, &rt->fib6_nh.nh_gw)) {
			rt_cache = rt6_find_cached_rt(rt,
						      &fl6->daddr,
						      &fl6->saddr);
			if (rt_cache &&
			    ipv6_addr_equal(&rdfl->gateway,
					    &rt_cache->rt6i_gateway)) {
				ret = rt_cache;
				break;
			}
			continue;
		}
		break;
	}

	if (!rt)
		rt = net->ipv6.fib6_null_entry;
	else if (rt->fib6_flags & RTF_REJECT) {
		ret = net->ipv6.ip6_null_entry;
		goto out;
	}

	if (rt == net->ipv6.fib6_null_entry) {
		fn = fib6_backtrack(fn, &fl6->saddr);
		if (fn)
			goto restart;
	}

out:
	if (ret)
		dst_hold(&ret->dst);
	else
		ret = ip6_create_rt_rcu(rt);

	rcu_read_unlock();

	trace_fib6_table_lookup(net, rt, table, fl6);
	return ret;
};

static struct dst_entry *ip6_route_redirect(struct net *net,
					    const struct flowi6 *fl6,
					    const struct sk_buff *skb,
					    const struct in6_addr *gateway)
{
	int flags = RT6_LOOKUP_F_HAS_SADDR;
	struct ip6rd_flowi rdfl;

	rdfl.fl6 = *fl6;
	rdfl.gateway = *gateway;

	return fib6_rule_lookup(net, &rdfl.fl6, skb,
				flags, __ip6_route_redirect);
}

void ip6_redirect(struct sk_buff *skb, struct net *net, int oif, u32 mark,
		  kuid_t uid)
{
	const struct ipv6hdr *iph = (struct ipv6hdr *) skb->data;
	struct dst_entry *dst;
	struct flowi6 fl6;

	memset(&fl6, 0, sizeof(fl6));
	fl6.flowi6_iif = LOOPBACK_IFINDEX;
	fl6.flowi6_oif = oif;
	fl6.flowi6_mark = mark;
	fl6.daddr = iph->daddr;
	fl6.saddr = iph->saddr;
	fl6.flowlabel = ip6_flowinfo(iph);
	fl6.flowi6_uid = uid;

	dst = ip6_route_redirect(net, &fl6, skb, &ipv6_hdr(skb)->saddr);
	rt6_do_redirect(dst, NULL, skb);
	dst_release(dst);
}
EXPORT_SYMBOL_GPL(ip6_redirect);

void ip6_redirect_no_header(struct sk_buff *skb, struct net *net, int oif,
			    u32 mark)
{
	const struct ipv6hdr *iph = ipv6_hdr(skb);
	const struct rd_msg *msg = (struct rd_msg *)icmp6_hdr(skb);
	struct dst_entry *dst;
	struct flowi6 fl6;

	memset(&fl6, 0, sizeof(fl6));
	fl6.flowi6_iif = LOOPBACK_IFINDEX;
	fl6.flowi6_oif = oif;
	fl6.flowi6_mark = mark;
	fl6.daddr = msg->dest;
	fl6.saddr = iph->daddr;
	fl6.flowi6_uid = sock_net_uid(net, NULL);

	dst = ip6_route_redirect(net, &fl6, skb, &iph->saddr);
	rt6_do_redirect(dst, NULL, skb);
	dst_release(dst);
}

void ip6_sk_redirect(struct sk_buff *skb, struct sock *sk)
{
	ip6_redirect(skb, sock_net(sk), sk->sk_bound_dev_if, sk->sk_mark,
		     sk->sk_uid);
}
EXPORT_SYMBOL_GPL(ip6_sk_redirect);

static unsigned int ip6_default_advmss(const struct dst_entry *dst)
{
	struct net_device *dev = dst->dev;
	unsigned int mtu = dst_mtu(dst);
	struct net *net = dev_net(dev);

	mtu -= sizeof(struct ipv6hdr) + sizeof(struct tcphdr);

	if (mtu < net->ipv6.sysctl.ip6_rt_min_advmss)
		mtu = net->ipv6.sysctl.ip6_rt_min_advmss;

	/*
	 * Maximal non-jumbo IPv6 payload is IPV6_MAXPLEN and
	 * corresponding MSS is IPV6_MAXPLEN - tcp_header_size.
	 * IPV6_MAXPLEN is also valid and means: "any MSS,
	 * rely only on pmtu discovery"
	 */
	if (mtu > IPV6_MAXPLEN - sizeof(struct tcphdr))
		mtu = IPV6_MAXPLEN;
	return mtu;
}

static unsigned int ip6_mtu(const struct dst_entry *dst)
{
	struct inet6_dev *idev;
	unsigned int mtu;

	mtu = dst_metric_raw(dst, RTAX_MTU);
	if (mtu)
		goto out;

	mtu = IPV6_MIN_MTU;

	rcu_read_lock();
	idev = __in6_dev_get(dst->dev);
	if (idev)
		mtu = idev->cnf.mtu6;
	rcu_read_unlock();

out:
	mtu = min_t(unsigned int, mtu, IP6_MAX_MTU);

	return mtu - lwtunnel_headroom(dst->lwtstate, mtu);
}

/* MTU selection:
 * 1. mtu on route is locked - use it
 * 2. mtu from nexthop exception
 * 3. mtu from egress device
 *
 * based on ip6_dst_mtu_forward and exception logic of
 * rt6_find_cached_rt; called with rcu_read_lock
 */
u32 ip6_mtu_from_fib6(struct fib6_info *f6i, struct in6_addr *daddr,
		      struct in6_addr *saddr)
{
	struct rt6_exception_bucket *bucket;
	struct rt6_exception *rt6_ex;
	struct in6_addr *src_key;
	struct inet6_dev *idev;
	u32 mtu = 0;

	if (unlikely(fib6_metric_locked(f6i, RTAX_MTU))) {
		mtu = f6i->fib6_pmtu;
		if (mtu)
			goto out;
	}

	src_key = NULL;
#ifdef CONFIG_IPV6_SUBTREES
	if (f6i->fib6_src.plen)
		src_key = saddr;
#endif

	bucket = rcu_dereference(f6i->rt6i_exception_bucket);
	rt6_ex = __rt6_find_exception_rcu(&bucket, daddr, src_key);
	if (rt6_ex && !rt6_check_expired(rt6_ex->rt6i))
		mtu = dst_metric_raw(&rt6_ex->rt6i->dst, RTAX_MTU);

	if (likely(!mtu)) {
		struct net_device *dev = fib6_info_nh_dev(f6i);

		mtu = IPV6_MIN_MTU;
		idev = __in6_dev_get(dev);
		if (idev && idev->cnf.mtu6 > mtu)
			mtu = idev->cnf.mtu6;
	}

	mtu = min_t(unsigned int, mtu, IP6_MAX_MTU);
out:
	return mtu - lwtunnel_headroom(fib6_info_nh_lwt(f6i), mtu);
}

struct dst_entry *icmp6_dst_alloc(struct net_device *dev,
				  struct flowi6 *fl6)
{
	struct dst_entry *dst;
	struct rt6_info *rt;
	struct inet6_dev *idev = in6_dev_get(dev);
	struct net *net = dev_net(dev);

	if (unlikely(!idev))
		return ERR_PTR(-ENODEV);

	rt = ip6_dst_alloc(net, dev, 0);
	if (unlikely(!rt)) {
		in6_dev_put(idev);
		dst = ERR_PTR(-ENOMEM);
		goto out;
	}

	rt->dst.flags |= DST_HOST;
	rt->dst.input = ip6_input;
	rt->dst.output  = ip6_output;
	rt->rt6i_gateway  = fl6->daddr;
	rt->rt6i_dst.addr = fl6->daddr;
	rt->rt6i_dst.plen = 128;
	rt->rt6i_idev     = idev;
	dst_metric_set(&rt->dst, RTAX_HOPLIMIT, 0);

	/* Add this dst into uncached_list so that rt6_disable_ip() can
	 * do proper release of the net_device
	 */
	rt6_uncached_list_add(rt);
	atomic_inc(&net->ipv6.rt6_stats->fib_rt_uncache);

	dst = xfrm_lookup(net, &rt->dst, flowi6_to_flowi(fl6), NULL, 0);

out:
	return dst;
}

static int ip6_dst_gc(struct dst_ops *ops)
{
	struct net *net = container_of(ops, struct net, ipv6.ip6_dst_ops);
	int rt_min_interval = net->ipv6.sysctl.ip6_rt_gc_min_interval;
	int rt_max_size = net->ipv6.sysctl.ip6_rt_max_size;
	int rt_elasticity = net->ipv6.sysctl.ip6_rt_gc_elasticity;
	int rt_gc_timeout = net->ipv6.sysctl.ip6_rt_gc_timeout;
	unsigned long rt_last_gc = net->ipv6.ip6_rt_last_gc;
	int entries;

	entries = dst_entries_get_fast(ops);
	if (time_after(rt_last_gc + rt_min_interval, jiffies) &&
	    entries <= rt_max_size)
		goto out;

	net->ipv6.ip6_rt_gc_expire++;
	fib6_run_gc(net->ipv6.ip6_rt_gc_expire, net, true);
	entries = dst_entries_get_slow(ops);
	if (entries < ops->gc_thresh)
		net->ipv6.ip6_rt_gc_expire = rt_gc_timeout>>1;
out:
	net->ipv6.ip6_rt_gc_expire -= net->ipv6.ip6_rt_gc_expire>>rt_elasticity;
	return entries > rt_max_size;
}

static int ip6_convert_metrics(struct net *net, struct fib6_info *rt,
			       struct fib6_config *cfg)
{
	struct dst_metrics *p;

	if (!cfg->fc_mx)
		return 0;

	p = kzalloc(sizeof(*rt->fib6_metrics), GFP_KERNEL);
	if (unlikely(!p))
		return -ENOMEM;

	refcount_set(&p->refcnt, 1);
	rt->fib6_metrics = p;

	return ip_metrics_convert(net, cfg->fc_mx, cfg->fc_mx_len, p->metrics);
}

static struct rt6_info *ip6_nh_lookup_table(struct net *net,
					    struct fib6_config *cfg,
					    const struct in6_addr *gw_addr,
					    u32 tbid, int flags)
{
	struct flowi6 fl6 = {
		.flowi6_oif = cfg->fc_ifindex,
		.daddr = *gw_addr,
		.saddr = cfg->fc_prefsrc,
	};
	struct fib6_table *table;
	struct rt6_info *rt;

	table = fib6_get_table(net, tbid);
	if (!table)
		return NULL;

	if (!ipv6_addr_any(&cfg->fc_prefsrc))
		flags |= RT6_LOOKUP_F_HAS_SADDR;

	flags |= RT6_LOOKUP_F_IGNORE_LINKSTATE;
	rt = ip6_pol_route(net, table, cfg->fc_ifindex, &fl6, NULL, flags);

	/* if table lookup failed, fall back to full lookup */
	if (rt == net->ipv6.ip6_null_entry) {
		ip6_rt_put(rt);
		rt = NULL;
	}

	return rt;
}

static int ip6_route_check_nh_onlink(struct net *net,
				     struct fib6_config *cfg,
				     const struct net_device *dev,
				     struct netlink_ext_ack *extack)
{
	u32 tbid = l3mdev_fib_table(dev) ? : RT_TABLE_MAIN;
	const struct in6_addr *gw_addr = &cfg->fc_gateway;
	u32 flags = RTF_LOCAL | RTF_ANYCAST | RTF_REJECT;
	struct rt6_info *grt;
	int err;

	err = 0;
	grt = ip6_nh_lookup_table(net, cfg, gw_addr, tbid, 0);
	if (grt) {
		if (!grt->dst.error &&
		    (grt->rt6i_flags & flags || dev != grt->dst.dev)) {
			NL_SET_ERR_MSG(extack,
				       "Nexthop has invalid gateway or device mismatch");
			err = -EINVAL;
		}

		ip6_rt_put(grt);
	}

	return err;
}

static int ip6_route_check_nh(struct net *net,
			      struct fib6_config *cfg,
			      struct net_device **_dev,
			      struct inet6_dev **idev)
{
	const struct in6_addr *gw_addr = &cfg->fc_gateway;
	struct net_device *dev = _dev ? *_dev : NULL;
	struct rt6_info *grt = NULL;
	int err = -EHOSTUNREACH;

	if (cfg->fc_table) {
		int flags = RT6_LOOKUP_F_IFACE;

		grt = ip6_nh_lookup_table(net, cfg, gw_addr,
					  cfg->fc_table, flags);
		if (grt) {
			if (grt->rt6i_flags & RTF_GATEWAY ||
			    (dev && dev != grt->dst.dev)) {
				ip6_rt_put(grt);
				grt = NULL;
			}
		}
	}

	if (!grt)
		grt = rt6_lookup(net, gw_addr, NULL, cfg->fc_ifindex, NULL, 1);

	if (!grt)
		goto out;

	if (dev) {
		if (dev != grt->dst.dev) {
			ip6_rt_put(grt);
			goto out;
		}
	} else {
		*_dev = dev = grt->dst.dev;
		*idev = grt->rt6i_idev;
		dev_hold(dev);
		in6_dev_hold(grt->rt6i_idev);
	}

	if (!(grt->rt6i_flags & RTF_GATEWAY))
		err = 0;

	ip6_rt_put(grt);

out:
	return err;
}

static int ip6_validate_gw(struct net *net, struct fib6_config *cfg,
			   struct net_device **_dev, struct inet6_dev **idev,
			   struct netlink_ext_ack *extack)
{
	const struct in6_addr *gw_addr = &cfg->fc_gateway;
	int gwa_type = ipv6_addr_type(gw_addr);
	bool skip_dev = gwa_type & IPV6_ADDR_LINKLOCAL ? false : true;
	const struct net_device *dev = *_dev;
	bool need_addr_check = !dev;
	int err = -EINVAL;

	/* if gw_addr is local we will fail to detect this in case
	 * address is still TENTATIVE (DAD in progress). rt6_lookup()
	 * will return already-added prefix route via interface that
	 * prefix route was assigned to, which might be non-loopback.
	 */
	if (dev &&
	    ipv6_chk_addr_and_flags(net, gw_addr, dev, skip_dev, 0, 0)) {
		NL_SET_ERR_MSG(extack, "Gateway can not be a local address");
		goto out;
	}

	if (gwa_type != (IPV6_ADDR_LINKLOCAL | IPV6_ADDR_UNICAST)) {
		/* IPv6 strictly inhibits using not link-local
		 * addresses as nexthop address.
		 * Otherwise, router will not able to send redirects.
		 * It is very good, but in some (rare!) circumstances
		 * (SIT, PtP, NBMA NOARP links) it is handy to allow
		 * some exceptions. --ANK
		 * We allow IPv4-mapped nexthops to support RFC4798-type
		 * addressing
		 */
		if (!(gwa_type & (IPV6_ADDR_UNICAST | IPV6_ADDR_MAPPED))) {
			NL_SET_ERR_MSG(extack, "Invalid gateway address");
			goto out;
		}

		if (cfg->fc_flags & RTNH_F_ONLINK)
			err = ip6_route_check_nh_onlink(net, cfg, dev, extack);
		else
			err = ip6_route_check_nh(net, cfg, _dev, idev);

		if (err)
			goto out;
	}

	/* reload in case device was changed */
	dev = *_dev;

	err = -EINVAL;
	if (!dev) {
		NL_SET_ERR_MSG(extack, "Egress device not specified");
		goto out;
	} else if (dev->flags & IFF_LOOPBACK) {
		NL_SET_ERR_MSG(extack,
			       "Egress device can not be loopback device for this route");
		goto out;
	}

	/* if we did not check gw_addr above, do so now that the
	 * egress device has been resolved.
	 */
	if (need_addr_check &&
	    ipv6_chk_addr_and_flags(net, gw_addr, dev, skip_dev, 0, 0)) {
		NL_SET_ERR_MSG(extack, "Gateway can not be a local address");
		goto out;
	}

	err = 0;
out:
	return err;
}

static struct fib6_info *ip6_route_info_create(struct fib6_config *cfg,
					      gfp_t gfp_flags,
					      struct netlink_ext_ack *extack)
{
	struct net *net = cfg->fc_nlinfo.nl_net;
	struct fib6_info *rt = NULL;
	struct net_device *dev = NULL;
	struct inet6_dev *idev = NULL;
	struct fib6_table *table;
	int addr_type;
	int err = -EINVAL;

	/* RTF_PCPU is an internal flag; can not be set by userspace */
	if (cfg->fc_flags & RTF_PCPU) {
		NL_SET_ERR_MSG(extack, "Userspace can not set RTF_PCPU");
		goto out;
	}

	/* RTF_CACHE is an internal flag; can not be set by userspace */
	if (cfg->fc_flags & RTF_CACHE) {
		NL_SET_ERR_MSG(extack, "Userspace can not set RTF_CACHE");
		goto out;
	}

	if (cfg->fc_type > RTN_MAX) {
		NL_SET_ERR_MSG(extack, "Invalid route type");
		goto out;
	}

	if (cfg->fc_dst_len > 128) {
		NL_SET_ERR_MSG(extack, "Invalid prefix length");
		goto out;
	}
	if (cfg->fc_src_len > 128) {
		NL_SET_ERR_MSG(extack, "Invalid source address length");
		goto out;
	}
#ifndef CONFIG_IPV6_SUBTREES
	if (cfg->fc_src_len) {
		NL_SET_ERR_MSG(extack,
			       "Specifying source address requires IPV6_SUBTREES to be enabled");
		goto out;
	}
#endif
	if (cfg->fc_ifindex) {
		err = -ENODEV;
		dev = dev_get_by_index(net, cfg->fc_ifindex);
		if (!dev)
			goto out;
		idev = in6_dev_get(dev);
		if (!idev)
			goto out;
	}

	if (cfg->fc_metric == 0)
		cfg->fc_metric = IP6_RT_PRIO_USER;

	if (cfg->fc_flags & RTNH_F_ONLINK) {
		if (!dev) {
			NL_SET_ERR_MSG(extack,
				       "Nexthop device required for onlink");
			err = -ENODEV;
			goto out;
		}

		if (!(dev->flags & IFF_UP)) {
			NL_SET_ERR_MSG(extack, "Nexthop device is not up");
			err = -ENETDOWN;
			goto out;
		}
	}

	err = -ENOBUFS;
	if (cfg->fc_nlinfo.nlh &&
	    !(cfg->fc_nlinfo.nlh->nlmsg_flags & NLM_F_CREATE)) {
		table = fib6_get_table(net, cfg->fc_table);
		if (!table) {
			pr_warn("NLM_F_CREATE should be specified when creating new route\n");
			table = fib6_new_table(net, cfg->fc_table);
		}
	} else {
		table = fib6_new_table(net, cfg->fc_table);
	}

	if (!table)
		goto out;

	err = -ENOMEM;
	rt = fib6_info_alloc(gfp_flags);
	if (!rt)
		goto out;

	if (cfg->fc_flags & RTF_ADDRCONF)
		rt->dst_nocount = true;

	err = ip6_convert_metrics(net, rt, cfg);
	if (err < 0)
		goto out;

	if (cfg->fc_flags & RTF_EXPIRES)
		fib6_set_expires(rt, jiffies +
				clock_t_to_jiffies(cfg->fc_expires));
	else
		fib6_clean_expires(rt);

	if (cfg->fc_protocol == RTPROT_UNSPEC)
		cfg->fc_protocol = RTPROT_BOOT;
	rt->fib6_protocol = cfg->fc_protocol;

	addr_type = ipv6_addr_type(&cfg->fc_dst);

	if (cfg->fc_encap) {
		struct lwtunnel_state *lwtstate;

		err = lwtunnel_build_state(cfg->fc_encap_type,
					   cfg->fc_encap, AF_INET6, cfg,
					   &lwtstate, extack);
		if (err)
			goto out;
		rt->fib6_nh.nh_lwtstate = lwtstate_get(lwtstate);
	}

	ipv6_addr_prefix(&rt->fib6_dst.addr, &cfg->fc_dst, cfg->fc_dst_len);
	rt->fib6_dst.plen = cfg->fc_dst_len;
	if (rt->fib6_dst.plen == 128)
		rt->dst_host = true;

#ifdef CONFIG_IPV6_SUBTREES
	ipv6_addr_prefix(&rt->fib6_src.addr, &cfg->fc_src, cfg->fc_src_len);
	rt->fib6_src.plen = cfg->fc_src_len;
#endif

	rt->fib6_metric = cfg->fc_metric;
	rt->fib6_nh.nh_weight = 1;

	rt->fib6_type = cfg->fc_type;

	/* We cannot add true routes via loopback here,
	   they would result in kernel looping; promote them to reject routes
	 */
	if ((cfg->fc_flags & RTF_REJECT) ||
	    (dev && (dev->flags & IFF_LOOPBACK) &&
	     !(addr_type & IPV6_ADDR_LOOPBACK) &&
	     !(cfg->fc_flags & RTF_LOCAL))) {
		/* hold loopback dev/idev if we haven't done so. */
		if (dev != net->loopback_dev) {
			if (dev) {
				dev_put(dev);
				in6_dev_put(idev);
			}
			dev = net->loopback_dev;
			dev_hold(dev);
			idev = in6_dev_get(dev);
			if (!idev) {
				err = -ENODEV;
				goto out;
			}
		}
		rt->fib6_flags = RTF_REJECT|RTF_NONEXTHOP;
		goto install_route;
	}

	if (cfg->fc_flags & RTF_GATEWAY) {
		err = ip6_validate_gw(net, cfg, &dev, &idev, extack);
		if (err)
			goto out;

		rt->fib6_nh.nh_gw = cfg->fc_gateway;
	}

	err = -ENODEV;
	if (!dev)
		goto out;

	if (idev->cnf.disable_ipv6) {
		NL_SET_ERR_MSG(extack, "IPv6 is disabled on nexthop device");
		err = -EACCES;
		goto out;
	}

	if (!(dev->flags & IFF_UP)) {
		NL_SET_ERR_MSG(extack, "Nexthop device is not up");
		err = -ENETDOWN;
		goto out;
	}

	if (!ipv6_addr_any(&cfg->fc_prefsrc)) {
		if (!ipv6_chk_addr(net, &cfg->fc_prefsrc, dev, 0)) {
			NL_SET_ERR_MSG(extack, "Invalid source address");
			err = -EINVAL;
			goto out;
		}
		rt->fib6_prefsrc.addr = cfg->fc_prefsrc;
		rt->fib6_prefsrc.plen = 128;
	} else
		rt->fib6_prefsrc.plen = 0;

	rt->fib6_flags = cfg->fc_flags;

install_route:
	if (!(rt->fib6_flags & (RTF_LOCAL | RTF_ANYCAST)) &&
	    !netif_carrier_ok(dev))
		rt->fib6_nh.nh_flags |= RTNH_F_LINKDOWN;
	rt->fib6_nh.nh_flags |= (cfg->fc_flags & RTNH_F_ONLINK);
	rt->fib6_nh.nh_dev = dev;
	rt->fib6_table = table;

	cfg->fc_nlinfo.nl_net = dev_net(dev);

	if (idev)
		in6_dev_put(idev);

	return rt;
out:
	if (dev)
		dev_put(dev);
	if (idev)
		in6_dev_put(idev);

	fib6_info_release(rt);
	return ERR_PTR(err);
}

int ip6_route_add(struct fib6_config *cfg, gfp_t gfp_flags,
		  struct netlink_ext_ack *extack)
{
	struct fib6_info *rt;
	int err;

	rt = ip6_route_info_create(cfg, gfp_flags, extack);
	if (IS_ERR(rt))
		return PTR_ERR(rt);

	err = __ip6_ins_rt(rt, &cfg->fc_nlinfo, extack);
	fib6_info_release(rt);

	return err;
}

static int __ip6_del_rt(struct fib6_info *rt, struct nl_info *info)
{
	struct net *net = info->nl_net;
	struct fib6_table *table;
	int err;

	if (rt == net->ipv6.fib6_null_entry) {
		err = -ENOENT;
		goto out;
	}

	table = rt->fib6_table;
	spin_lock_bh(&table->tb6_lock);
	err = fib6_del(rt, info);
	spin_unlock_bh(&table->tb6_lock);

out:
	fib6_info_release(rt);
	return err;
}

int ip6_del_rt(struct net *net, struct fib6_info *rt)
{
	struct nl_info info = { .nl_net = net };

	return __ip6_del_rt(rt, &info);
}

static int __ip6_del_rt_siblings(struct fib6_info *rt, struct fib6_config *cfg)
{
	struct nl_info *info = &cfg->fc_nlinfo;
	struct net *net = info->nl_net;
	struct sk_buff *skb = NULL;
	struct fib6_table *table;
	int err = -ENOENT;

	if (rt == net->ipv6.fib6_null_entry)
		goto out_put;
	table = rt->fib6_table;
	spin_lock_bh(&table->tb6_lock);

	if (rt->fib6_nsiblings && cfg->fc_delete_all_nh) {
		struct fib6_info *sibling, *next_sibling;

		/* prefer to send a single notification with all hops */
		skb = nlmsg_new(rt6_nlmsg_size(rt), gfp_any());
		if (skb) {
			u32 seq = info->nlh ? info->nlh->nlmsg_seq : 0;

			if (rt6_fill_node(net, skb, rt, NULL,
					  NULL, NULL, 0, RTM_DELROUTE,
					  info->portid, seq, 0) < 0) {
				kfree_skb(skb);
				skb = NULL;
			} else
				info->skip_notify = 1;
		}

		list_for_each_entry_safe(sibling, next_sibling,
					 &rt->fib6_siblings,
					 fib6_siblings) {
			err = fib6_del(sibling, info);
			if (err)
				goto out_unlock;
		}
	}

	err = fib6_del(rt, info);
out_unlock:
	spin_unlock_bh(&table->tb6_lock);
out_put:
	fib6_info_release(rt);

	if (skb) {
		rtnl_notify(skb, net, info->portid, RTNLGRP_IPV6_ROUTE,
			    info->nlh, gfp_any());
	}
	return err;
}

static int ip6_del_cached_rt(struct rt6_info *rt, struct fib6_config *cfg)
{
	int rc = -ESRCH;

	if (cfg->fc_ifindex && rt->dst.dev->ifindex != cfg->fc_ifindex)
		goto out;

	if (cfg->fc_flags & RTF_GATEWAY &&
	    !ipv6_addr_equal(&cfg->fc_gateway, &rt->rt6i_gateway))
		goto out;
	if (dst_hold_safe(&rt->dst))
		rc = rt6_remove_exception_rt(rt);
out:
	return rc;
}

static int ip6_route_del(struct fib6_config *cfg,
			 struct netlink_ext_ack *extack)
{
	struct rt6_info *rt_cache;
	struct fib6_table *table;
	struct fib6_info *rt;
	struct fib6_node *fn;
	int err = -ESRCH;

	table = fib6_get_table(cfg->fc_nlinfo.nl_net, cfg->fc_table);
	if (!table) {
		NL_SET_ERR_MSG(extack, "FIB table does not exist");
		return err;
	}

	rcu_read_lock();

	fn = fib6_locate(&table->tb6_root,
			 &cfg->fc_dst, cfg->fc_dst_len,
			 &cfg->fc_src, cfg->fc_src_len,
			 !(cfg->fc_flags & RTF_CACHE));

	if (fn) {
		for_each_fib6_node_rt_rcu(fn) {
			if (cfg->fc_flags & RTF_CACHE) {
				int rc;

				rt_cache = rt6_find_cached_rt(rt, &cfg->fc_dst,
							      &cfg->fc_src);
				if (rt_cache) {
					rc = ip6_del_cached_rt(rt_cache, cfg);
					if (rc != -ESRCH) {
						rcu_read_unlock();
						return rc;
					}
				}
				continue;
			}
			if (cfg->fc_ifindex &&
			    (!rt->fib6_nh.nh_dev ||
			     rt->fib6_nh.nh_dev->ifindex != cfg->fc_ifindex))
				continue;
			if (cfg->fc_flags & RTF_GATEWAY &&
			    !ipv6_addr_equal(&cfg->fc_gateway, &rt->fib6_nh.nh_gw))
				continue;
			if (cfg->fc_metric && cfg->fc_metric != rt->fib6_metric)
				continue;
			if (cfg->fc_protocol && cfg->fc_protocol != rt->fib6_protocol)
				continue;
			fib6_info_hold(rt);
			rcu_read_unlock();

			/* if gateway was specified only delete the one hop */
			if (cfg->fc_flags & RTF_GATEWAY)
				return __ip6_del_rt(rt, &cfg->fc_nlinfo);

			return __ip6_del_rt_siblings(rt, cfg);
		}
	}
	rcu_read_unlock();

	return err;
}

static void rt6_do_redirect(struct dst_entry *dst, struct sock *sk, struct sk_buff *skb)
{
	struct netevent_redirect netevent;
	struct rt6_info *rt, *nrt = NULL;
	struct ndisc_options ndopts;
	struct inet6_dev *in6_dev;
	struct neighbour *neigh;
	struct fib6_info *from;
	struct rd_msg *msg;
	int optlen, on_link;
	u8 *lladdr;

	optlen = skb_tail_pointer(skb) - skb_transport_header(skb);
	optlen -= sizeof(*msg);

	if (optlen < 0) {
		net_dbg_ratelimited("rt6_do_redirect: packet too short\n");
		return;
	}

	msg = (struct rd_msg *)icmp6_hdr(skb);

	if (ipv6_addr_is_multicast(&msg->dest)) {
		net_dbg_ratelimited("rt6_do_redirect: destination address is multicast\n");
		return;
	}

	on_link = 0;
	if (ipv6_addr_equal(&msg->dest, &msg->target)) {
		on_link = 1;
	} else if (ipv6_addr_type(&msg->target) !=
		   (IPV6_ADDR_UNICAST|IPV6_ADDR_LINKLOCAL)) {
		net_dbg_ratelimited("rt6_do_redirect: target address is not link-local unicast\n");
		return;
	}

	in6_dev = __in6_dev_get(skb->dev);
	if (!in6_dev)
		return;
	if (in6_dev->cnf.forwarding || !in6_dev->cnf.accept_redirects)
		return;

	/* RFC2461 8.1:
	 *	The IP source address of the Redirect MUST be the same as the current
	 *	first-hop router for the specified ICMP Destination Address.
	 */

	if (!ndisc_parse_options(skb->dev, msg->opt, optlen, &ndopts)) {
		net_dbg_ratelimited("rt6_redirect: invalid ND options\n");
		return;
	}

	lladdr = NULL;
	if (ndopts.nd_opts_tgt_lladdr) {
		lladdr = ndisc_opt_addr_data(ndopts.nd_opts_tgt_lladdr,
					     skb->dev);
		if (!lladdr) {
			net_dbg_ratelimited("rt6_redirect: invalid link-layer address length\n");
			return;
		}
	}

	rt = (struct rt6_info *) dst;
	if (rt->rt6i_flags & RTF_REJECT) {
		net_dbg_ratelimited("rt6_redirect: source isn't a valid nexthop for redirect target\n");
		return;
	}

	/* Redirect received -> path was valid.
	 * Look, redirects are sent only in response to data packets,
	 * so that this nexthop apparently is reachable. --ANK
	 */
	dst_confirm_neigh(&rt->dst, &ipv6_hdr(skb)->saddr);

	neigh = __neigh_lookup(&nd_tbl, &msg->target, skb->dev, 1);
	if (!neigh)
		return;

	/*
	 *	We have finally decided to accept it.
	 */

	ndisc_update(skb->dev, neigh, lladdr, NUD_STALE,
		     NEIGH_UPDATE_F_WEAK_OVERRIDE|
		     NEIGH_UPDATE_F_OVERRIDE|
		     (on_link ? 0 : (NEIGH_UPDATE_F_OVERRIDE_ISROUTER|
				     NEIGH_UPDATE_F_ISROUTER)),
		     NDISC_REDIRECT, &ndopts);

	rcu_read_lock();
	from = rcu_dereference(rt->from);
	fib6_info_hold(from);
	rcu_read_unlock();

	nrt = ip6_rt_cache_alloc(from, &msg->dest, NULL);
	if (!nrt)
		goto out;

	nrt->rt6i_flags = RTF_GATEWAY|RTF_UP|RTF_DYNAMIC|RTF_CACHE;
	if (on_link)
		nrt->rt6i_flags &= ~RTF_GATEWAY;

	nrt->rt6i_gateway = *(struct in6_addr *)neigh->primary_key;

	/* No need to remove rt from the exception table if rt is
	 * a cached route because rt6_insert_exception() will
	 * takes care of it
	 */
	if (rt6_insert_exception(nrt, from)) {
		dst_release_immediate(&nrt->dst);
		goto out;
	}

	netevent.old = &rt->dst;
	netevent.new = &nrt->dst;
	netevent.daddr = &msg->dest;
	netevent.neigh = neigh;
	call_netevent_notifiers(NETEVENT_REDIRECT, &netevent);

out:
	fib6_info_release(from);
	neigh_release(neigh);
}

#ifdef CONFIG_IPV6_ROUTE_INFO
static struct fib6_info *rt6_get_route_info(struct net *net,
					   const struct in6_addr *prefix, int prefixlen,
					   const struct in6_addr *gwaddr,
					   struct net_device *dev)
{
	u32 tb_id = l3mdev_fib_table(dev) ? : RT6_TABLE_INFO;
	int ifindex = dev->ifindex;
	struct fib6_node *fn;
	struct fib6_info *rt = NULL;
	struct fib6_table *table;

	table = fib6_get_table(net, tb_id);
	if (!table)
		return NULL;

	rcu_read_lock();
	fn = fib6_locate(&table->tb6_root, prefix, prefixlen, NULL, 0, true);
	if (!fn)
		goto out;

	for_each_fib6_node_rt_rcu(fn) {
		if (rt->fib6_nh.nh_dev->ifindex != ifindex)
			continue;
		if ((rt->fib6_flags & (RTF_ROUTEINFO|RTF_GATEWAY)) != (RTF_ROUTEINFO|RTF_GATEWAY))
			continue;
		if (!ipv6_addr_equal(&rt->fib6_nh.nh_gw, gwaddr))
			continue;
		fib6_info_hold(rt);
		break;
	}
out:
	rcu_read_unlock();
	return rt;
}

static struct fib6_info *rt6_add_route_info(struct net *net,
					   const struct in6_addr *prefix, int prefixlen,
					   const struct in6_addr *gwaddr,
					   struct net_device *dev,
					   unsigned int pref)
{
	struct fib6_config cfg = {
		.fc_metric	= IP6_RT_PRIO_USER,
		.fc_ifindex	= dev->ifindex,
		.fc_dst_len	= prefixlen,
		.fc_flags	= RTF_GATEWAY | RTF_ADDRCONF | RTF_ROUTEINFO |
				  RTF_UP | RTF_PREF(pref),
		.fc_protocol = RTPROT_RA,
		.fc_type = RTN_UNICAST,
		.fc_nlinfo.portid = 0,
		.fc_nlinfo.nlh = NULL,
		.fc_nlinfo.nl_net = net,
	};

	cfg.fc_table = l3mdev_fib_table(dev) ? : RT6_TABLE_INFO,
	cfg.fc_dst = *prefix;
	cfg.fc_gateway = *gwaddr;

	/* We should treat it as a default route if prefix length is 0. */
	if (!prefixlen)
		cfg.fc_flags |= RTF_DEFAULT;

	ip6_route_add(&cfg, GFP_ATOMIC, NULL);

	return rt6_get_route_info(net, prefix, prefixlen, gwaddr, dev);
}
#endif

struct fib6_info *rt6_get_dflt_router(struct net *net,
				     const struct in6_addr *addr,
				     struct net_device *dev)
{
	u32 tb_id = l3mdev_fib_table(dev) ? : RT6_TABLE_DFLT;
	struct fib6_info *rt;
	struct fib6_table *table;

	table = fib6_get_table(net, tb_id);
	if (!table)
		return NULL;

	rcu_read_lock();
	for_each_fib6_node_rt_rcu(&table->tb6_root) {
		if (dev == rt->fib6_nh.nh_dev &&
		    ((rt->fib6_flags & (RTF_ADDRCONF | RTF_DEFAULT)) == (RTF_ADDRCONF | RTF_DEFAULT)) &&
		    ipv6_addr_equal(&rt->fib6_nh.nh_gw, addr))
			break;
	}
	if (rt)
		fib6_info_hold(rt);
	rcu_read_unlock();
	return rt;
}

struct fib6_info *rt6_add_dflt_router(struct net *net,
				     const struct in6_addr *gwaddr,
				     struct net_device *dev,
				     unsigned int pref)
{
	struct fib6_config cfg = {
		.fc_table	= l3mdev_fib_table(dev) ? : RT6_TABLE_DFLT,
		.fc_metric	= IP6_RT_PRIO_USER,
		.fc_ifindex	= dev->ifindex,
		.fc_flags	= RTF_GATEWAY | RTF_ADDRCONF | RTF_DEFAULT |
				  RTF_UP | RTF_EXPIRES | RTF_PREF(pref),
		.fc_protocol = RTPROT_RA,
		.fc_type = RTN_UNICAST,
		.fc_nlinfo.portid = 0,
		.fc_nlinfo.nlh = NULL,
		.fc_nlinfo.nl_net = net,
	};

	cfg.fc_gateway = *gwaddr;

	if (!ip6_route_add(&cfg, GFP_ATOMIC, NULL)) {
		struct fib6_table *table;

		table = fib6_get_table(dev_net(dev), cfg.fc_table);
		if (table)
			table->flags |= RT6_TABLE_HAS_DFLT_ROUTER;
	}

	return rt6_get_dflt_router(net, gwaddr, dev);
}

static void __rt6_purge_dflt_routers(struct net *net,
				     struct fib6_table *table)
{
	struct fib6_info *rt;

restart:
	rcu_read_lock();
	for_each_fib6_node_rt_rcu(&table->tb6_root) {
		struct net_device *dev = fib6_info_nh_dev(rt);
		struct inet6_dev *idev = dev ? __in6_dev_get(dev) : NULL;

		if (rt->fib6_flags & (RTF_DEFAULT | RTF_ADDRCONF) &&
		    (!idev || idev->cnf.accept_ra != 2)) {
			fib6_info_hold(rt);
			rcu_read_unlock();
			ip6_del_rt(net, rt);
			goto restart;
		}
	}
	rcu_read_unlock();

	table->flags &= ~RT6_TABLE_HAS_DFLT_ROUTER;
}

void rt6_purge_dflt_routers(struct net *net)
{
	struct fib6_table *table;
	struct hlist_head *head;
	unsigned int h;

	rcu_read_lock();

	for (h = 0; h < FIB6_TABLE_HASHSZ; h++) {
		head = &net->ipv6.fib_table_hash[h];
		hlist_for_each_entry_rcu(table, head, tb6_hlist) {
			if (table->flags & RT6_TABLE_HAS_DFLT_ROUTER)
				__rt6_purge_dflt_routers(net, table);
		}
	}

	rcu_read_unlock();
}

static void rtmsg_to_fib6_config(struct net *net,
				 struct in6_rtmsg *rtmsg,
				 struct fib6_config *cfg)
{
	memset(cfg, 0, sizeof(*cfg));

	cfg->fc_table = l3mdev_fib_table_by_index(net, rtmsg->rtmsg_ifindex) ?
			 : RT6_TABLE_MAIN;
	cfg->fc_ifindex = rtmsg->rtmsg_ifindex;
	cfg->fc_metric = rtmsg->rtmsg_metric;
	cfg->fc_expires = rtmsg->rtmsg_info;
	cfg->fc_dst_len = rtmsg->rtmsg_dst_len;
	cfg->fc_src_len = rtmsg->rtmsg_src_len;
	cfg->fc_flags = rtmsg->rtmsg_flags;
	cfg->fc_type = rtmsg->rtmsg_type;

	cfg->fc_nlinfo.nl_net = net;

	cfg->fc_dst = rtmsg->rtmsg_dst;
	cfg->fc_src = rtmsg->rtmsg_src;
	cfg->fc_gateway = rtmsg->rtmsg_gateway;
}

int ipv6_route_ioctl(struct net *net, unsigned int cmd, void __user *arg)
{
	struct fib6_config cfg;
	struct in6_rtmsg rtmsg;
	int err;

	switch (cmd) {
	case SIOCADDRT:		/* Add a route */
	case SIOCDELRT:		/* Delete a route */
		if (!ns_capable(net->user_ns, CAP_NET_ADMIN))
			return -EPERM;
		err = copy_from_user(&rtmsg, arg,
				     sizeof(struct in6_rtmsg));
		if (err)
			return -EFAULT;

		rtmsg_to_fib6_config(net, &rtmsg, &cfg);

		rtnl_lock();
		switch (cmd) {
		case SIOCADDRT:
			err = ip6_route_add(&cfg, GFP_KERNEL, NULL);
			break;
		case SIOCDELRT:
			err = ip6_route_del(&cfg, NULL);
			break;
		default:
			err = -EINVAL;
		}
		rtnl_unlock();

		return err;
	}

	return -EINVAL;
}

/*
 *	Drop the packet on the floor
 */

static int ip6_pkt_drop(struct sk_buff *skb, u8 code, int ipstats_mib_noroutes)
{
	int type;
	struct dst_entry *dst = skb_dst(skb);
	switch (ipstats_mib_noroutes) {
	case IPSTATS_MIB_INNOROUTES:
		type = ipv6_addr_type(&ipv6_hdr(skb)->daddr);
		if (type == IPV6_ADDR_ANY) {
			IP6_INC_STATS(dev_net(dst->dev),
				      __in6_dev_get_safely(skb->dev),
				      IPSTATS_MIB_INADDRERRORS);
			break;
		}
		/* FALLTHROUGH */
	case IPSTATS_MIB_OUTNOROUTES:
		IP6_INC_STATS(dev_net(dst->dev), ip6_dst_idev(dst),
			      ipstats_mib_noroutes);
		break;
	}
	icmpv6_send(skb, ICMPV6_DEST_UNREACH, code, 0);
	kfree_skb(skb);
	return 0;
}

static int ip6_pkt_discard(struct sk_buff *skb)
{
	return ip6_pkt_drop(skb, ICMPV6_NOROUTE, IPSTATS_MIB_INNOROUTES);
}

static int ip6_pkt_discard_out(struct net *net, struct sock *sk, struct sk_buff *skb)
{
	skb->dev = skb_dst(skb)->dev;
	return ip6_pkt_drop(skb, ICMPV6_NOROUTE, IPSTATS_MIB_OUTNOROUTES);
}

static int ip6_pkt_prohibit(struct sk_buff *skb)
{
	return ip6_pkt_drop(skb, ICMPV6_ADM_PROHIBITED, IPSTATS_MIB_INNOROUTES);
}

static int ip6_pkt_prohibit_out(struct net *net, struct sock *sk, struct sk_buff *skb)
{
	skb->dev = skb_dst(skb)->dev;
	return ip6_pkt_drop(skb, ICMPV6_ADM_PROHIBITED, IPSTATS_MIB_OUTNOROUTES);
}

/*
 *	Allocate a dst for local (unicast / anycast) address.
 */

struct fib6_info *addrconf_f6i_alloc(struct net *net,
				     struct inet6_dev *idev,
				     const struct in6_addr *addr,
				     bool anycast, gfp_t gfp_flags)
{
	u32 tb_id;
	struct net_device *dev = idev->dev;
	struct fib6_info *f6i;

	f6i = fib6_info_alloc(gfp_flags);
	if (!f6i)
		return ERR_PTR(-ENOMEM);

	f6i->dst_nocount = true;
	f6i->dst_host = true;
	f6i->fib6_protocol = RTPROT_KERNEL;
	f6i->fib6_flags = RTF_UP | RTF_NONEXTHOP;
	if (anycast) {
		f6i->fib6_type = RTN_ANYCAST;
		f6i->fib6_flags |= RTF_ANYCAST;
	} else {
		f6i->fib6_type = RTN_LOCAL;
		f6i->fib6_flags |= RTF_LOCAL;
	}

	f6i->fib6_nh.nh_gw = *addr;
	dev_hold(dev);
	f6i->fib6_nh.nh_dev = dev;
	f6i->fib6_dst.addr = *addr;
	f6i->fib6_dst.plen = 128;
	tb_id = l3mdev_fib_table(idev->dev) ? : RT6_TABLE_LOCAL;
	f6i->fib6_table = fib6_get_table(net, tb_id);

	return f6i;
}

/* remove deleted ip from prefsrc entries */
struct arg_dev_net_ip {
	struct net_device *dev;
	struct net *net;
	struct in6_addr *addr;
};

static int fib6_remove_prefsrc(struct fib6_info *rt, void *arg)
{
	struct net_device *dev = ((struct arg_dev_net_ip *)arg)->dev;
	struct net *net = ((struct arg_dev_net_ip *)arg)->net;
	struct in6_addr *addr = ((struct arg_dev_net_ip *)arg)->addr;

	if (((void *)rt->fib6_nh.nh_dev == dev || !dev) &&
	    rt != net->ipv6.fib6_null_entry &&
	    ipv6_addr_equal(addr, &rt->fib6_prefsrc.addr)) {
		spin_lock_bh(&rt6_exception_lock);
		/* remove prefsrc entry */
		rt->fib6_prefsrc.plen = 0;
		/* need to update cache as well */
		rt6_exceptions_remove_prefsrc(rt);
		spin_unlock_bh(&rt6_exception_lock);
	}
	return 0;
}

void rt6_remove_prefsrc(struct inet6_ifaddr *ifp)
{
	struct net *net = dev_net(ifp->idev->dev);
	struct arg_dev_net_ip adni = {
		.dev = ifp->idev->dev,
		.net = net,
		.addr = &ifp->addr,
	};
	fib6_clean_all(net, fib6_remove_prefsrc, &adni);
}

#define RTF_RA_ROUTER		(RTF_ADDRCONF | RTF_DEFAULT | RTF_GATEWAY)

/* Remove routers and update dst entries when gateway turn into host. */
static int fib6_clean_tohost(struct fib6_info *rt, void *arg)
{
	struct in6_addr *gateway = (struct in6_addr *)arg;

	if (((rt->fib6_flags & RTF_RA_ROUTER) == RTF_RA_ROUTER) &&
	    ipv6_addr_equal(gateway, &rt->fib6_nh.nh_gw)) {
		return -1;
	}

	/* Further clean up cached routes in exception table.
	 * This is needed because cached route may have a different
	 * gateway than its 'parent' in the case of an ip redirect.
	 */
	rt6_exceptions_clean_tohost(rt, gateway);

	return 0;
}

void rt6_clean_tohost(struct net *net, struct in6_addr *gateway)
{
	fib6_clean_all(net, fib6_clean_tohost, gateway);
}

struct arg_netdev_event {
	const struct net_device *dev;
	union {
		unsigned int nh_flags;
		unsigned long event;
	};
};

static struct fib6_info *rt6_multipath_first_sibling(const struct fib6_info *rt)
{
	struct fib6_info *iter;
	struct fib6_node *fn;

	fn = rcu_dereference_protected(rt->fib6_node,
			lockdep_is_held(&rt->fib6_table->tb6_lock));
	iter = rcu_dereference_protected(fn->leaf,
			lockdep_is_held(&rt->fib6_table->tb6_lock));
	while (iter) {
		if (iter->fib6_metric == rt->fib6_metric &&
		    iter->fib6_nsiblings)
			return iter;
		iter = rcu_dereference_protected(iter->fib6_next,
				lockdep_is_held(&rt->fib6_table->tb6_lock));
	}

	return NULL;
}

static bool rt6_is_dead(const struct fib6_info *rt)
{
	if (rt->fib6_nh.nh_flags & RTNH_F_DEAD ||
	    (rt->fib6_nh.nh_flags & RTNH_F_LINKDOWN &&
	     fib6_ignore_linkdown(rt)))
		return true;

	return false;
}

static int rt6_multipath_total_weight(const struct fib6_info *rt)
{
	struct fib6_info *iter;
	int total = 0;

	if (!rt6_is_dead(rt))
		total += rt->fib6_nh.nh_weight;

	list_for_each_entry(iter, &rt->fib6_siblings, fib6_siblings) {
		if (!rt6_is_dead(iter))
			total += iter->fib6_nh.nh_weight;
	}

	return total;
}

static void rt6_upper_bound_set(struct fib6_info *rt, int *weight, int total)
{
	int upper_bound = -1;

	if (!rt6_is_dead(rt)) {
		*weight += rt->fib6_nh.nh_weight;
		upper_bound = DIV_ROUND_CLOSEST_ULL((u64) (*weight) << 31,
						    total) - 1;
	}
	atomic_set(&rt->fib6_nh.nh_upper_bound, upper_bound);
}

static void rt6_multipath_upper_bound_set(struct fib6_info *rt, int total)
{
	struct fib6_info *iter;
	int weight = 0;

	rt6_upper_bound_set(rt, &weight, total);

	list_for_each_entry(iter, &rt->fib6_siblings, fib6_siblings)
		rt6_upper_bound_set(iter, &weight, total);
}

void rt6_multipath_rebalance(struct fib6_info *rt)
{
	struct fib6_info *first;
	int total;

	/* In case the entire multipath route was marked for flushing,
	 * then there is no need to rebalance upon the removal of every
	 * sibling route.
	 */
	if (!rt->fib6_nsiblings || rt->should_flush)
		return;

	/* During lookup routes are evaluated in order, so we need to
	 * make sure upper bounds are assigned from the first sibling
	 * onwards.
	 */
	first = rt6_multipath_first_sibling(rt);
	if (WARN_ON_ONCE(!first))
		return;

	total = rt6_multipath_total_weight(first);
	rt6_multipath_upper_bound_set(first, total);
}

static int fib6_ifup(struct fib6_info *rt, void *p_arg)
{
	const struct arg_netdev_event *arg = p_arg;
	struct net *net = dev_net(arg->dev);

	if (rt != net->ipv6.fib6_null_entry && rt->fib6_nh.nh_dev == arg->dev) {
		rt->fib6_nh.nh_flags &= ~arg->nh_flags;
		fib6_update_sernum_upto_root(net, rt);
		rt6_multipath_rebalance(rt);
	}

	return 0;
}

void rt6_sync_up(struct net_device *dev, unsigned int nh_flags)
{
	struct arg_netdev_event arg = {
		.dev = dev,
		{
			.nh_flags = nh_flags,
		},
	};

	if (nh_flags & RTNH_F_DEAD && netif_carrier_ok(dev))
		arg.nh_flags |= RTNH_F_LINKDOWN;

	fib6_clean_all(dev_net(dev), fib6_ifup, &arg);
}

static bool rt6_multipath_uses_dev(const struct fib6_info *rt,
				   const struct net_device *dev)
{
	struct fib6_info *iter;

	if (rt->fib6_nh.nh_dev == dev)
		return true;
	list_for_each_entry(iter, &rt->fib6_siblings, fib6_siblings)
		if (iter->fib6_nh.nh_dev == dev)
			return true;

	return false;
}

static void rt6_multipath_flush(struct fib6_info *rt)
{
	struct fib6_info *iter;

	rt->should_flush = 1;
	list_for_each_entry(iter, &rt->fib6_siblings, fib6_siblings)
		iter->should_flush = 1;
}

static unsigned int rt6_multipath_dead_count(const struct fib6_info *rt,
					     const struct net_device *down_dev)
{
	struct fib6_info *iter;
	unsigned int dead = 0;

	if (rt->fib6_nh.nh_dev == down_dev ||
	    rt->fib6_nh.nh_flags & RTNH_F_DEAD)
		dead++;
	list_for_each_entry(iter, &rt->fib6_siblings, fib6_siblings)
		if (iter->fib6_nh.nh_dev == down_dev ||
		    iter->fib6_nh.nh_flags & RTNH_F_DEAD)
			dead++;

	return dead;
}

static void rt6_multipath_nh_flags_set(struct fib6_info *rt,
				       const struct net_device *dev,
				       unsigned int nh_flags)
{
	struct fib6_info *iter;

	if (rt->fib6_nh.nh_dev == dev)
		rt->fib6_nh.nh_flags |= nh_flags;
	list_for_each_entry(iter, &rt->fib6_siblings, fib6_siblings)
		if (iter->fib6_nh.nh_dev == dev)
			iter->fib6_nh.nh_flags |= nh_flags;
}

/* called with write lock held for table with rt */
static int fib6_ifdown(struct fib6_info *rt, void *p_arg)
{
	const struct arg_netdev_event *arg = p_arg;
	const struct net_device *dev = arg->dev;
	struct net *net = dev_net(dev);

	if (rt == net->ipv6.fib6_null_entry)
		return 0;

	switch (arg->event) {
	case NETDEV_UNREGISTER:
		return rt->fib6_nh.nh_dev == dev ? -1 : 0;
	case NETDEV_DOWN:
		if (rt->should_flush)
			return -1;
		if (!rt->fib6_nsiblings)
			return rt->fib6_nh.nh_dev == dev ? -1 : 0;
		if (rt6_multipath_uses_dev(rt, dev)) {
			unsigned int count;

			count = rt6_multipath_dead_count(rt, dev);
			if (rt->fib6_nsiblings + 1 == count) {
				rt6_multipath_flush(rt);
				return -1;
			}
			rt6_multipath_nh_flags_set(rt, dev, RTNH_F_DEAD |
						   RTNH_F_LINKDOWN);
			fib6_update_sernum(net, rt);
			rt6_multipath_rebalance(rt);
		}
		return -2;
	case NETDEV_CHANGE:
		if (rt->fib6_nh.nh_dev != dev ||
		    rt->fib6_flags & (RTF_LOCAL | RTF_ANYCAST))
			break;
		rt->fib6_nh.nh_flags |= RTNH_F_LINKDOWN;
		rt6_multipath_rebalance(rt);
		break;
	}

	return 0;
}

void rt6_sync_down_dev(struct net_device *dev, unsigned long event)
{
	struct arg_netdev_event arg = {
		.dev = dev,
		{
			.event = event,
		},
	};

	fib6_clean_all(dev_net(dev), fib6_ifdown, &arg);
}

void rt6_disable_ip(struct net_device *dev, unsigned long event)
{
	rt6_sync_down_dev(dev, event);
	rt6_uncached_list_flush_dev(dev_net(dev), dev);
	neigh_ifdown(&nd_tbl, dev);
}

struct rt6_mtu_change_arg {
	struct net_device *dev;
	unsigned int mtu;
};

static int rt6_mtu_change_route(struct fib6_info *rt, void *p_arg)
{
	struct rt6_mtu_change_arg *arg = (struct rt6_mtu_change_arg *) p_arg;
	struct inet6_dev *idev;

	/* In IPv6 pmtu discovery is not optional,
	   so that RTAX_MTU lock cannot disable it.
	   We still use this lock to block changes
	   caused by addrconf/ndisc.
	*/

	idev = __in6_dev_get(arg->dev);
	if (!idev)
		return 0;

	/* For administrative MTU increase, there is no way to discover
	   IPv6 PMTU increase, so PMTU increase should be updated here.
	   Since RFC 1981 doesn't include administrative MTU increase
	   update PMTU increase is a MUST. (i.e. jumbo frame)
	 */
	if (rt->fib6_nh.nh_dev == arg->dev &&
	    !fib6_metric_locked(rt, RTAX_MTU)) {
		u32 mtu = rt->fib6_pmtu;

		if (mtu >= arg->mtu ||
		    (mtu < arg->mtu && mtu == idev->cnf.mtu6))
			fib6_metric_set(rt, RTAX_MTU, arg->mtu);

		spin_lock_bh(&rt6_exception_lock);
		rt6_exceptions_update_pmtu(idev, rt, arg->mtu);
		spin_unlock_bh(&rt6_exception_lock);
	}
	return 0;
}

void rt6_mtu_change(struct net_device *dev, unsigned int mtu)
{
	struct rt6_mtu_change_arg arg = {
		.dev = dev,
		.mtu = mtu,
	};

	fib6_clean_all(dev_net(dev), rt6_mtu_change_route, &arg);
}

static const struct nla_policy rtm_ipv6_policy[RTA_MAX+1] = {
	[RTA_GATEWAY]           = { .len = sizeof(struct in6_addr) },
	[RTA_PREFSRC]		= { .len = sizeof(struct in6_addr) },
	[RTA_OIF]               = { .type = NLA_U32 },
	[RTA_IIF]		= { .type = NLA_U32 },
	[RTA_PRIORITY]          = { .type = NLA_U32 },
	[RTA_METRICS]           = { .type = NLA_NESTED },
	[RTA_MULTIPATH]		= { .len = sizeof(struct rtnexthop) },
	[RTA_PREF]              = { .type = NLA_U8 },
	[RTA_ENCAP_TYPE]	= { .type = NLA_U16 },
	[RTA_ENCAP]		= { .type = NLA_NESTED },
	[RTA_EXPIRES]		= { .type = NLA_U32 },
	[RTA_UID]		= { .type = NLA_U32 },
	[RTA_MARK]		= { .type = NLA_U32 },
	[RTA_TABLE]		= { .type = NLA_U32 },
<<<<<<< HEAD
=======
	[RTA_IP_PROTO]		= { .type = NLA_U8 },
	[RTA_SPORT]		= { .type = NLA_U16 },
	[RTA_DPORT]		= { .type = NLA_U16 },
>>>>>>> 5e220483
};

static int rtm_to_fib6_config(struct sk_buff *skb, struct nlmsghdr *nlh,
			      struct fib6_config *cfg,
			      struct netlink_ext_ack *extack)
{
	struct rtmsg *rtm;
	struct nlattr *tb[RTA_MAX+1];
	unsigned int pref;
	int err;

	err = nlmsg_parse(nlh, sizeof(*rtm), tb, RTA_MAX, rtm_ipv6_policy,
			  NULL);
	if (err < 0)
		goto errout;

	err = -EINVAL;
	rtm = nlmsg_data(nlh);
	memset(cfg, 0, sizeof(*cfg));

	cfg->fc_table = rtm->rtm_table;
	cfg->fc_dst_len = rtm->rtm_dst_len;
	cfg->fc_src_len = rtm->rtm_src_len;
	cfg->fc_flags = RTF_UP;
	cfg->fc_protocol = rtm->rtm_protocol;
	cfg->fc_type = rtm->rtm_type;

	if (rtm->rtm_type == RTN_UNREACHABLE ||
	    rtm->rtm_type == RTN_BLACKHOLE ||
	    rtm->rtm_type == RTN_PROHIBIT ||
	    rtm->rtm_type == RTN_THROW)
		cfg->fc_flags |= RTF_REJECT;

	if (rtm->rtm_type == RTN_LOCAL)
		cfg->fc_flags |= RTF_LOCAL;

	if (rtm->rtm_flags & RTM_F_CLONED)
		cfg->fc_flags |= RTF_CACHE;

	cfg->fc_flags |= (rtm->rtm_flags & RTNH_F_ONLINK);

	cfg->fc_nlinfo.portid = NETLINK_CB(skb).portid;
	cfg->fc_nlinfo.nlh = nlh;
	cfg->fc_nlinfo.nl_net = sock_net(skb->sk);

	if (tb[RTA_GATEWAY]) {
		cfg->fc_gateway = nla_get_in6_addr(tb[RTA_GATEWAY]);
		cfg->fc_flags |= RTF_GATEWAY;
	}

	if (tb[RTA_DST]) {
		int plen = (rtm->rtm_dst_len + 7) >> 3;

		if (nla_len(tb[RTA_DST]) < plen)
			goto errout;

		nla_memcpy(&cfg->fc_dst, tb[RTA_DST], plen);
	}

	if (tb[RTA_SRC]) {
		int plen = (rtm->rtm_src_len + 7) >> 3;

		if (nla_len(tb[RTA_SRC]) < plen)
			goto errout;

		nla_memcpy(&cfg->fc_src, tb[RTA_SRC], plen);
	}

	if (tb[RTA_PREFSRC])
		cfg->fc_prefsrc = nla_get_in6_addr(tb[RTA_PREFSRC]);

	if (tb[RTA_OIF])
		cfg->fc_ifindex = nla_get_u32(tb[RTA_OIF]);

	if (tb[RTA_PRIORITY])
		cfg->fc_metric = nla_get_u32(tb[RTA_PRIORITY]);

	if (tb[RTA_METRICS]) {
		cfg->fc_mx = nla_data(tb[RTA_METRICS]);
		cfg->fc_mx_len = nla_len(tb[RTA_METRICS]);
	}

	if (tb[RTA_TABLE])
		cfg->fc_table = nla_get_u32(tb[RTA_TABLE]);

	if (tb[RTA_MULTIPATH]) {
		cfg->fc_mp = nla_data(tb[RTA_MULTIPATH]);
		cfg->fc_mp_len = nla_len(tb[RTA_MULTIPATH]);

		err = lwtunnel_valid_encap_type_attr(cfg->fc_mp,
						     cfg->fc_mp_len, extack);
		if (err < 0)
			goto errout;
	}

	if (tb[RTA_PREF]) {
		pref = nla_get_u8(tb[RTA_PREF]);
		if (pref != ICMPV6_ROUTER_PREF_LOW &&
		    pref != ICMPV6_ROUTER_PREF_HIGH)
			pref = ICMPV6_ROUTER_PREF_MEDIUM;
		cfg->fc_flags |= RTF_PREF(pref);
	}

	if (tb[RTA_ENCAP])
		cfg->fc_encap = tb[RTA_ENCAP];

	if (tb[RTA_ENCAP_TYPE]) {
		cfg->fc_encap_type = nla_get_u16(tb[RTA_ENCAP_TYPE]);

		err = lwtunnel_valid_encap_type(cfg->fc_encap_type, extack);
		if (err < 0)
			goto errout;
	}

	if (tb[RTA_EXPIRES]) {
		unsigned long timeout = addrconf_timeout_fixup(nla_get_u32(tb[RTA_EXPIRES]), HZ);

		if (addrconf_finite_timeout(timeout)) {
			cfg->fc_expires = jiffies_to_clock_t(timeout * HZ);
			cfg->fc_flags |= RTF_EXPIRES;
		}
	}

	err = 0;
errout:
	return err;
}

struct rt6_nh {
	struct fib6_info *fib6_info;
	struct fib6_config r_cfg;
	struct list_head next;
};

static void ip6_print_replace_route_err(struct list_head *rt6_nh_list)
{
	struct rt6_nh *nh;

	list_for_each_entry(nh, rt6_nh_list, next) {
		pr_warn("IPV6: multipath route replace failed (check consistency of installed routes): %pI6c nexthop %pI6c ifi %d\n",
		        &nh->r_cfg.fc_dst, &nh->r_cfg.fc_gateway,
		        nh->r_cfg.fc_ifindex);
	}
}

static int ip6_route_info_append(struct net *net,
				 struct list_head *rt6_nh_list,
				 struct fib6_info *rt,
				 struct fib6_config *r_cfg)
{
	struct rt6_nh *nh;
	int err = -EEXIST;

	list_for_each_entry(nh, rt6_nh_list, next) {
		/* check if fib6_info already exists */
		if (rt6_duplicate_nexthop(nh->fib6_info, rt))
			return err;
	}

	nh = kzalloc(sizeof(*nh), GFP_KERNEL);
	if (!nh)
		return -ENOMEM;
	nh->fib6_info = rt;
	err = ip6_convert_metrics(net, rt, r_cfg);
	if (err) {
		kfree(nh);
		return err;
	}
	memcpy(&nh->r_cfg, r_cfg, sizeof(*r_cfg));
	list_add_tail(&nh->next, rt6_nh_list);

	return 0;
}

static void ip6_route_mpath_notify(struct fib6_info *rt,
				   struct fib6_info *rt_last,
				   struct nl_info *info,
				   __u16 nlflags)
{
	/* if this is an APPEND route, then rt points to the first route
	 * inserted and rt_last points to last route inserted. Userspace
	 * wants a consistent dump of the route which starts at the first
	 * nexthop. Since sibling routes are always added at the end of
	 * the list, find the first sibling of the last route appended
	 */
	if ((nlflags & NLM_F_APPEND) && rt_last && rt_last->fib6_nsiblings) {
		rt = list_first_entry(&rt_last->fib6_siblings,
				      struct fib6_info,
				      fib6_siblings);
	}

	if (rt)
		inet6_rt_notify(RTM_NEWROUTE, rt, info, nlflags);
}

static int ip6_route_multipath_add(struct fib6_config *cfg,
				   struct netlink_ext_ack *extack)
{
	struct fib6_info *rt_notif = NULL, *rt_last = NULL;
	struct nl_info *info = &cfg->fc_nlinfo;
	struct fib6_config r_cfg;
	struct rtnexthop *rtnh;
	struct fib6_info *rt;
	struct rt6_nh *err_nh;
	struct rt6_nh *nh, *nh_safe;
	__u16 nlflags;
	int remaining;
	int attrlen;
	int err = 1;
	int nhn = 0;
	int replace = (cfg->fc_nlinfo.nlh &&
		       (cfg->fc_nlinfo.nlh->nlmsg_flags & NLM_F_REPLACE));
	LIST_HEAD(rt6_nh_list);

	nlflags = replace ? NLM_F_REPLACE : NLM_F_CREATE;
	if (info->nlh && info->nlh->nlmsg_flags & NLM_F_APPEND)
		nlflags |= NLM_F_APPEND;

	remaining = cfg->fc_mp_len;
	rtnh = (struct rtnexthop *)cfg->fc_mp;

	/* Parse a Multipath Entry and build a list (rt6_nh_list) of
	 * fib6_info structs per nexthop
	 */
	while (rtnh_ok(rtnh, remaining)) {
		memcpy(&r_cfg, cfg, sizeof(*cfg));
		if (rtnh->rtnh_ifindex)
			r_cfg.fc_ifindex = rtnh->rtnh_ifindex;

		attrlen = rtnh_attrlen(rtnh);
		if (attrlen > 0) {
			struct nlattr *nla, *attrs = rtnh_attrs(rtnh);

			nla = nla_find(attrs, attrlen, RTA_GATEWAY);
			if (nla) {
				r_cfg.fc_gateway = nla_get_in6_addr(nla);
				r_cfg.fc_flags |= RTF_GATEWAY;
			}
			r_cfg.fc_encap = nla_find(attrs, attrlen, RTA_ENCAP);
			nla = nla_find(attrs, attrlen, RTA_ENCAP_TYPE);
			if (nla)
				r_cfg.fc_encap_type = nla_get_u16(nla);
		}

		r_cfg.fc_flags |= (rtnh->rtnh_flags & RTNH_F_ONLINK);
		rt = ip6_route_info_create(&r_cfg, GFP_KERNEL, extack);
		if (IS_ERR(rt)) {
			err = PTR_ERR(rt);
			rt = NULL;
			goto cleanup;
		}

		rt->fib6_nh.nh_weight = rtnh->rtnh_hops + 1;

		err = ip6_route_info_append(info->nl_net, &rt6_nh_list,
					    rt, &r_cfg);
		if (err) {
			fib6_info_release(rt);
			goto cleanup;
		}

		rtnh = rtnh_next(rtnh, &remaining);
	}

	/* for add and replace send one notification with all nexthops.
	 * Skip the notification in fib6_add_rt2node and send one with
	 * the full route when done
	 */
	info->skip_notify = 1;

	err_nh = NULL;
	list_for_each_entry(nh, &rt6_nh_list, next) {
		err = __ip6_ins_rt(nh->fib6_info, info, extack);
		fib6_info_release(nh->fib6_info);

		if (!err) {
			/* save reference to last route successfully inserted */
			rt_last = nh->fib6_info;

			/* save reference to first route for notification */
			if (!rt_notif)
				rt_notif = nh->fib6_info;
		}

		/* nh->fib6_info is used or freed at this point, reset to NULL*/
		nh->fib6_info = NULL;
		if (err) {
			if (replace && nhn)
				ip6_print_replace_route_err(&rt6_nh_list);
			err_nh = nh;
			goto add_errout;
		}

		/* Because each route is added like a single route we remove
		 * these flags after the first nexthop: if there is a collision,
		 * we have already failed to add the first nexthop:
		 * fib6_add_rt2node() has rejected it; when replacing, old
		 * nexthops have been replaced by first new, the rest should
		 * be added to it.
		 */
		cfg->fc_nlinfo.nlh->nlmsg_flags &= ~(NLM_F_EXCL |
						     NLM_F_REPLACE);
		cfg->fc_nlinfo.nlh->nlmsg_flags |= NLM_F_APPEND;
		nhn++;
	}

	/* success ... tell user about new route */
	ip6_route_mpath_notify(rt_notif, rt_last, info, nlflags);
	goto cleanup;

add_errout:
	/* send notification for routes that were added so that
	 * the delete notifications sent by ip6_route_del are
	 * coherent
	 */
	if (rt_notif)
		ip6_route_mpath_notify(rt_notif, rt_last, info, nlflags);

	/* Delete routes that were already added */
	list_for_each_entry(nh, &rt6_nh_list, next) {
		if (err_nh == nh)
			break;
		ip6_route_del(&nh->r_cfg, extack);
	}

cleanup:
	list_for_each_entry_safe(nh, nh_safe, &rt6_nh_list, next) {
		if (nh->fib6_info)
			fib6_info_release(nh->fib6_info);
		list_del(&nh->next);
		kfree(nh);
	}

	return err;
}

static int ip6_route_multipath_del(struct fib6_config *cfg,
				   struct netlink_ext_ack *extack)
{
	struct fib6_config r_cfg;
	struct rtnexthop *rtnh;
	int remaining;
	int attrlen;
	int err = 1, last_err = 0;

	remaining = cfg->fc_mp_len;
	rtnh = (struct rtnexthop *)cfg->fc_mp;

	/* Parse a Multipath Entry */
	while (rtnh_ok(rtnh, remaining)) {
		memcpy(&r_cfg, cfg, sizeof(*cfg));
		if (rtnh->rtnh_ifindex)
			r_cfg.fc_ifindex = rtnh->rtnh_ifindex;

		attrlen = rtnh_attrlen(rtnh);
		if (attrlen > 0) {
			struct nlattr *nla, *attrs = rtnh_attrs(rtnh);

			nla = nla_find(attrs, attrlen, RTA_GATEWAY);
			if (nla) {
				nla_memcpy(&r_cfg.fc_gateway, nla, 16);
				r_cfg.fc_flags |= RTF_GATEWAY;
			}
		}
		err = ip6_route_del(&r_cfg, extack);
		if (err)
			last_err = err;

		rtnh = rtnh_next(rtnh, &remaining);
	}

	return last_err;
}

static int inet6_rtm_delroute(struct sk_buff *skb, struct nlmsghdr *nlh,
			      struct netlink_ext_ack *extack)
{
	struct fib6_config cfg;
	int err;

	err = rtm_to_fib6_config(skb, nlh, &cfg, extack);
	if (err < 0)
		return err;

	if (cfg.fc_mp)
		return ip6_route_multipath_del(&cfg, extack);
	else {
		cfg.fc_delete_all_nh = 1;
		return ip6_route_del(&cfg, extack);
	}
}

static int inet6_rtm_newroute(struct sk_buff *skb, struct nlmsghdr *nlh,
			      struct netlink_ext_ack *extack)
{
	struct fib6_config cfg;
	int err;

	err = rtm_to_fib6_config(skb, nlh, &cfg, extack);
	if (err < 0)
		return err;

	if (cfg.fc_mp)
		return ip6_route_multipath_add(&cfg, extack);
	else
		return ip6_route_add(&cfg, GFP_KERNEL, extack);
}

static size_t rt6_nlmsg_size(struct fib6_info *rt)
{
	int nexthop_len = 0;

	if (rt->fib6_nsiblings) {
		nexthop_len = nla_total_size(0)	 /* RTA_MULTIPATH */
			    + NLA_ALIGN(sizeof(struct rtnexthop))
			    + nla_total_size(16) /* RTA_GATEWAY */
			    + lwtunnel_get_encap_size(rt->fib6_nh.nh_lwtstate);

		nexthop_len *= rt->fib6_nsiblings;
	}

	return NLMSG_ALIGN(sizeof(struct rtmsg))
	       + nla_total_size(16) /* RTA_SRC */
	       + nla_total_size(16) /* RTA_DST */
	       + nla_total_size(16) /* RTA_GATEWAY */
	       + nla_total_size(16) /* RTA_PREFSRC */
	       + nla_total_size(4) /* RTA_TABLE */
	       + nla_total_size(4) /* RTA_IIF */
	       + nla_total_size(4) /* RTA_OIF */
	       + nla_total_size(4) /* RTA_PRIORITY */
	       + RTAX_MAX * nla_total_size(4) /* RTA_METRICS */
	       + nla_total_size(sizeof(struct rta_cacheinfo))
	       + nla_total_size(TCP_CA_NAME_MAX) /* RTAX_CC_ALGO */
	       + nla_total_size(1) /* RTA_PREF */
	       + lwtunnel_get_encap_size(rt->fib6_nh.nh_lwtstate)
	       + nexthop_len;
}

static int rt6_nexthop_info(struct sk_buff *skb, struct fib6_info *rt,
			    unsigned int *flags, bool skip_oif)
{
	if (rt->fib6_nh.nh_flags & RTNH_F_DEAD)
		*flags |= RTNH_F_DEAD;

	if (rt->fib6_nh.nh_flags & RTNH_F_LINKDOWN) {
		*flags |= RTNH_F_LINKDOWN;

		rcu_read_lock();
		if (fib6_ignore_linkdown(rt))
			*flags |= RTNH_F_DEAD;
		rcu_read_unlock();
	}

	if (rt->fib6_flags & RTF_GATEWAY) {
		if (nla_put_in6_addr(skb, RTA_GATEWAY, &rt->fib6_nh.nh_gw) < 0)
			goto nla_put_failure;
	}

	*flags |= (rt->fib6_nh.nh_flags & RTNH_F_ONLINK);
	if (rt->fib6_nh.nh_flags & RTNH_F_OFFLOAD)
		*flags |= RTNH_F_OFFLOAD;

	/* not needed for multipath encoding b/c it has a rtnexthop struct */
	if (!skip_oif && rt->fib6_nh.nh_dev &&
	    nla_put_u32(skb, RTA_OIF, rt->fib6_nh.nh_dev->ifindex))
		goto nla_put_failure;

	if (rt->fib6_nh.nh_lwtstate &&
	    lwtunnel_fill_encap(skb, rt->fib6_nh.nh_lwtstate) < 0)
		goto nla_put_failure;

	return 0;

nla_put_failure:
	return -EMSGSIZE;
}

/* add multipath next hop */
static int rt6_add_nexthop(struct sk_buff *skb, struct fib6_info *rt)
{
	const struct net_device *dev = rt->fib6_nh.nh_dev;
	struct rtnexthop *rtnh;
	unsigned int flags = 0;

	rtnh = nla_reserve_nohdr(skb, sizeof(*rtnh));
	if (!rtnh)
		goto nla_put_failure;

	rtnh->rtnh_hops = rt->fib6_nh.nh_weight - 1;
	rtnh->rtnh_ifindex = dev ? dev->ifindex : 0;

	if (rt6_nexthop_info(skb, rt, &flags, true) < 0)
		goto nla_put_failure;

	rtnh->rtnh_flags = flags;

	/* length of rtnetlink header + attributes */
	rtnh->rtnh_len = nlmsg_get_pos(skb) - (void *)rtnh;

	return 0;

nla_put_failure:
	return -EMSGSIZE;
}

static int rt6_fill_node(struct net *net, struct sk_buff *skb,
			 struct fib6_info *rt, struct dst_entry *dst,
			 struct in6_addr *dest, struct in6_addr *src,
			 int iif, int type, u32 portid, u32 seq,
			 unsigned int flags)
{
	struct rtmsg *rtm;
	struct nlmsghdr *nlh;
	long expires = 0;
	u32 *pmetrics;
	u32 table;

	nlh = nlmsg_put(skb, portid, seq, type, sizeof(*rtm), flags);
	if (!nlh)
		return -EMSGSIZE;

	rtm = nlmsg_data(nlh);
	rtm->rtm_family = AF_INET6;
	rtm->rtm_dst_len = rt->fib6_dst.plen;
	rtm->rtm_src_len = rt->fib6_src.plen;
	rtm->rtm_tos = 0;
	if (rt->fib6_table)
		table = rt->fib6_table->tb6_id;
	else
		table = RT6_TABLE_UNSPEC;
	rtm->rtm_table = table;
	if (nla_put_u32(skb, RTA_TABLE, table))
		goto nla_put_failure;

	rtm->rtm_type = rt->fib6_type;
	rtm->rtm_flags = 0;
	rtm->rtm_scope = RT_SCOPE_UNIVERSE;
	rtm->rtm_protocol = rt->fib6_protocol;

	if (rt->fib6_flags & RTF_CACHE)
		rtm->rtm_flags |= RTM_F_CLONED;

	if (dest) {
		if (nla_put_in6_addr(skb, RTA_DST, dest))
			goto nla_put_failure;
		rtm->rtm_dst_len = 128;
	} else if (rtm->rtm_dst_len)
		if (nla_put_in6_addr(skb, RTA_DST, &rt->fib6_dst.addr))
			goto nla_put_failure;
#ifdef CONFIG_IPV6_SUBTREES
	if (src) {
		if (nla_put_in6_addr(skb, RTA_SRC, src))
			goto nla_put_failure;
		rtm->rtm_src_len = 128;
	} else if (rtm->rtm_src_len &&
		   nla_put_in6_addr(skb, RTA_SRC, &rt->fib6_src.addr))
		goto nla_put_failure;
#endif
	if (iif) {
#ifdef CONFIG_IPV6_MROUTE
		if (ipv6_addr_is_multicast(&rt->fib6_dst.addr)) {
			int err = ip6mr_get_route(net, skb, rtm, portid);

			if (err == 0)
				return 0;
			if (err < 0)
				goto nla_put_failure;
		} else
#endif
			if (nla_put_u32(skb, RTA_IIF, iif))
				goto nla_put_failure;
	} else if (dest) {
		struct in6_addr saddr_buf;
		if (ip6_route_get_saddr(net, rt, dest, 0, &saddr_buf) == 0 &&
		    nla_put_in6_addr(skb, RTA_PREFSRC, &saddr_buf))
			goto nla_put_failure;
	}

	if (rt->fib6_prefsrc.plen) {
		struct in6_addr saddr_buf;
		saddr_buf = rt->fib6_prefsrc.addr;
		if (nla_put_in6_addr(skb, RTA_PREFSRC, &saddr_buf))
			goto nla_put_failure;
	}

	pmetrics = dst ? dst_metrics_ptr(dst) : rt->fib6_metrics->metrics;
	if (rtnetlink_put_metrics(skb, pmetrics) < 0)
		goto nla_put_failure;

	if (nla_put_u32(skb, RTA_PRIORITY, rt->fib6_metric))
		goto nla_put_failure;

	/* For multipath routes, walk the siblings list and add
	 * each as a nexthop within RTA_MULTIPATH.
	 */
	if (rt->fib6_nsiblings) {
		struct fib6_info *sibling, *next_sibling;
		struct nlattr *mp;

		mp = nla_nest_start(skb, RTA_MULTIPATH);
		if (!mp)
			goto nla_put_failure;

		if (rt6_add_nexthop(skb, rt) < 0)
			goto nla_put_failure;

		list_for_each_entry_safe(sibling, next_sibling,
					 &rt->fib6_siblings, fib6_siblings) {
			if (rt6_add_nexthop(skb, sibling) < 0)
				goto nla_put_failure;
		}

		nla_nest_end(skb, mp);
	} else {
		if (rt6_nexthop_info(skb, rt, &rtm->rtm_flags, false) < 0)
			goto nla_put_failure;
	}

	if (rt->fib6_flags & RTF_EXPIRES) {
		expires = dst ? dst->expires : rt->expires;
		expires -= jiffies;
	}

	if (rtnl_put_cacheinfo(skb, dst, 0, expires, dst ? dst->error : 0) < 0)
		goto nla_put_failure;

	if (nla_put_u8(skb, RTA_PREF, IPV6_EXTRACT_PREF(rt->fib6_flags)))
		goto nla_put_failure;


	nlmsg_end(skb, nlh);
	return 0;

nla_put_failure:
	nlmsg_cancel(skb, nlh);
	return -EMSGSIZE;
}

int rt6_dump_route(struct fib6_info *rt, void *p_arg)
{
	struct rt6_rtnl_dump_arg *arg = (struct rt6_rtnl_dump_arg *) p_arg;
	struct net *net = arg->net;

	if (rt == net->ipv6.fib6_null_entry)
		return 0;

	if (nlmsg_len(arg->cb->nlh) >= sizeof(struct rtmsg)) {
		struct rtmsg *rtm = nlmsg_data(arg->cb->nlh);

		/* user wants prefix routes only */
		if (rtm->rtm_flags & RTM_F_PREFIX &&
		    !(rt->fib6_flags & RTF_PREFIX_RT)) {
			/* success since this is not a prefix route */
			return 1;
		}
	}

	return rt6_fill_node(net, arg->skb, rt, NULL, NULL, NULL, 0,
			     RTM_NEWROUTE, NETLINK_CB(arg->cb->skb).portid,
			     arg->cb->nlh->nlmsg_seq, NLM_F_MULTI);
}

static int inet6_rtm_getroute(struct sk_buff *in_skb, struct nlmsghdr *nlh,
			      struct netlink_ext_ack *extack)
{
	struct net *net = sock_net(in_skb->sk);
	struct nlattr *tb[RTA_MAX+1];
	int err, iif = 0, oif = 0;
	struct fib6_info *from;
	struct dst_entry *dst;
	struct rt6_info *rt;
	struct sk_buff *skb;
	struct rtmsg *rtm;
	struct flowi6 fl6;
	bool fibmatch;

	err = nlmsg_parse(nlh, sizeof(*rtm), tb, RTA_MAX, rtm_ipv6_policy,
			  extack);
	if (err < 0)
		goto errout;

	err = -EINVAL;
	memset(&fl6, 0, sizeof(fl6));
	rtm = nlmsg_data(nlh);
	fl6.flowlabel = ip6_make_flowinfo(rtm->rtm_tos, 0);
	fibmatch = !!(rtm->rtm_flags & RTM_F_FIB_MATCH);

	if (tb[RTA_SRC]) {
		if (nla_len(tb[RTA_SRC]) < sizeof(struct in6_addr))
			goto errout;

		fl6.saddr = *(struct in6_addr *)nla_data(tb[RTA_SRC]);
	}

	if (tb[RTA_DST]) {
		if (nla_len(tb[RTA_DST]) < sizeof(struct in6_addr))
			goto errout;

		fl6.daddr = *(struct in6_addr *)nla_data(tb[RTA_DST]);
	}

	if (tb[RTA_IIF])
		iif = nla_get_u32(tb[RTA_IIF]);

	if (tb[RTA_OIF])
		oif = nla_get_u32(tb[RTA_OIF]);

	if (tb[RTA_MARK])
		fl6.flowi6_mark = nla_get_u32(tb[RTA_MARK]);

	if (tb[RTA_UID])
		fl6.flowi6_uid = make_kuid(current_user_ns(),
					   nla_get_u32(tb[RTA_UID]));
	else
		fl6.flowi6_uid = iif ? INVALID_UID : current_uid();

	if (tb[RTA_SPORT])
		fl6.fl6_sport = nla_get_be16(tb[RTA_SPORT]);

	if (tb[RTA_DPORT])
		fl6.fl6_dport = nla_get_be16(tb[RTA_DPORT]);

	if (tb[RTA_IP_PROTO]) {
		err = rtm_getroute_parse_ip_proto(tb[RTA_IP_PROTO],
						  &fl6.flowi6_proto, extack);
		if (err)
			goto errout;
	}

	if (iif) {
		struct net_device *dev;
		int flags = 0;

		rcu_read_lock();

		dev = dev_get_by_index_rcu(net, iif);
		if (!dev) {
			rcu_read_unlock();
			err = -ENODEV;
			goto errout;
		}

		fl6.flowi6_iif = iif;

		if (!ipv6_addr_any(&fl6.saddr))
			flags |= RT6_LOOKUP_F_HAS_SADDR;

		dst = ip6_route_input_lookup(net, dev, &fl6, NULL, flags);

		rcu_read_unlock();
	} else {
		fl6.flowi6_oif = oif;

		dst = ip6_route_output(net, NULL, &fl6);
	}


	rt = container_of(dst, struct rt6_info, dst);
	if (rt->dst.error) {
		err = rt->dst.error;
		ip6_rt_put(rt);
		goto errout;
	}

	if (rt == net->ipv6.ip6_null_entry) {
		err = rt->dst.error;
		ip6_rt_put(rt);
		goto errout;
	}

	skb = alloc_skb(NLMSG_GOODSIZE, GFP_KERNEL);
	if (!skb) {
		ip6_rt_put(rt);
		err = -ENOBUFS;
		goto errout;
	}

	skb_dst_set(skb, &rt->dst);

	rcu_read_lock();
	from = rcu_dereference(rt->from);

	if (fibmatch)
		err = rt6_fill_node(net, skb, from, NULL, NULL, NULL, iif,
				    RTM_NEWROUTE, NETLINK_CB(in_skb).portid,
				    nlh->nlmsg_seq, 0);
	else
		err = rt6_fill_node(net, skb, from, dst, &fl6.daddr,
				    &fl6.saddr, iif, RTM_NEWROUTE,
				    NETLINK_CB(in_skb).portid, nlh->nlmsg_seq,
				    0);
	rcu_read_unlock();

	if (err < 0) {
		kfree_skb(skb);
		goto errout;
	}

	err = rtnl_unicast(skb, net, NETLINK_CB(in_skb).portid);
errout:
	return err;
}

void inet6_rt_notify(int event, struct fib6_info *rt, struct nl_info *info,
		     unsigned int nlm_flags)
{
	struct sk_buff *skb;
	struct net *net = info->nl_net;
	u32 seq;
	int err;

	err = -ENOBUFS;
	seq = info->nlh ? info->nlh->nlmsg_seq : 0;

	skb = nlmsg_new(rt6_nlmsg_size(rt), gfp_any());
	if (!skb)
		goto errout;

	err = rt6_fill_node(net, skb, rt, NULL, NULL, NULL, 0,
			    event, info->portid, seq, nlm_flags);
	if (err < 0) {
		/* -EMSGSIZE implies BUG in rt6_nlmsg_size() */
		WARN_ON(err == -EMSGSIZE);
		kfree_skb(skb);
		goto errout;
	}
	rtnl_notify(skb, net, info->portid, RTNLGRP_IPV6_ROUTE,
		    info->nlh, gfp_any());
	return;
errout:
	if (err < 0)
		rtnl_set_sk_err(net, RTNLGRP_IPV6_ROUTE, err);
}

static int ip6_route_dev_notify(struct notifier_block *this,
				unsigned long event, void *ptr)
{
	struct net_device *dev = netdev_notifier_info_to_dev(ptr);
	struct net *net = dev_net(dev);

	if (!(dev->flags & IFF_LOOPBACK))
		return NOTIFY_OK;

	if (event == NETDEV_REGISTER) {
		net->ipv6.fib6_null_entry->fib6_nh.nh_dev = dev;
		net->ipv6.ip6_null_entry->dst.dev = dev;
		net->ipv6.ip6_null_entry->rt6i_idev = in6_dev_get(dev);
#ifdef CONFIG_IPV6_MULTIPLE_TABLES
		net->ipv6.ip6_prohibit_entry->dst.dev = dev;
		net->ipv6.ip6_prohibit_entry->rt6i_idev = in6_dev_get(dev);
		net->ipv6.ip6_blk_hole_entry->dst.dev = dev;
		net->ipv6.ip6_blk_hole_entry->rt6i_idev = in6_dev_get(dev);
#endif
	 } else if (event == NETDEV_UNREGISTER &&
		    dev->reg_state != NETREG_UNREGISTERED) {
		/* NETDEV_UNREGISTER could be fired for multiple times by
		 * netdev_wait_allrefs(). Make sure we only call this once.
		 */
		in6_dev_put_clear(&net->ipv6.ip6_null_entry->rt6i_idev);
#ifdef CONFIG_IPV6_MULTIPLE_TABLES
		in6_dev_put_clear(&net->ipv6.ip6_prohibit_entry->rt6i_idev);
		in6_dev_put_clear(&net->ipv6.ip6_blk_hole_entry->rt6i_idev);
#endif
	}

	return NOTIFY_OK;
}

/*
 *	/proc
 */

#ifdef CONFIG_PROC_FS
static int rt6_stats_seq_show(struct seq_file *seq, void *v)
{
	struct net *net = (struct net *)seq->private;
	seq_printf(seq, "%04x %04x %04x %04x %04x %04x %04x\n",
		   net->ipv6.rt6_stats->fib_nodes,
		   net->ipv6.rt6_stats->fib_route_nodes,
		   atomic_read(&net->ipv6.rt6_stats->fib_rt_alloc),
		   net->ipv6.rt6_stats->fib_rt_entries,
		   net->ipv6.rt6_stats->fib_rt_cache,
		   dst_entries_get_slow(&net->ipv6.ip6_dst_ops),
		   net->ipv6.rt6_stats->fib_discarded_routes);

	return 0;
}
#endif	/* CONFIG_PROC_FS */

#ifdef CONFIG_SYSCTL

static
int ipv6_sysctl_rtcache_flush(struct ctl_table *ctl, int write,
			      void __user *buffer, size_t *lenp, loff_t *ppos)
{
	struct net *net;
	int delay;
	if (!write)
		return -EINVAL;

	net = (struct net *)ctl->extra1;
	delay = net->ipv6.sysctl.flush_delay;
	proc_dointvec(ctl, write, buffer, lenp, ppos);
	fib6_run_gc(delay <= 0 ? 0 : (unsigned long)delay, net, delay > 0);
	return 0;
}

struct ctl_table ipv6_route_table_template[] = {
	{
		.procname	=	"flush",
		.data		=	&init_net.ipv6.sysctl.flush_delay,
		.maxlen		=	sizeof(int),
		.mode		=	0200,
		.proc_handler	=	ipv6_sysctl_rtcache_flush
	},
	{
		.procname	=	"gc_thresh",
		.data		=	&ip6_dst_ops_template.gc_thresh,
		.maxlen		=	sizeof(int),
		.mode		=	0644,
		.proc_handler	=	proc_dointvec,
	},
	{
		.procname	=	"max_size",
		.data		=	&init_net.ipv6.sysctl.ip6_rt_max_size,
		.maxlen		=	sizeof(int),
		.mode		=	0644,
		.proc_handler	=	proc_dointvec,
	},
	{
		.procname	=	"gc_min_interval",
		.data		=	&init_net.ipv6.sysctl.ip6_rt_gc_min_interval,
		.maxlen		=	sizeof(int),
		.mode		=	0644,
		.proc_handler	=	proc_dointvec_jiffies,
	},
	{
		.procname	=	"gc_timeout",
		.data		=	&init_net.ipv6.sysctl.ip6_rt_gc_timeout,
		.maxlen		=	sizeof(int),
		.mode		=	0644,
		.proc_handler	=	proc_dointvec_jiffies,
	},
	{
		.procname	=	"gc_interval",
		.data		=	&init_net.ipv6.sysctl.ip6_rt_gc_interval,
		.maxlen		=	sizeof(int),
		.mode		=	0644,
		.proc_handler	=	proc_dointvec_jiffies,
	},
	{
		.procname	=	"gc_elasticity",
		.data		=	&init_net.ipv6.sysctl.ip6_rt_gc_elasticity,
		.maxlen		=	sizeof(int),
		.mode		=	0644,
		.proc_handler	=	proc_dointvec,
	},
	{
		.procname	=	"mtu_expires",
		.data		=	&init_net.ipv6.sysctl.ip6_rt_mtu_expires,
		.maxlen		=	sizeof(int),
		.mode		=	0644,
		.proc_handler	=	proc_dointvec_jiffies,
	},
	{
		.procname	=	"min_adv_mss",
		.data		=	&init_net.ipv6.sysctl.ip6_rt_min_advmss,
		.maxlen		=	sizeof(int),
		.mode		=	0644,
		.proc_handler	=	proc_dointvec,
	},
	{
		.procname	=	"gc_min_interval_ms",
		.data		=	&init_net.ipv6.sysctl.ip6_rt_gc_min_interval,
		.maxlen		=	sizeof(int),
		.mode		=	0644,
		.proc_handler	=	proc_dointvec_ms_jiffies,
	},
	{ }
};

struct ctl_table * __net_init ipv6_route_sysctl_init(struct net *net)
{
	struct ctl_table *table;

	table = kmemdup(ipv6_route_table_template,
			sizeof(ipv6_route_table_template),
			GFP_KERNEL);

	if (table) {
		table[0].data = &net->ipv6.sysctl.flush_delay;
		table[0].extra1 = net;
		table[1].data = &net->ipv6.ip6_dst_ops.gc_thresh;
		table[2].data = &net->ipv6.sysctl.ip6_rt_max_size;
		table[3].data = &net->ipv6.sysctl.ip6_rt_gc_min_interval;
		table[4].data = &net->ipv6.sysctl.ip6_rt_gc_timeout;
		table[5].data = &net->ipv6.sysctl.ip6_rt_gc_interval;
		table[6].data = &net->ipv6.sysctl.ip6_rt_gc_elasticity;
		table[7].data = &net->ipv6.sysctl.ip6_rt_mtu_expires;
		table[8].data = &net->ipv6.sysctl.ip6_rt_min_advmss;
		table[9].data = &net->ipv6.sysctl.ip6_rt_gc_min_interval;

		/* Don't export sysctls to unprivileged users */
		if (net->user_ns != &init_user_ns)
			table[0].procname = NULL;
	}

	return table;
}
#endif

static int __net_init ip6_route_net_init(struct net *net)
{
	int ret = -ENOMEM;

	memcpy(&net->ipv6.ip6_dst_ops, &ip6_dst_ops_template,
	       sizeof(net->ipv6.ip6_dst_ops));

	if (dst_entries_init(&net->ipv6.ip6_dst_ops) < 0)
		goto out_ip6_dst_ops;

	net->ipv6.fib6_null_entry = kmemdup(&fib6_null_entry_template,
					    sizeof(*net->ipv6.fib6_null_entry),
					    GFP_KERNEL);
	if (!net->ipv6.fib6_null_entry)
		goto out_ip6_dst_entries;

	net->ipv6.ip6_null_entry = kmemdup(&ip6_null_entry_template,
					   sizeof(*net->ipv6.ip6_null_entry),
					   GFP_KERNEL);
	if (!net->ipv6.ip6_null_entry)
		goto out_fib6_null_entry;
	net->ipv6.ip6_null_entry->dst.ops = &net->ipv6.ip6_dst_ops;
	dst_init_metrics(&net->ipv6.ip6_null_entry->dst,
			 ip6_template_metrics, true);

#ifdef CONFIG_IPV6_MULTIPLE_TABLES
	net->ipv6.fib6_has_custom_rules = false;
	net->ipv6.ip6_prohibit_entry = kmemdup(&ip6_prohibit_entry_template,
					       sizeof(*net->ipv6.ip6_prohibit_entry),
					       GFP_KERNEL);
	if (!net->ipv6.ip6_prohibit_entry)
		goto out_ip6_null_entry;
	net->ipv6.ip6_prohibit_entry->dst.ops = &net->ipv6.ip6_dst_ops;
	dst_init_metrics(&net->ipv6.ip6_prohibit_entry->dst,
			 ip6_template_metrics, true);

	net->ipv6.ip6_blk_hole_entry = kmemdup(&ip6_blk_hole_entry_template,
					       sizeof(*net->ipv6.ip6_blk_hole_entry),
					       GFP_KERNEL);
	if (!net->ipv6.ip6_blk_hole_entry)
		goto out_ip6_prohibit_entry;
	net->ipv6.ip6_blk_hole_entry->dst.ops = &net->ipv6.ip6_dst_ops;
	dst_init_metrics(&net->ipv6.ip6_blk_hole_entry->dst,
			 ip6_template_metrics, true);
#endif

	net->ipv6.sysctl.flush_delay = 0;
	net->ipv6.sysctl.ip6_rt_max_size = 4096;
	net->ipv6.sysctl.ip6_rt_gc_min_interval = HZ / 2;
	net->ipv6.sysctl.ip6_rt_gc_timeout = 60*HZ;
	net->ipv6.sysctl.ip6_rt_gc_interval = 30*HZ;
	net->ipv6.sysctl.ip6_rt_gc_elasticity = 9;
	net->ipv6.sysctl.ip6_rt_mtu_expires = 10*60*HZ;
	net->ipv6.sysctl.ip6_rt_min_advmss = IPV6_MIN_MTU - 20 - 40;

	net->ipv6.ip6_rt_gc_expire = 30*HZ;

	ret = 0;
out:
	return ret;

#ifdef CONFIG_IPV6_MULTIPLE_TABLES
out_ip6_prohibit_entry:
	kfree(net->ipv6.ip6_prohibit_entry);
out_ip6_null_entry:
	kfree(net->ipv6.ip6_null_entry);
#endif
out_fib6_null_entry:
	kfree(net->ipv6.fib6_null_entry);
out_ip6_dst_entries:
	dst_entries_destroy(&net->ipv6.ip6_dst_ops);
out_ip6_dst_ops:
	goto out;
}

static void __net_exit ip6_route_net_exit(struct net *net)
{
	kfree(net->ipv6.fib6_null_entry);
	kfree(net->ipv6.ip6_null_entry);
#ifdef CONFIG_IPV6_MULTIPLE_TABLES
	kfree(net->ipv6.ip6_prohibit_entry);
	kfree(net->ipv6.ip6_blk_hole_entry);
#endif
	dst_entries_destroy(&net->ipv6.ip6_dst_ops);
}

static int __net_init ip6_route_net_init_late(struct net *net)
{
#ifdef CONFIG_PROC_FS
	proc_create_net("ipv6_route", 0, net->proc_net, &ipv6_route_seq_ops,
			sizeof(struct ipv6_route_iter));
	proc_create_net_single("rt6_stats", 0444, net->proc_net,
			rt6_stats_seq_show, NULL);
#endif
	return 0;
}

static void __net_exit ip6_route_net_exit_late(struct net *net)
{
#ifdef CONFIG_PROC_FS
	remove_proc_entry("ipv6_route", net->proc_net);
	remove_proc_entry("rt6_stats", net->proc_net);
#endif
}

static struct pernet_operations ip6_route_net_ops = {
	.init = ip6_route_net_init,
	.exit = ip6_route_net_exit,
};

static int __net_init ipv6_inetpeer_init(struct net *net)
{
	struct inet_peer_base *bp = kmalloc(sizeof(*bp), GFP_KERNEL);

	if (!bp)
		return -ENOMEM;
	inet_peer_base_init(bp);
	net->ipv6.peers = bp;
	return 0;
}

static void __net_exit ipv6_inetpeer_exit(struct net *net)
{
	struct inet_peer_base *bp = net->ipv6.peers;

	net->ipv6.peers = NULL;
	inetpeer_invalidate_tree(bp);
	kfree(bp);
}

static struct pernet_operations ipv6_inetpeer_ops = {
	.init	=	ipv6_inetpeer_init,
	.exit	=	ipv6_inetpeer_exit,
};

static struct pernet_operations ip6_route_net_late_ops = {
	.init = ip6_route_net_init_late,
	.exit = ip6_route_net_exit_late,
};

static struct notifier_block ip6_route_dev_notifier = {
	.notifier_call = ip6_route_dev_notify,
	.priority = ADDRCONF_NOTIFY_PRIORITY - 10,
};

void __init ip6_route_init_special_entries(void)
{
	/* Registering of the loopback is done before this portion of code,
	 * the loopback reference in rt6_info will not be taken, do it
	 * manually for init_net */
	init_net.ipv6.fib6_null_entry->fib6_nh.nh_dev = init_net.loopback_dev;
	init_net.ipv6.ip6_null_entry->dst.dev = init_net.loopback_dev;
	init_net.ipv6.ip6_null_entry->rt6i_idev = in6_dev_get(init_net.loopback_dev);
  #ifdef CONFIG_IPV6_MULTIPLE_TABLES
	init_net.ipv6.ip6_prohibit_entry->dst.dev = init_net.loopback_dev;
	init_net.ipv6.ip6_prohibit_entry->rt6i_idev = in6_dev_get(init_net.loopback_dev);
	init_net.ipv6.ip6_blk_hole_entry->dst.dev = init_net.loopback_dev;
	init_net.ipv6.ip6_blk_hole_entry->rt6i_idev = in6_dev_get(init_net.loopback_dev);
  #endif
}

int __init ip6_route_init(void)
{
	int ret;
	int cpu;

	ret = -ENOMEM;
	ip6_dst_ops_template.kmem_cachep =
		kmem_cache_create("ip6_dst_cache", sizeof(struct rt6_info), 0,
				  SLAB_HWCACHE_ALIGN, NULL);
	if (!ip6_dst_ops_template.kmem_cachep)
		goto out;

	ret = dst_entries_init(&ip6_dst_blackhole_ops);
	if (ret)
		goto out_kmem_cache;

	ret = register_pernet_subsys(&ipv6_inetpeer_ops);
	if (ret)
		goto out_dst_entries;

	ret = register_pernet_subsys(&ip6_route_net_ops);
	if (ret)
		goto out_register_inetpeer;

	ip6_dst_blackhole_ops.kmem_cachep = ip6_dst_ops_template.kmem_cachep;

	ret = fib6_init();
	if (ret)
		goto out_register_subsys;

	ret = xfrm6_init();
	if (ret)
		goto out_fib6_init;

	ret = fib6_rules_init();
	if (ret)
		goto xfrm6_init;

	ret = register_pernet_subsys(&ip6_route_net_late_ops);
	if (ret)
		goto fib6_rules_init;

	ret = rtnl_register_module(THIS_MODULE, PF_INET6, RTM_NEWROUTE,
				   inet6_rtm_newroute, NULL, 0);
	if (ret < 0)
		goto out_register_late_subsys;

	ret = rtnl_register_module(THIS_MODULE, PF_INET6, RTM_DELROUTE,
				   inet6_rtm_delroute, NULL, 0);
	if (ret < 0)
		goto out_register_late_subsys;

	ret = rtnl_register_module(THIS_MODULE, PF_INET6, RTM_GETROUTE,
				   inet6_rtm_getroute, NULL,
				   RTNL_FLAG_DOIT_UNLOCKED);
	if (ret < 0)
		goto out_register_late_subsys;

	ret = register_netdevice_notifier(&ip6_route_dev_notifier);
	if (ret)
		goto out_register_late_subsys;

	for_each_possible_cpu(cpu) {
		struct uncached_list *ul = per_cpu_ptr(&rt6_uncached_list, cpu);

		INIT_LIST_HEAD(&ul->head);
		spin_lock_init(&ul->lock);
	}

out:
	return ret;

out_register_late_subsys:
	rtnl_unregister_all(PF_INET6);
	unregister_pernet_subsys(&ip6_route_net_late_ops);
fib6_rules_init:
	fib6_rules_cleanup();
xfrm6_init:
	xfrm6_fini();
out_fib6_init:
	fib6_gc_cleanup();
out_register_subsys:
	unregister_pernet_subsys(&ip6_route_net_ops);
out_register_inetpeer:
	unregister_pernet_subsys(&ipv6_inetpeer_ops);
out_dst_entries:
	dst_entries_destroy(&ip6_dst_blackhole_ops);
out_kmem_cache:
	kmem_cache_destroy(ip6_dst_ops_template.kmem_cachep);
	goto out;
}

void ip6_route_cleanup(void)
{
	unregister_netdevice_notifier(&ip6_route_dev_notifier);
	unregister_pernet_subsys(&ip6_route_net_late_ops);
	fib6_rules_cleanup();
	xfrm6_fini();
	fib6_gc_cleanup();
	unregister_pernet_subsys(&ipv6_inetpeer_ops);
	unregister_pernet_subsys(&ip6_route_net_ops);
	dst_entries_destroy(&ip6_dst_blackhole_ops);
	kmem_cache_destroy(ip6_dst_ops_template.kmem_cachep);
}<|MERGE_RESOLUTION|>--- conflicted
+++ resolved
@@ -4134,12 +4134,9 @@
 	[RTA_UID]		= { .type = NLA_U32 },
 	[RTA_MARK]		= { .type = NLA_U32 },
 	[RTA_TABLE]		= { .type = NLA_U32 },
-<<<<<<< HEAD
-=======
 	[RTA_IP_PROTO]		= { .type = NLA_U8 },
 	[RTA_SPORT]		= { .type = NLA_U16 },
 	[RTA_DPORT]		= { .type = NLA_U16 },
->>>>>>> 5e220483
 };
 
 static int rtm_to_fib6_config(struct sk_buff *skb, struct nlmsghdr *nlh,
