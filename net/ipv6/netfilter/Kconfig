--- conflicted
+++ resolved
@@ -139,14 +139,7 @@
 if NF_NAT_IPV6
 
 config NF_NAT_MASQUERADE_IPV6
-<<<<<<< HEAD
-	tristate "IPv6 masquerade support"
-	help
-	  This is the kernel functionality to provide NAT in the masquerade
-	  flavour (automatic source address selection) for IPv6.
-=======
 	bool
->>>>>>> 5e220483
 
 endif # NF_NAT_IPV6
 
