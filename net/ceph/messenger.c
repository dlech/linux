// SPDX-License-Identifier: GPL-2.0
#include <linux/ceph/ceph_debug.h>

#include <linux/crc32c.h>
#include <linux/ctype.h>
#include <linux/highmem.h>
#include <linux/inet.h>
#include <linux/kthread.h>
#include <linux/net.h>
#include <linux/nsproxy.h>
#include <linux/sched/mm.h>
#include <linux/slab.h>
#include <linux/socket.h>
#include <linux/string.h>
#ifdef	CONFIG_BLOCK
#include <linux/bio.h>
#endif	/* CONFIG_BLOCK */
#include <linux/dns_resolver.h>
#include <net/tcp.h>

#include <linux/ceph/ceph_features.h>
#include <linux/ceph/libceph.h>
#include <linux/ceph/messenger.h>
#include <linux/ceph/decode.h>
#include <linux/ceph/pagelist.h>
#include <linux/export.h>

/*
 * Ceph uses the messenger to exchange ceph_msg messages with other
 * hosts in the system.  The messenger provides ordered and reliable
 * delivery.  We tolerate TCP disconnects by reconnecting (with
 * exponential backoff) in the case of a fault (disconnection, bad
 * crc, protocol error).  Acks allow sent messages to be discarded by
 * the sender.
 */

/*
 * We track the state of the socket on a given connection using
 * values defined below.  The transition to a new socket state is
 * handled by a function which verifies we aren't coming from an
 * unexpected state.
 *
 *      --------
 *      | NEW* |  transient initial state
 *      --------
 *          | con_sock_state_init()
 *          v
 *      ----------
 *      | CLOSED |  initialized, but no socket (and no
 *      ----------  TCP connection)
 *       ^      \
 *       |       \ con_sock_state_connecting()
 *       |        ----------------------
 *       |                              \
 *       + con_sock_state_closed()       \
 *       |+---------------------------    \
 *       | \                          \    \
 *       |  -----------                \    \
 *       |  | CLOSING |  socket event;  \    \
 *       |  -----------  await close     \    \
 *       |       ^                        \   |
 *       |       |                         \  |
 *       |       + con_sock_state_closing() \ |
 *       |      / \                         | |
 *       |     /   ---------------          | |
 *       |    /                   \         v v
 *       |   /                    --------------
 *       |  /    -----------------| CONNECTING |  socket created, TCP
 *       |  |   /                 --------------  connect initiated
 *       |  |   | con_sock_state_connected()
 *       |  |   v
 *      -------------
 *      | CONNECTED |  TCP connection established
 *      -------------
 *
 * State values for ceph_connection->sock_state; NEW is assumed to be 0.
 */

#define CON_SOCK_STATE_NEW		0	/* -> CLOSED */
#define CON_SOCK_STATE_CLOSED		1	/* -> CONNECTING */
#define CON_SOCK_STATE_CONNECTING	2	/* -> CONNECTED or -> CLOSING */
#define CON_SOCK_STATE_CONNECTED	3	/* -> CLOSING or -> CLOSED */
#define CON_SOCK_STATE_CLOSING		4	/* -> CLOSED */

/*
 * connection states
 */
#define CON_STATE_CLOSED        1  /* -> PREOPEN */
#define CON_STATE_PREOPEN       2  /* -> CONNECTING, CLOSED */
#define CON_STATE_CONNECTING    3  /* -> NEGOTIATING, CLOSED */
#define CON_STATE_NEGOTIATING   4  /* -> OPEN, CLOSED */
#define CON_STATE_OPEN          5  /* -> STANDBY, CLOSED */
#define CON_STATE_STANDBY       6  /* -> PREOPEN, CLOSED */

/*
 * ceph_connection flag bits
 */
#define CON_FLAG_LOSSYTX           0  /* we can close channel or drop
				       * messages on errors */
#define CON_FLAG_KEEPALIVE_PENDING 1  /* we need to send a keepalive */
#define CON_FLAG_WRITE_PENDING	   2  /* we have data ready to send */
#define CON_FLAG_SOCK_CLOSED	   3  /* socket state changed to closed */
#define CON_FLAG_BACKOFF           4  /* need to retry queuing delayed work */

static bool con_flag_valid(unsigned long con_flag)
{
	switch (con_flag) {
	case CON_FLAG_LOSSYTX:
	case CON_FLAG_KEEPALIVE_PENDING:
	case CON_FLAG_WRITE_PENDING:
	case CON_FLAG_SOCK_CLOSED:
	case CON_FLAG_BACKOFF:
		return true;
	default:
		return false;
	}
}

static void con_flag_clear(struct ceph_connection *con, unsigned long con_flag)
{
	BUG_ON(!con_flag_valid(con_flag));

	clear_bit(con_flag, &con->flags);
}

static void con_flag_set(struct ceph_connection *con, unsigned long con_flag)
{
	BUG_ON(!con_flag_valid(con_flag));

	set_bit(con_flag, &con->flags);
}

static bool con_flag_test(struct ceph_connection *con, unsigned long con_flag)
{
	BUG_ON(!con_flag_valid(con_flag));

	return test_bit(con_flag, &con->flags);
}

static bool con_flag_test_and_clear(struct ceph_connection *con,
					unsigned long con_flag)
{
	BUG_ON(!con_flag_valid(con_flag));

	return test_and_clear_bit(con_flag, &con->flags);
}

static bool con_flag_test_and_set(struct ceph_connection *con,
					unsigned long con_flag)
{
	BUG_ON(!con_flag_valid(con_flag));

	return test_and_set_bit(con_flag, &con->flags);
}

/* Slab caches for frequently-allocated structures */

static struct kmem_cache	*ceph_msg_cache;
static struct kmem_cache	*ceph_msg_data_cache;

/* static tag bytes (protocol control messages) */
static char tag_msg = CEPH_MSGR_TAG_MSG;
static char tag_ack = CEPH_MSGR_TAG_ACK;
static char tag_keepalive = CEPH_MSGR_TAG_KEEPALIVE;
static char tag_keepalive2 = CEPH_MSGR_TAG_KEEPALIVE2;

#ifdef CONFIG_LOCKDEP
static struct lock_class_key socket_class;
#endif

static void queue_con(struct ceph_connection *con);
static void cancel_con(struct ceph_connection *con);
static void ceph_con_workfn(struct work_struct *);
static void con_fault(struct ceph_connection *con);

/*
 * Nicely render a sockaddr as a string.  An array of formatted
 * strings is used, to approximate reentrancy.
 */
#define ADDR_STR_COUNT_LOG	5	/* log2(# address strings in array) */
#define ADDR_STR_COUNT		(1 << ADDR_STR_COUNT_LOG)
#define ADDR_STR_COUNT_MASK	(ADDR_STR_COUNT - 1)
#define MAX_ADDR_STR_LEN	64	/* 54 is enough */

static char addr_str[ADDR_STR_COUNT][MAX_ADDR_STR_LEN];
static atomic_t addr_str_seq = ATOMIC_INIT(0);

static struct page *zero_page;		/* used in certain error cases */

const char *ceph_pr_addr(const struct sockaddr_storage *ss)
{
	int i;
	char *s;
	struct sockaddr_in *in4 = (struct sockaddr_in *) ss;
	struct sockaddr_in6 *in6 = (struct sockaddr_in6 *) ss;

	i = atomic_inc_return(&addr_str_seq) & ADDR_STR_COUNT_MASK;
	s = addr_str[i];

	switch (ss->ss_family) {
	case AF_INET:
		snprintf(s, MAX_ADDR_STR_LEN, "%pI4:%hu", &in4->sin_addr,
			 ntohs(in4->sin_port));
		break;

	case AF_INET6:
		snprintf(s, MAX_ADDR_STR_LEN, "[%pI6c]:%hu", &in6->sin6_addr,
			 ntohs(in6->sin6_port));
		break;

	default:
		snprintf(s, MAX_ADDR_STR_LEN, "(unknown sockaddr family %hu)",
			 ss->ss_family);
	}

	return s;
}
EXPORT_SYMBOL(ceph_pr_addr);

static void encode_my_addr(struct ceph_messenger *msgr)
{
	memcpy(&msgr->my_enc_addr, &msgr->inst.addr, sizeof(msgr->my_enc_addr));
	ceph_encode_addr(&msgr->my_enc_addr);
}

/*
 * work queue for all reading and writing to/from the socket.
 */
static struct workqueue_struct *ceph_msgr_wq;

static int ceph_msgr_slab_init(void)
{
	BUG_ON(ceph_msg_cache);
	ceph_msg_cache = KMEM_CACHE(ceph_msg, 0);
	if (!ceph_msg_cache)
		return -ENOMEM;

	BUG_ON(ceph_msg_data_cache);
	ceph_msg_data_cache = KMEM_CACHE(ceph_msg_data, 0);
	if (ceph_msg_data_cache)
		return 0;

	kmem_cache_destroy(ceph_msg_cache);
	ceph_msg_cache = NULL;

	return -ENOMEM;
}

static void ceph_msgr_slab_exit(void)
{
	BUG_ON(!ceph_msg_data_cache);
	kmem_cache_destroy(ceph_msg_data_cache);
	ceph_msg_data_cache = NULL;

	BUG_ON(!ceph_msg_cache);
	kmem_cache_destroy(ceph_msg_cache);
	ceph_msg_cache = NULL;
}

static void _ceph_msgr_exit(void)
{
	if (ceph_msgr_wq) {
		destroy_workqueue(ceph_msgr_wq);
		ceph_msgr_wq = NULL;
	}

	BUG_ON(zero_page == NULL);
	put_page(zero_page);
	zero_page = NULL;

	ceph_msgr_slab_exit();
}

int __init ceph_msgr_init(void)
{
	if (ceph_msgr_slab_init())
		return -ENOMEM;

	BUG_ON(zero_page != NULL);
	zero_page = ZERO_PAGE(0);
	get_page(zero_page);

	/*
	 * The number of active work items is limited by the number of
	 * connections, so leave @max_active at default.
	 */
	ceph_msgr_wq = alloc_workqueue("ceph-msgr", WQ_MEM_RECLAIM, 0);
	if (ceph_msgr_wq)
		return 0;

	pr_err("msgr_init failed to create workqueue\n");
	_ceph_msgr_exit();

	return -ENOMEM;
}

void ceph_msgr_exit(void)
{
	BUG_ON(ceph_msgr_wq == NULL);

	_ceph_msgr_exit();
}

void ceph_msgr_flush(void)
{
	flush_workqueue(ceph_msgr_wq);
}
EXPORT_SYMBOL(ceph_msgr_flush);

/* Connection socket state transition functions */

static void con_sock_state_init(struct ceph_connection *con)
{
	int old_state;

	old_state = atomic_xchg(&con->sock_state, CON_SOCK_STATE_CLOSED);
	if (WARN_ON(old_state != CON_SOCK_STATE_NEW))
		printk("%s: unexpected old state %d\n", __func__, old_state);
	dout("%s con %p sock %d -> %d\n", __func__, con, old_state,
	     CON_SOCK_STATE_CLOSED);
}

static void con_sock_state_connecting(struct ceph_connection *con)
{
	int old_state;

	old_state = atomic_xchg(&con->sock_state, CON_SOCK_STATE_CONNECTING);
	if (WARN_ON(old_state != CON_SOCK_STATE_CLOSED))
		printk("%s: unexpected old state %d\n", __func__, old_state);
	dout("%s con %p sock %d -> %d\n", __func__, con, old_state,
	     CON_SOCK_STATE_CONNECTING);
}

static void con_sock_state_connected(struct ceph_connection *con)
{
	int old_state;

	old_state = atomic_xchg(&con->sock_state, CON_SOCK_STATE_CONNECTED);
	if (WARN_ON(old_state != CON_SOCK_STATE_CONNECTING))
		printk("%s: unexpected old state %d\n", __func__, old_state);
	dout("%s con %p sock %d -> %d\n", __func__, con, old_state,
	     CON_SOCK_STATE_CONNECTED);
}

static void con_sock_state_closing(struct ceph_connection *con)
{
	int old_state;

	old_state = atomic_xchg(&con->sock_state, CON_SOCK_STATE_CLOSING);
	if (WARN_ON(old_state != CON_SOCK_STATE_CONNECTING &&
			old_state != CON_SOCK_STATE_CONNECTED &&
			old_state != CON_SOCK_STATE_CLOSING))
		printk("%s: unexpected old state %d\n", __func__, old_state);
	dout("%s con %p sock %d -> %d\n", __func__, con, old_state,
	     CON_SOCK_STATE_CLOSING);
}

static void con_sock_state_closed(struct ceph_connection *con)
{
	int old_state;

	old_state = atomic_xchg(&con->sock_state, CON_SOCK_STATE_CLOSED);
	if (WARN_ON(old_state != CON_SOCK_STATE_CONNECTED &&
		    old_state != CON_SOCK_STATE_CLOSING &&
		    old_state != CON_SOCK_STATE_CONNECTING &&
		    old_state != CON_SOCK_STATE_CLOSED))
		printk("%s: unexpected old state %d\n", __func__, old_state);
	dout("%s con %p sock %d -> %d\n", __func__, con, old_state,
	     CON_SOCK_STATE_CLOSED);
}

/*
 * socket callback functions
 */

/* data available on socket, or listen socket received a connect */
static void ceph_sock_data_ready(struct sock *sk)
{
	struct ceph_connection *con = sk->sk_user_data;
	if (atomic_read(&con->msgr->stopping)) {
		return;
	}

	if (sk->sk_state != TCP_CLOSE_WAIT) {
		dout("%s on %p state = %lu, queueing work\n", __func__,
		     con, con->state);
		queue_con(con);
	}
}

/* socket has buffer space for writing */
static void ceph_sock_write_space(struct sock *sk)
{
	struct ceph_connection *con = sk->sk_user_data;

	/* only queue to workqueue if there is data we want to write,
	 * and there is sufficient space in the socket buffer to accept
	 * more data.  clear SOCK_NOSPACE so that ceph_sock_write_space()
	 * doesn't get called again until try_write() fills the socket
	 * buffer. See net/ipv4/tcp_input.c:tcp_check_space()
	 * and net/core/stream.c:sk_stream_write_space().
	 */
	if (con_flag_test(con, CON_FLAG_WRITE_PENDING)) {
		if (sk_stream_is_writeable(sk)) {
			dout("%s %p queueing write work\n", __func__, con);
			clear_bit(SOCK_NOSPACE, &sk->sk_socket->flags);
			queue_con(con);
		}
	} else {
		dout("%s %p nothing to write\n", __func__, con);
	}
}

/* socket's state has changed */
static void ceph_sock_state_change(struct sock *sk)
{
	struct ceph_connection *con = sk->sk_user_data;

	dout("%s %p state = %lu sk_state = %u\n", __func__,
	     con, con->state, sk->sk_state);

	switch (sk->sk_state) {
	case TCP_CLOSE:
		dout("%s TCP_CLOSE\n", __func__);
		/* fall through */
	case TCP_CLOSE_WAIT:
		dout("%s TCP_CLOSE_WAIT\n", __func__);
		con_sock_state_closing(con);
		con_flag_set(con, CON_FLAG_SOCK_CLOSED);
		queue_con(con);
		break;
	case TCP_ESTABLISHED:
		dout("%s TCP_ESTABLISHED\n", __func__);
		con_sock_state_connected(con);
		queue_con(con);
		break;
	default:	/* Everything else is uninteresting */
		break;
	}
}

/*
 * set up socket callbacks
 */
static void set_sock_callbacks(struct socket *sock,
			       struct ceph_connection *con)
{
	struct sock *sk = sock->sk;
	sk->sk_user_data = con;
	sk->sk_data_ready = ceph_sock_data_ready;
	sk->sk_write_space = ceph_sock_write_space;
	sk->sk_state_change = ceph_sock_state_change;
}


/*
 * socket helpers
 */

/*
 * initiate connection to a remote socket.
 */
static int ceph_tcp_connect(struct ceph_connection *con)
{
	struct sockaddr_storage *paddr = &con->peer_addr.in_addr;
	struct socket *sock;
	unsigned int noio_flag;
	int ret;

	BUG_ON(con->sock);

	/* sock_create_kern() allocates with GFP_KERNEL */
	noio_flag = memalloc_noio_save();
	ret = sock_create_kern(read_pnet(&con->msgr->net), paddr->ss_family,
			       SOCK_STREAM, IPPROTO_TCP, &sock);
	memalloc_noio_restore(noio_flag);
	if (ret)
		return ret;
	sock->sk->sk_allocation = GFP_NOFS;

#ifdef CONFIG_LOCKDEP
	lockdep_set_class(&sock->sk->sk_lock, &socket_class);
#endif

	set_sock_callbacks(sock, con);

	dout("connect %s\n", ceph_pr_addr(&con->peer_addr.in_addr));

	con_sock_state_connecting(con);
	ret = sock->ops->connect(sock, (struct sockaddr *)paddr, sizeof(*paddr),
				 O_NONBLOCK);
	if (ret == -EINPROGRESS) {
		dout("connect %s EINPROGRESS sk_state = %u\n",
		     ceph_pr_addr(&con->peer_addr.in_addr),
		     sock->sk->sk_state);
	} else if (ret < 0) {
		pr_err("connect %s error %d\n",
		       ceph_pr_addr(&con->peer_addr.in_addr), ret);
		sock_release(sock);
		return ret;
	}

	if (ceph_test_opt(from_msgr(con->msgr), TCP_NODELAY)) {
		int optval = 1;

		ret = kernel_setsockopt(sock, SOL_TCP, TCP_NODELAY,
					(char *)&optval, sizeof(optval));
		if (ret)
			pr_err("kernel_setsockopt(TCP_NODELAY) failed: %d",
			       ret);
	}

	con->sock = sock;
	return 0;
}

/*
 * If @buf is NULL, discard up to @len bytes.
 */
static int ceph_tcp_recvmsg(struct socket *sock, void *buf, size_t len)
{
	struct kvec iov = {buf, len};
	struct msghdr msg = { .msg_flags = MSG_DONTWAIT | MSG_NOSIGNAL };
	int r;

	if (!buf)
		msg.msg_flags |= MSG_TRUNC;

	iov_iter_kvec(&msg.msg_iter, READ | ITER_KVEC, &iov, 1, len);
	r = sock_recvmsg(sock, &msg, msg.msg_flags);
	if (r == -EAGAIN)
		r = 0;
	return r;
}

static int ceph_tcp_recvpage(struct socket *sock, struct page *page,
		     int page_offset, size_t length)
{
	struct bio_vec bvec = {
		.bv_page = page,
		.bv_offset = page_offset,
		.bv_len = length
	};
	struct msghdr msg = { .msg_flags = MSG_DONTWAIT | MSG_NOSIGNAL };
	int r;

	BUG_ON(page_offset + length > PAGE_SIZE);
	iov_iter_bvec(&msg.msg_iter, READ | ITER_BVEC, &bvec, 1, length);
	r = sock_recvmsg(sock, &msg, msg.msg_flags);
	if (r == -EAGAIN)
		r = 0;
	return r;
}

/*
 * write something.  @more is true if caller will be sending more data
 * shortly.
 */
static int ceph_tcp_sendmsg(struct socket *sock, struct kvec *iov,
		     size_t kvlen, size_t len, int more)
{
	struct msghdr msg = { .msg_flags = MSG_DONTWAIT | MSG_NOSIGNAL };
	int r;

	if (more)
		msg.msg_flags |= MSG_MORE;
	else
		msg.msg_flags |= MSG_EOR;  /* superfluous, but what the hell */

	r = kernel_sendmsg(sock, &msg, iov, kvlen, len);
	if (r == -EAGAIN)
		r = 0;
	return r;
}

static int __ceph_tcp_sendpage(struct socket *sock, struct page *page,
		     int offset, size_t size, bool more)
{
	int flags = MSG_DONTWAIT | MSG_NOSIGNAL | (more ? MSG_MORE : MSG_EOR);
	int ret;

	ret = kernel_sendpage(sock, page, offset, size, flags);
	if (ret == -EAGAIN)
		ret = 0;

	return ret;
}

static int ceph_tcp_sendpage(struct socket *sock, struct page *page,
		     int offset, size_t size, bool more)
{
	struct msghdr msg = { .msg_flags = MSG_DONTWAIT | MSG_NOSIGNAL };
	struct bio_vec bvec;
	int ret;

	/* sendpage cannot properly handle pages with page_count == 0,
	 * we need to fallback to sendmsg if that's the case */
	if (page_count(page) >= 1)
		return __ceph_tcp_sendpage(sock, page, offset, size, more);

	bvec.bv_page = page;
	bvec.bv_offset = offset;
	bvec.bv_len = size;

	if (more)
		msg.msg_flags |= MSG_MORE;
	else
		msg.msg_flags |= MSG_EOR;  /* superfluous, but what the hell */

	iov_iter_bvec(&msg.msg_iter, WRITE | ITER_BVEC, &bvec, 1, size);
	ret = sock_sendmsg(sock, &msg);
	if (ret == -EAGAIN)
		ret = 0;

	return ret;
}

/*
 * Shutdown/close the socket for the given connection.
 */
static int con_close_socket(struct ceph_connection *con)
{
	int rc = 0;

	dout("con_close_socket on %p sock %p\n", con, con->sock);
	if (con->sock) {
		rc = con->sock->ops->shutdown(con->sock, SHUT_RDWR);
		sock_release(con->sock);
		con->sock = NULL;
	}

	/*
	 * Forcibly clear the SOCK_CLOSED flag.  It gets set
	 * independent of the connection mutex, and we could have
	 * received a socket close event before we had the chance to
	 * shut the socket down.
	 */
	con_flag_clear(con, CON_FLAG_SOCK_CLOSED);

	con_sock_state_closed(con);
	return rc;
}

/*
 * Reset a connection.  Discard all incoming and outgoing messages
 * and clear *_seq state.
 */
static void ceph_msg_remove(struct ceph_msg *msg)
{
	list_del_init(&msg->list_head);

	ceph_msg_put(msg);
}
static void ceph_msg_remove_list(struct list_head *head)
{
	while (!list_empty(head)) {
		struct ceph_msg *msg = list_first_entry(head, struct ceph_msg,
							list_head);
		ceph_msg_remove(msg);
	}
}

static void reset_connection(struct ceph_connection *con)
{
	/* reset connection, out_queue, msg_ and connect_seq */
	/* discard existing out_queue and msg_seq */
	dout("reset_connection %p\n", con);
	ceph_msg_remove_list(&con->out_queue);
	ceph_msg_remove_list(&con->out_sent);

	if (con->in_msg) {
		BUG_ON(con->in_msg->con != con);
		ceph_msg_put(con->in_msg);
		con->in_msg = NULL;
	}

	con->connect_seq = 0;
	con->out_seq = 0;
	if (con->out_msg) {
		BUG_ON(con->out_msg->con != con);
		ceph_msg_put(con->out_msg);
		con->out_msg = NULL;
	}
	con->in_seq = 0;
	con->in_seq_acked = 0;

	con->out_skip = 0;
}

/*
 * mark a peer down.  drop any open connections.
 */
void ceph_con_close(struct ceph_connection *con)
{
	mutex_lock(&con->mutex);
	dout("con_close %p peer %s\n", con,
	     ceph_pr_addr(&con->peer_addr.in_addr));
	con->state = CON_STATE_CLOSED;

	con_flag_clear(con, CON_FLAG_LOSSYTX);	/* so we retry next connect */
	con_flag_clear(con, CON_FLAG_KEEPALIVE_PENDING);
	con_flag_clear(con, CON_FLAG_WRITE_PENDING);
	con_flag_clear(con, CON_FLAG_BACKOFF);

	reset_connection(con);
	con->peer_global_seq = 0;
	cancel_con(con);
	con_close_socket(con);
	mutex_unlock(&con->mutex);
}
EXPORT_SYMBOL(ceph_con_close);

/*
 * Reopen a closed connection, with a new peer address.
 */
void ceph_con_open(struct ceph_connection *con,
		   __u8 entity_type, __u64 entity_num,
		   struct ceph_entity_addr *addr)
{
	mutex_lock(&con->mutex);
	dout("con_open %p %s\n", con, ceph_pr_addr(&addr->in_addr));

	WARN_ON(con->state != CON_STATE_CLOSED);
	con->state = CON_STATE_PREOPEN;

	con->peer_name.type = (__u8) entity_type;
	con->peer_name.num = cpu_to_le64(entity_num);

	memcpy(&con->peer_addr, addr, sizeof(*addr));
	con->delay = 0;      /* reset backoff memory */
	mutex_unlock(&con->mutex);
	queue_con(con);
}
EXPORT_SYMBOL(ceph_con_open);

/*
 * return true if this connection ever successfully opened
 */
bool ceph_con_opened(struct ceph_connection *con)
{
	return con->connect_seq > 0;
}

/*
 * initialize a new connection.
 */
void ceph_con_init(struct ceph_connection *con, void *private,
	const struct ceph_connection_operations *ops,
	struct ceph_messenger *msgr)
{
	dout("con_init %p\n", con);
	memset(con, 0, sizeof(*con));
	con->private = private;
	con->ops = ops;
	con->msgr = msgr;

	con_sock_state_init(con);

	mutex_init(&con->mutex);
	INIT_LIST_HEAD(&con->out_queue);
	INIT_LIST_HEAD(&con->out_sent);
	INIT_DELAYED_WORK(&con->work, ceph_con_workfn);

	con->state = CON_STATE_CLOSED;
}
EXPORT_SYMBOL(ceph_con_init);


/*
 * We maintain a global counter to order connection attempts.  Get
 * a unique seq greater than @gt.
 */
static u32 get_global_seq(struct ceph_messenger *msgr, u32 gt)
{
	u32 ret;

	spin_lock(&msgr->global_seq_lock);
	if (msgr->global_seq < gt)
		msgr->global_seq = gt;
	ret = ++msgr->global_seq;
	spin_unlock(&msgr->global_seq_lock);
	return ret;
}

static void con_out_kvec_reset(struct ceph_connection *con)
{
	BUG_ON(con->out_skip);

	con->out_kvec_left = 0;
	con->out_kvec_bytes = 0;
	con->out_kvec_cur = &con->out_kvec[0];
}

static void con_out_kvec_add(struct ceph_connection *con,
				size_t size, void *data)
{
	int index = con->out_kvec_left;

	BUG_ON(con->out_skip);
	BUG_ON(index >= ARRAY_SIZE(con->out_kvec));

	con->out_kvec[index].iov_len = size;
	con->out_kvec[index].iov_base = data;
	con->out_kvec_left++;
	con->out_kvec_bytes += size;
}

/*
 * Chop off a kvec from the end.  Return residual number of bytes for
 * that kvec, i.e. how many bytes would have been written if the kvec
 * hadn't been nuked.
 */
static int con_out_kvec_skip(struct ceph_connection *con)
{
	int off = con->out_kvec_cur - con->out_kvec;
	int skip = 0;

	if (con->out_kvec_bytes > 0) {
		skip = con->out_kvec[off + con->out_kvec_left - 1].iov_len;
		BUG_ON(con->out_kvec_bytes < skip);
		BUG_ON(!con->out_kvec_left);
		con->out_kvec_bytes -= skip;
		con->out_kvec_left--;
	}

	return skip;
}

#ifdef CONFIG_BLOCK

/*
 * For a bio data item, a piece is whatever remains of the next
 * entry in the current bio iovec, or the first entry in the next
 * bio in the list.
 */
static void ceph_msg_data_bio_cursor_init(struct ceph_msg_data_cursor *cursor,
					size_t length)
{
	struct ceph_msg_data *data = cursor->data;
	struct ceph_bio_iter *it = &cursor->bio_iter;

	cursor->resid = min_t(size_t, length, data->bio_length);
	*it = data->bio_pos;
	if (cursor->resid < it->iter.bi_size)
		it->iter.bi_size = cursor->resid;

	BUG_ON(cursor->resid < bio_iter_len(it->bio, it->iter));
	cursor->last_piece = cursor->resid == bio_iter_len(it->bio, it->iter);
}

static struct page *ceph_msg_data_bio_next(struct ceph_msg_data_cursor *cursor,
						size_t *page_offset,
						size_t *length)
{
	struct bio_vec bv = bio_iter_iovec(cursor->bio_iter.bio,
					   cursor->bio_iter.iter);

	*page_offset = bv.bv_offset;
	*length = bv.bv_len;
	return bv.bv_page;
}

static bool ceph_msg_data_bio_advance(struct ceph_msg_data_cursor *cursor,
					size_t bytes)
{
	struct ceph_bio_iter *it = &cursor->bio_iter;

	BUG_ON(bytes > cursor->resid);
	BUG_ON(bytes > bio_iter_len(it->bio, it->iter));
	cursor->resid -= bytes;
	bio_advance_iter(it->bio, &it->iter, bytes);

	if (!cursor->resid) {
		BUG_ON(!cursor->last_piece);
		return false;   /* no more data */
	}

	if (!bytes || (it->iter.bi_size && it->iter.bi_bvec_done))
		return false;	/* more bytes to process in this segment */

	if (!it->iter.bi_size) {
		it->bio = it->bio->bi_next;
		it->iter = it->bio->bi_iter;
		if (cursor->resid < it->iter.bi_size)
			it->iter.bi_size = cursor->resid;
	}

	BUG_ON(cursor->last_piece);
	BUG_ON(cursor->resid < bio_iter_len(it->bio, it->iter));
	cursor->last_piece = cursor->resid == bio_iter_len(it->bio, it->iter);
	return true;
}
#endif /* CONFIG_BLOCK */

static void ceph_msg_data_bvecs_cursor_init(struct ceph_msg_data_cursor *cursor,
					size_t length)
{
	struct ceph_msg_data *data = cursor->data;
	struct bio_vec *bvecs = data->bvec_pos.bvecs;

	cursor->resid = min_t(size_t, length, data->bvec_pos.iter.bi_size);
	cursor->bvec_iter = data->bvec_pos.iter;
	cursor->bvec_iter.bi_size = cursor->resid;

	BUG_ON(cursor->resid < bvec_iter_len(bvecs, cursor->bvec_iter));
	cursor->last_piece =
	    cursor->resid == bvec_iter_len(bvecs, cursor->bvec_iter);
}

static struct page *ceph_msg_data_bvecs_next(struct ceph_msg_data_cursor *cursor,
						size_t *page_offset,
						size_t *length)
{
	struct bio_vec bv = bvec_iter_bvec(cursor->data->bvec_pos.bvecs,
					   cursor->bvec_iter);

	*page_offset = bv.bv_offset;
	*length = bv.bv_len;
	return bv.bv_page;
}

static bool ceph_msg_data_bvecs_advance(struct ceph_msg_data_cursor *cursor,
					size_t bytes)
{
	struct bio_vec *bvecs = cursor->data->bvec_pos.bvecs;

	BUG_ON(bytes > cursor->resid);
	BUG_ON(bytes > bvec_iter_len(bvecs, cursor->bvec_iter));
	cursor->resid -= bytes;
	bvec_iter_advance(bvecs, &cursor->bvec_iter, bytes);

	if (!cursor->resid) {
		BUG_ON(!cursor->last_piece);
		return false;   /* no more data */
	}

	if (!bytes || cursor->bvec_iter.bi_bvec_done)
		return false;	/* more bytes to process in this segment */

	BUG_ON(cursor->last_piece);
	BUG_ON(cursor->resid < bvec_iter_len(bvecs, cursor->bvec_iter));
	cursor->last_piece =
	    cursor->resid == bvec_iter_len(bvecs, cursor->bvec_iter);
	return true;
}

/*
 * For a page array, a piece comes from the first page in the array
 * that has not already been fully consumed.
 */
static void ceph_msg_data_pages_cursor_init(struct ceph_msg_data_cursor *cursor,
					size_t length)
{
	struct ceph_msg_data *data = cursor->data;
	int page_count;

	BUG_ON(data->type != CEPH_MSG_DATA_PAGES);

	BUG_ON(!data->pages);
	BUG_ON(!data->length);

	cursor->resid = min(length, data->length);
	page_count = calc_pages_for(data->alignment, (u64)data->length);
	cursor->page_offset = data->alignment & ~PAGE_MASK;
	cursor->page_index = 0;
	BUG_ON(page_count > (int)USHRT_MAX);
	cursor->page_count = (unsigned short)page_count;
	BUG_ON(length > SIZE_MAX - cursor->page_offset);
	cursor->last_piece = cursor->page_offset + cursor->resid <= PAGE_SIZE;
}

static struct page *
ceph_msg_data_pages_next(struct ceph_msg_data_cursor *cursor,
					size_t *page_offset, size_t *length)
{
	struct ceph_msg_data *data = cursor->data;

	BUG_ON(data->type != CEPH_MSG_DATA_PAGES);

	BUG_ON(cursor->page_index >= cursor->page_count);
	BUG_ON(cursor->page_offset >= PAGE_SIZE);

	*page_offset = cursor->page_offset;
	if (cursor->last_piece)
		*length = cursor->resid;
	else
		*length = PAGE_SIZE - *page_offset;

	return data->pages[cursor->page_index];
}

static bool ceph_msg_data_pages_advance(struct ceph_msg_data_cursor *cursor,
						size_t bytes)
{
	BUG_ON(cursor->data->type != CEPH_MSG_DATA_PAGES);

	BUG_ON(cursor->page_offset + bytes > PAGE_SIZE);

	/* Advance the cursor page offset */

	cursor->resid -= bytes;
	cursor->page_offset = (cursor->page_offset + bytes) & ~PAGE_MASK;
	if (!bytes || cursor->page_offset)
		return false;	/* more bytes to process in the current page */

	if (!cursor->resid)
		return false;   /* no more data */

	/* Move on to the next page; offset is already at 0 */

	BUG_ON(cursor->page_index >= cursor->page_count);
	cursor->page_index++;
	cursor->last_piece = cursor->resid <= PAGE_SIZE;

	return true;
}

/*
 * For a pagelist, a piece is whatever remains to be consumed in the
 * first page in the list, or the front of the next page.
 */
static void
ceph_msg_data_pagelist_cursor_init(struct ceph_msg_data_cursor *cursor,
					size_t length)
{
	struct ceph_msg_data *data = cursor->data;
	struct ceph_pagelist *pagelist;
	struct page *page;

	BUG_ON(data->type != CEPH_MSG_DATA_PAGELIST);

	pagelist = data->pagelist;
	BUG_ON(!pagelist);

	if (!length)
		return;		/* pagelist can be assigned but empty */

	BUG_ON(list_empty(&pagelist->head));
	page = list_first_entry(&pagelist->head, struct page, lru);

	cursor->resid = min(length, pagelist->length);
	cursor->page = page;
	cursor->offset = 0;
	cursor->last_piece = cursor->resid <= PAGE_SIZE;
}

static struct page *
ceph_msg_data_pagelist_next(struct ceph_msg_data_cursor *cursor,
				size_t *page_offset, size_t *length)
{
	struct ceph_msg_data *data = cursor->data;
	struct ceph_pagelist *pagelist;

	BUG_ON(data->type != CEPH_MSG_DATA_PAGELIST);

	pagelist = data->pagelist;
	BUG_ON(!pagelist);

	BUG_ON(!cursor->page);
	BUG_ON(cursor->offset + cursor->resid != pagelist->length);

	/* offset of first page in pagelist is always 0 */
	*page_offset = cursor->offset & ~PAGE_MASK;
	if (cursor->last_piece)
		*length = cursor->resid;
	else
		*length = PAGE_SIZE - *page_offset;

	return cursor->page;
}

static bool ceph_msg_data_pagelist_advance(struct ceph_msg_data_cursor *cursor,
						size_t bytes)
{
	struct ceph_msg_data *data = cursor->data;
	struct ceph_pagelist *pagelist;

	BUG_ON(data->type != CEPH_MSG_DATA_PAGELIST);

	pagelist = data->pagelist;
	BUG_ON(!pagelist);

	BUG_ON(cursor->offset + cursor->resid != pagelist->length);
	BUG_ON((cursor->offset & ~PAGE_MASK) + bytes > PAGE_SIZE);

	/* Advance the cursor offset */

	cursor->resid -= bytes;
	cursor->offset += bytes;
	/* offset of first page in pagelist is always 0 */
	if (!bytes || cursor->offset & ~PAGE_MASK)
		return false;	/* more bytes to process in the current page */

	if (!cursor->resid)
		return false;   /* no more data */

	/* Move on to the next page */

	BUG_ON(list_is_last(&cursor->page->lru, &pagelist->head));
	cursor->page = list_next_entry(cursor->page, lru);
	cursor->last_piece = cursor->resid <= PAGE_SIZE;

	return true;
}

/*
 * Message data is handled (sent or received) in pieces, where each
 * piece resides on a single page.  The network layer might not
 * consume an entire piece at once.  A data item's cursor keeps
 * track of which piece is next to process and how much remains to
 * be processed in that piece.  It also tracks whether the current
 * piece is the last one in the data item.
 */
static void __ceph_msg_data_cursor_init(struct ceph_msg_data_cursor *cursor)
{
	size_t length = cursor->total_resid;

	switch (cursor->data->type) {
	case CEPH_MSG_DATA_PAGELIST:
		ceph_msg_data_pagelist_cursor_init(cursor, length);
		break;
	case CEPH_MSG_DATA_PAGES:
		ceph_msg_data_pages_cursor_init(cursor, length);
		break;
#ifdef CONFIG_BLOCK
	case CEPH_MSG_DATA_BIO:
		ceph_msg_data_bio_cursor_init(cursor, length);
		break;
#endif /* CONFIG_BLOCK */
	case CEPH_MSG_DATA_BVECS:
		ceph_msg_data_bvecs_cursor_init(cursor, length);
		break;
	case CEPH_MSG_DATA_NONE:
	default:
		/* BUG(); */
		break;
	}
	cursor->need_crc = true;
}

static void ceph_msg_data_cursor_init(struct ceph_msg *msg, size_t length)
{
	struct ceph_msg_data_cursor *cursor = &msg->cursor;
	struct ceph_msg_data *data;

	BUG_ON(!length);
	BUG_ON(length > msg->data_length);
	BUG_ON(list_empty(&msg->data));

	cursor->data_head = &msg->data;
	cursor->total_resid = length;
	data = list_first_entry(&msg->data, struct ceph_msg_data, links);
	cursor->data = data;

	__ceph_msg_data_cursor_init(cursor);
}

/*
 * Return the page containing the next piece to process for a given
 * data item, and supply the page offset and length of that piece.
 * Indicate whether this is the last piece in this data item.
 */
static struct page *ceph_msg_data_next(struct ceph_msg_data_cursor *cursor,
					size_t *page_offset, size_t *length,
					bool *last_piece)
{
	struct page *page;

	switch (cursor->data->type) {
	case CEPH_MSG_DATA_PAGELIST:
		page = ceph_msg_data_pagelist_next(cursor, page_offset, length);
		break;
	case CEPH_MSG_DATA_PAGES:
		page = ceph_msg_data_pages_next(cursor, page_offset, length);
		break;
#ifdef CONFIG_BLOCK
	case CEPH_MSG_DATA_BIO:
		page = ceph_msg_data_bio_next(cursor, page_offset, length);
		break;
#endif /* CONFIG_BLOCK */
	case CEPH_MSG_DATA_BVECS:
		page = ceph_msg_data_bvecs_next(cursor, page_offset, length);
		break;
	case CEPH_MSG_DATA_NONE:
	default:
		page = NULL;
		break;
	}

	BUG_ON(!page);
	BUG_ON(*page_offset + *length > PAGE_SIZE);
	BUG_ON(!*length);
	BUG_ON(*length > cursor->resid);
	if (last_piece)
		*last_piece = cursor->last_piece;

	return page;
}

/*
 * Returns true if the result moves the cursor on to the next piece
 * of the data item.
 */
static void ceph_msg_data_advance(struct ceph_msg_data_cursor *cursor,
				  size_t bytes)
{
	bool new_piece;

	BUG_ON(bytes > cursor->resid);
	switch (cursor->data->type) {
	case CEPH_MSG_DATA_PAGELIST:
		new_piece = ceph_msg_data_pagelist_advance(cursor, bytes);
		break;
	case CEPH_MSG_DATA_PAGES:
		new_piece = ceph_msg_data_pages_advance(cursor, bytes);
		break;
#ifdef CONFIG_BLOCK
	case CEPH_MSG_DATA_BIO:
		new_piece = ceph_msg_data_bio_advance(cursor, bytes);
		break;
#endif /* CONFIG_BLOCK */
	case CEPH_MSG_DATA_BVECS:
		new_piece = ceph_msg_data_bvecs_advance(cursor, bytes);
		break;
	case CEPH_MSG_DATA_NONE:
	default:
		BUG();
		break;
	}
	cursor->total_resid -= bytes;

	if (!cursor->resid && cursor->total_resid) {
		WARN_ON(!cursor->last_piece);
		BUG_ON(list_is_last(&cursor->data->links, cursor->data_head));
		cursor->data = list_next_entry(cursor->data, links);
		__ceph_msg_data_cursor_init(cursor);
		new_piece = true;
	}
	cursor->need_crc = new_piece;
}

static size_t sizeof_footer(struct ceph_connection *con)
{
	return (con->peer_features & CEPH_FEATURE_MSG_AUTH) ?
	    sizeof(struct ceph_msg_footer) :
	    sizeof(struct ceph_msg_footer_old);
}

static void prepare_message_data(struct ceph_msg *msg, u32 data_len)
{
	BUG_ON(!msg);
	BUG_ON(!data_len);

	/* Initialize data cursor */

	ceph_msg_data_cursor_init(msg, (size_t)data_len);
}

/*
 * Prepare footer for currently outgoing message, and finish things
 * off.  Assumes out_kvec* are already valid.. we just add on to the end.
 */
static void prepare_write_message_footer(struct ceph_connection *con)
{
	struct ceph_msg *m = con->out_msg;

	m->footer.flags |= CEPH_MSG_FOOTER_COMPLETE;

	dout("prepare_write_message_footer %p\n", con);
	con_out_kvec_add(con, sizeof_footer(con), &m->footer);
	if (con->peer_features & CEPH_FEATURE_MSG_AUTH) {
		if (con->ops->sign_message)
			con->ops->sign_message(m);
		else
			m->footer.sig = 0;
	} else {
		m->old_footer.flags = m->footer.flags;
	}
	con->out_more = m->more_to_follow;
	con->out_msg_done = true;
}

/*
 * Prepare headers for the next outgoing message.
 */
static void prepare_write_message(struct ceph_connection *con)
{
	struct ceph_msg *m;
	u32 crc;

	con_out_kvec_reset(con);
	con->out_msg_done = false;

	/* Sneak an ack in there first?  If we can get it into the same
	 * TCP packet that's a good thing. */
	if (con->in_seq > con->in_seq_acked) {
		con->in_seq_acked = con->in_seq;
		con_out_kvec_add(con, sizeof (tag_ack), &tag_ack);
		con->out_temp_ack = cpu_to_le64(con->in_seq_acked);
		con_out_kvec_add(con, sizeof (con->out_temp_ack),
			&con->out_temp_ack);
	}

	BUG_ON(list_empty(&con->out_queue));
	m = list_first_entry(&con->out_queue, struct ceph_msg, list_head);
	con->out_msg = m;
	BUG_ON(m->con != con);

	/* put message on sent list */
	ceph_msg_get(m);
	list_move_tail(&m->list_head, &con->out_sent);

	/*
	 * only assign outgoing seq # if we haven't sent this message
	 * yet.  if it is requeued, resend with it's original seq.
	 */
	if (m->needs_out_seq) {
		m->hdr.seq = cpu_to_le64(++con->out_seq);
		m->needs_out_seq = false;

		if (con->ops->reencode_message)
			con->ops->reencode_message(m);
	}

	dout("prepare_write_message %p seq %lld type %d len %d+%d+%zd\n",
	     m, con->out_seq, le16_to_cpu(m->hdr.type),
	     le32_to_cpu(m->hdr.front_len), le32_to_cpu(m->hdr.middle_len),
	     m->data_length);
	WARN_ON(m->front.iov_len != le32_to_cpu(m->hdr.front_len));
	WARN_ON(m->data_length != le32_to_cpu(m->hdr.data_len));

	/* tag + hdr + front + middle */
	con_out_kvec_add(con, sizeof (tag_msg), &tag_msg);
	con_out_kvec_add(con, sizeof(con->out_hdr), &con->out_hdr);
	con_out_kvec_add(con, m->front.iov_len, m->front.iov_base);

	if (m->middle)
		con_out_kvec_add(con, m->middle->vec.iov_len,
			m->middle->vec.iov_base);

	/* fill in hdr crc and finalize hdr */
	crc = crc32c(0, &m->hdr, offsetof(struct ceph_msg_header, crc));
	con->out_msg->hdr.crc = cpu_to_le32(crc);
	memcpy(&con->out_hdr, &con->out_msg->hdr, sizeof(con->out_hdr));

	/* fill in front and middle crc, footer */
	crc = crc32c(0, m->front.iov_base, m->front.iov_len);
	con->out_msg->footer.front_crc = cpu_to_le32(crc);
	if (m->middle) {
		crc = crc32c(0, m->middle->vec.iov_base,
				m->middle->vec.iov_len);
		con->out_msg->footer.middle_crc = cpu_to_le32(crc);
	} else
		con->out_msg->footer.middle_crc = 0;
	dout("%s front_crc %u middle_crc %u\n", __func__,
	     le32_to_cpu(con->out_msg->footer.front_crc),
	     le32_to_cpu(con->out_msg->footer.middle_crc));
	con->out_msg->footer.flags = 0;

	/* is there a data payload? */
	con->out_msg->footer.data_crc = 0;
	if (m->data_length) {
		prepare_message_data(con->out_msg, m->data_length);
		con->out_more = 1;  /* data + footer will follow */
	} else {
		/* no, queue up footer too and be done */
		prepare_write_message_footer(con);
	}

	con_flag_set(con, CON_FLAG_WRITE_PENDING);
}

/*
 * Prepare an ack.
 */
static void prepare_write_ack(struct ceph_connection *con)
{
	dout("prepare_write_ack %p %llu -> %llu\n", con,
	     con->in_seq_acked, con->in_seq);
	con->in_seq_acked = con->in_seq;

	con_out_kvec_reset(con);

	con_out_kvec_add(con, sizeof (tag_ack), &tag_ack);

	con->out_temp_ack = cpu_to_le64(con->in_seq_acked);
	con_out_kvec_add(con, sizeof (con->out_temp_ack),
				&con->out_temp_ack);

	con->out_more = 1;  /* more will follow.. eventually.. */
	con_flag_set(con, CON_FLAG_WRITE_PENDING);
}

/*
 * Prepare to share the seq during handshake
 */
static void prepare_write_seq(struct ceph_connection *con)
{
	dout("prepare_write_seq %p %llu -> %llu\n", con,
	     con->in_seq_acked, con->in_seq);
	con->in_seq_acked = con->in_seq;

	con_out_kvec_reset(con);

	con->out_temp_ack = cpu_to_le64(con->in_seq_acked);
	con_out_kvec_add(con, sizeof (con->out_temp_ack),
			 &con->out_temp_ack);

	con_flag_set(con, CON_FLAG_WRITE_PENDING);
}

/*
 * Prepare to write keepalive byte.
 */
static void prepare_write_keepalive(struct ceph_connection *con)
{
	dout("prepare_write_keepalive %p\n", con);
	con_out_kvec_reset(con);
	if (con->peer_features & CEPH_FEATURE_MSGR_KEEPALIVE2) {
		struct timespec now;

		ktime_get_real_ts(&now);
		con_out_kvec_add(con, sizeof(tag_keepalive2), &tag_keepalive2);
		ceph_encode_timespec(&con->out_temp_keepalive2, &now);
		con_out_kvec_add(con, sizeof(con->out_temp_keepalive2),
				 &con->out_temp_keepalive2);
	} else {
		con_out_kvec_add(con, sizeof(tag_keepalive), &tag_keepalive);
	}
	con_flag_set(con, CON_FLAG_WRITE_PENDING);
}

/*
 * Connection negotiation.
 */

static struct ceph_auth_handshake *get_connect_authorizer(struct ceph_connection *con,
						int *auth_proto)
{
	struct ceph_auth_handshake *auth;

	if (!con->ops->get_authorizer) {
		con->out_connect.authorizer_protocol = CEPH_AUTH_UNKNOWN;
		con->out_connect.authorizer_len = 0;
		return NULL;
	}

	auth = con->ops->get_authorizer(con, auth_proto, con->auth_retry);
	if (IS_ERR(auth))
		return auth;

	con->auth_reply_buf = auth->authorizer_reply_buf;
	con->auth_reply_buf_len = auth->authorizer_reply_buf_len;
	return auth;
}

/*
 * We connected to a peer and are saying hello.
 */
static void prepare_write_banner(struct ceph_connection *con)
{
	con_out_kvec_add(con, strlen(CEPH_BANNER), CEPH_BANNER);
	con_out_kvec_add(con, sizeof (con->msgr->my_enc_addr),
					&con->msgr->my_enc_addr);

	con->out_more = 0;
	con_flag_set(con, CON_FLAG_WRITE_PENDING);
}

static int prepare_write_connect(struct ceph_connection *con)
{
	unsigned int global_seq = get_global_seq(con->msgr, 0);
	int proto;
	int auth_proto;
	struct ceph_auth_handshake *auth;

	switch (con->peer_name.type) {
	case CEPH_ENTITY_TYPE_MON:
		proto = CEPH_MONC_PROTOCOL;
		break;
	case CEPH_ENTITY_TYPE_OSD:
		proto = CEPH_OSDC_PROTOCOL;
		break;
	case CEPH_ENTITY_TYPE_MDS:
		proto = CEPH_MDSC_PROTOCOL;
		break;
	default:
		BUG();
	}

	dout("prepare_write_connect %p cseq=%d gseq=%d proto=%d\n", con,
	     con->connect_seq, global_seq, proto);

	con->out_connect.features =
	    cpu_to_le64(from_msgr(con->msgr)->supported_features);
	con->out_connect.host_type = cpu_to_le32(CEPH_ENTITY_TYPE_CLIENT);
	con->out_connect.connect_seq = cpu_to_le32(con->connect_seq);
	con->out_connect.global_seq = cpu_to_le32(global_seq);
	con->out_connect.protocol_version = cpu_to_le32(proto);
	con->out_connect.flags = 0;

	auth_proto = CEPH_AUTH_UNKNOWN;
	auth = get_connect_authorizer(con, &auth_proto);
	if (IS_ERR(auth))
		return PTR_ERR(auth);

	con->out_connect.authorizer_protocol = cpu_to_le32(auth_proto);
	con->out_connect.authorizer_len = auth ?
		cpu_to_le32(auth->authorizer_buf_len) : 0;

	con_out_kvec_add(con, sizeof (con->out_connect),
					&con->out_connect);
	if (auth && auth->authorizer_buf_len)
		con_out_kvec_add(con, auth->authorizer_buf_len,
					auth->authorizer_buf);

	con->out_more = 0;
	con_flag_set(con, CON_FLAG_WRITE_PENDING);

	return 0;
}

/*
 * write as much of pending kvecs to the socket as we can.
 *  1 -> done
 *  0 -> socket full, but more to do
 * <0 -> error
 */
static int write_partial_kvec(struct ceph_connection *con)
{
	int ret;

	dout("write_partial_kvec %p %d left\n", con, con->out_kvec_bytes);
	while (con->out_kvec_bytes > 0) {
		ret = ceph_tcp_sendmsg(con->sock, con->out_kvec_cur,
				       con->out_kvec_left, con->out_kvec_bytes,
				       con->out_more);
		if (ret <= 0)
			goto out;
		con->out_kvec_bytes -= ret;
		if (con->out_kvec_bytes == 0)
			break;            /* done */

		/* account for full iov entries consumed */
		while (ret >= con->out_kvec_cur->iov_len) {
			BUG_ON(!con->out_kvec_left);
			ret -= con->out_kvec_cur->iov_len;
			con->out_kvec_cur++;
			con->out_kvec_left--;
		}
		/* and for a partially-consumed entry */
		if (ret) {
			con->out_kvec_cur->iov_len -= ret;
			con->out_kvec_cur->iov_base += ret;
		}
	}
	con->out_kvec_left = 0;
	ret = 1;
out:
	dout("write_partial_kvec %p %d left in %d kvecs ret = %d\n", con,
	     con->out_kvec_bytes, con->out_kvec_left, ret);
	return ret;  /* done! */
}

static u32 ceph_crc32c_page(u32 crc, struct page *page,
				unsigned int page_offset,
				unsigned int length)
{
	char *kaddr;

	kaddr = kmap(page);
	BUG_ON(kaddr == NULL);
	crc = crc32c(crc, kaddr + page_offset, length);
	kunmap(page);

	return crc;
}
/*
 * Write as much message data payload as we can.  If we finish, queue
 * up the footer.
 *  1 -> done, footer is now queued in out_kvec[].
 *  0 -> socket full, but more to do
 * <0 -> error
 */
static int write_partial_message_data(struct ceph_connection *con)
{
	struct ceph_msg *msg = con->out_msg;
	struct ceph_msg_data_cursor *cursor = &msg->cursor;
	bool do_datacrc = !ceph_test_opt(from_msgr(con->msgr), NOCRC);
	u32 crc;

	dout("%s %p msg %p\n", __func__, con, msg);

	if (list_empty(&msg->data))
		return -EINVAL;

	/*
	 * Iterate through each page that contains data to be
	 * written, and send as much as possible for each.
	 *
	 * If we are calculating the data crc (the default), we will
	 * need to map the page.  If we have no pages, they have
	 * been revoked, so use the zero page.
	 */
	crc = do_datacrc ? le32_to_cpu(msg->footer.data_crc) : 0;
	while (cursor->total_resid) {
		struct page *page;
		size_t page_offset;
		size_t length;
		bool last_piece;
		int ret;

		if (!cursor->resid) {
			ceph_msg_data_advance(cursor, 0);
			continue;
		}

		page = ceph_msg_data_next(cursor, &page_offset, &length,
					  &last_piece);
		ret = ceph_tcp_sendpage(con->sock, page, page_offset,
					length, !last_piece);
		if (ret <= 0) {
			if (do_datacrc)
				msg->footer.data_crc = cpu_to_le32(crc);

			return ret;
		}
		if (do_datacrc && cursor->need_crc)
			crc = ceph_crc32c_page(crc, page, page_offset, length);
		ceph_msg_data_advance(cursor, (size_t)ret);
	}

	dout("%s %p msg %p done\n", __func__, con, msg);

	/* prepare and queue up footer, too */
	if (do_datacrc)
		msg->footer.data_crc = cpu_to_le32(crc);
	else
		msg->footer.flags |= CEPH_MSG_FOOTER_NOCRC;
	con_out_kvec_reset(con);
	prepare_write_message_footer(con);

	return 1;	/* must return > 0 to indicate success */
}

/*
 * write some zeros
 */
static int write_partial_skip(struct ceph_connection *con)
{
	int ret;

	dout("%s %p %d left\n", __func__, con, con->out_skip);
	while (con->out_skip > 0) {
		size_t size = min(con->out_skip, (int) PAGE_SIZE);

		ret = ceph_tcp_sendpage(con->sock, zero_page, 0, size, true);
		if (ret <= 0)
			goto out;
		con->out_skip -= ret;
	}
	ret = 1;
out:
	return ret;
}

/*
 * Prepare to read connection handshake, or an ack.
 */
static void prepare_read_banner(struct ceph_connection *con)
{
	dout("prepare_read_banner %p\n", con);
	con->in_base_pos = 0;
}

static void prepare_read_connect(struct ceph_connection *con)
{
	dout("prepare_read_connect %p\n", con);
	con->in_base_pos = 0;
}

static void prepare_read_ack(struct ceph_connection *con)
{
	dout("prepare_read_ack %p\n", con);
	con->in_base_pos = 0;
}

static void prepare_read_seq(struct ceph_connection *con)
{
	dout("prepare_read_seq %p\n", con);
	con->in_base_pos = 0;
	con->in_tag = CEPH_MSGR_TAG_SEQ;
}

static void prepare_read_tag(struct ceph_connection *con)
{
	dout("prepare_read_tag %p\n", con);
	con->in_base_pos = 0;
	con->in_tag = CEPH_MSGR_TAG_READY;
}

static void prepare_read_keepalive_ack(struct ceph_connection *con)
{
	dout("prepare_read_keepalive_ack %p\n", con);
	con->in_base_pos = 0;
}

/*
 * Prepare to read a message.
 */
static int prepare_read_message(struct ceph_connection *con)
{
	dout("prepare_read_message %p\n", con);
	BUG_ON(con->in_msg != NULL);
	con->in_base_pos = 0;
	con->in_front_crc = con->in_middle_crc = con->in_data_crc = 0;
	return 0;
}


static int read_partial(struct ceph_connection *con,
			int end, int size, void *object)
{
	while (con->in_base_pos < end) {
		int left = end - con->in_base_pos;
		int have = size - left;
		int ret = ceph_tcp_recvmsg(con->sock, object + have, left);
		if (ret <= 0)
			return ret;
		con->in_base_pos += ret;
	}
	return 1;
}


/*
 * Read all or part of the connect-side handshake on a new connection
 */
static int read_partial_banner(struct ceph_connection *con)
{
	int size;
	int end;
	int ret;

	dout("read_partial_banner %p at %d\n", con, con->in_base_pos);

	/* peer's banner */
	size = strlen(CEPH_BANNER);
	end = size;
	ret = read_partial(con, end, size, con->in_banner);
	if (ret <= 0)
		goto out;

	size = sizeof (con->actual_peer_addr);
	end += size;
	ret = read_partial(con, end, size, &con->actual_peer_addr);
	if (ret <= 0)
		goto out;

	size = sizeof (con->peer_addr_for_me);
	end += size;
	ret = read_partial(con, end, size, &con->peer_addr_for_me);
	if (ret <= 0)
		goto out;

out:
	return ret;
}

static int read_partial_connect(struct ceph_connection *con)
{
	int size;
	int end;
	int ret;

	dout("read_partial_connect %p at %d\n", con, con->in_base_pos);

	size = sizeof (con->in_reply);
	end = size;
	ret = read_partial(con, end, size, &con->in_reply);
	if (ret <= 0)
		goto out;

	size = le32_to_cpu(con->in_reply.authorizer_len);
	end += size;
	ret = read_partial(con, end, size, con->auth_reply_buf);
	if (ret <= 0)
		goto out;

	dout("read_partial_connect %p tag %d, con_seq = %u, g_seq = %u\n",
	     con, (int)con->in_reply.tag,
	     le32_to_cpu(con->in_reply.connect_seq),
	     le32_to_cpu(con->in_reply.global_seq));
out:
	return ret;

}

/*
 * Verify the hello banner looks okay.
 */
static int verify_hello(struct ceph_connection *con)
{
	if (memcmp(con->in_banner, CEPH_BANNER, strlen(CEPH_BANNER))) {
		pr_err("connect to %s got bad banner\n",
		       ceph_pr_addr(&con->peer_addr.in_addr));
		con->error_msg = "protocol error, bad banner";
		return -1;
	}
	return 0;
}

static bool addr_is_blank(struct sockaddr_storage *ss)
{
	struct in_addr *addr = &((struct sockaddr_in *)ss)->sin_addr;
	struct in6_addr *addr6 = &((struct sockaddr_in6 *)ss)->sin6_addr;

	switch (ss->ss_family) {
	case AF_INET:
		return addr->s_addr == htonl(INADDR_ANY);
	case AF_INET6:
		return ipv6_addr_any(addr6);
	default:
		return true;
	}
}

static int addr_port(struct sockaddr_storage *ss)
{
	switch (ss->ss_family) {
	case AF_INET:
		return ntohs(((struct sockaddr_in *)ss)->sin_port);
	case AF_INET6:
		return ntohs(((struct sockaddr_in6 *)ss)->sin6_port);
	}
	return 0;
}

static void addr_set_port(struct sockaddr_storage *ss, int p)
{
	switch (ss->ss_family) {
	case AF_INET:
		((struct sockaddr_in *)ss)->sin_port = htons(p);
		break;
	case AF_INET6:
		((struct sockaddr_in6 *)ss)->sin6_port = htons(p);
		break;
	}
}

/*
 * Unlike other *_pton function semantics, zero indicates success.
 */
static int ceph_pton(const char *str, size_t len, struct sockaddr_storage *ss,
		char delim, const char **ipend)
{
	struct sockaddr_in *in4 = (struct sockaddr_in *) ss;
	struct sockaddr_in6 *in6 = (struct sockaddr_in6 *) ss;

	memset(ss, 0, sizeof(*ss));

	if (in4_pton(str, len, (u8 *)&in4->sin_addr.s_addr, delim, ipend)) {
		ss->ss_family = AF_INET;
		return 0;
	}

	if (in6_pton(str, len, (u8 *)&in6->sin6_addr.s6_addr, delim, ipend)) {
		ss->ss_family = AF_INET6;
		return 0;
	}

	return -EINVAL;
}

/*
 * Extract hostname string and resolve using kernel DNS facility.
 */
#ifdef CONFIG_CEPH_LIB_USE_DNS_RESOLVER
static int ceph_dns_resolve_name(const char *name, size_t namelen,
		struct sockaddr_storage *ss, char delim, const char **ipend)
{
	const char *end, *delim_p;
	char *colon_p, *ip_addr = NULL;
	int ip_len, ret;

	/*
	 * The end of the hostname occurs immediately preceding the delimiter or
	 * the port marker (':') where the delimiter takes precedence.
	 */
	delim_p = memchr(name, delim, namelen);
	colon_p = memchr(name, ':', namelen);

	if (delim_p && colon_p)
		end = delim_p < colon_p ? delim_p : colon_p;
	else if (!delim_p && colon_p)
		end = colon_p;
	else {
		end = delim_p;
		if (!end) /* case: hostname:/ */
			end = name + namelen;
	}

	if (end <= name)
		return -EINVAL;

	/* do dns_resolve upcall */
	ip_len = dns_query(NULL, name, end - name, NULL, &ip_addr, NULL);
	if (ip_len > 0)
		ret = ceph_pton(ip_addr, ip_len, ss, -1, NULL);
	else
		ret = -ESRCH;

	kfree(ip_addr);

	*ipend = end;

	pr_info("resolve '%.*s' (ret=%d): %s\n", (int)(end - name), name,
			ret, ret ? "failed" : ceph_pr_addr(ss));

	return ret;
}
#else
static inline int ceph_dns_resolve_name(const char *name, size_t namelen,
		struct sockaddr_storage *ss, char delim, const char **ipend)
{
	return -EINVAL;
}
#endif

/*
 * Parse a server name (IP or hostname). If a valid IP address is not found
 * then try to extract a hostname to resolve using userspace DNS upcall.
 */
static int ceph_parse_server_name(const char *name, size_t namelen,
			struct sockaddr_storage *ss, char delim, const char **ipend)
{
	int ret;

	ret = ceph_pton(name, namelen, ss, delim, ipend);
	if (ret)
		ret = ceph_dns_resolve_name(name, namelen, ss, delim, ipend);

	return ret;
}

/*
 * Parse an ip[:port] list into an addr array.  Use the default
 * monitor port if a port isn't specified.
 */
int ceph_parse_ips(const char *c, const char *end,
		   struct ceph_entity_addr *addr,
		   int max_count, int *count)
{
	int i, ret = -EINVAL;
	const char *p = c;

	dout("parse_ips on '%.*s'\n", (int)(end-c), c);
	for (i = 0; i < max_count; i++) {
		const char *ipend;
		struct sockaddr_storage *ss = &addr[i].in_addr;
		int port;
		char delim = ',';

		if (*p == '[') {
			delim = ']';
			p++;
		}

		ret = ceph_parse_server_name(p, end - p, ss, delim, &ipend);
		if (ret)
			goto bad;
		ret = -EINVAL;

		p = ipend;

		if (delim == ']') {
			if (*p != ']') {
				dout("missing matching ']'\n");
				goto bad;
			}
			p++;
		}

		/* port? */
		if (p < end && *p == ':') {
			port = 0;
			p++;
			while (p < end && *p >= '0' && *p <= '9') {
				port = (port * 10) + (*p - '0');
				p++;
			}
			if (port == 0)
				port = CEPH_MON_PORT;
			else if (port > 65535)
				goto bad;
		} else {
			port = CEPH_MON_PORT;
		}

		addr_set_port(ss, port);

		dout("parse_ips got %s\n", ceph_pr_addr(ss));

		if (p == end)
			break;
		if (*p != ',')
			goto bad;
		p++;
	}

	if (p != end)
		goto bad;

	if (count)
		*count = i + 1;
	return 0;

bad:
	pr_err("parse_ips bad ip '%.*s'\n", (int)(end - c), c);
	return ret;
}
EXPORT_SYMBOL(ceph_parse_ips);

static int process_banner(struct ceph_connection *con)
{
	dout("process_banner on %p\n", con);

	if (verify_hello(con) < 0)
		return -1;

	ceph_decode_addr(&con->actual_peer_addr);
	ceph_decode_addr(&con->peer_addr_for_me);

	/*
	 * Make sure the other end is who we wanted.  note that the other
	 * end may not yet know their ip address, so if it's 0.0.0.0, give
	 * them the benefit of the doubt.
	 */
	if (memcmp(&con->peer_addr, &con->actual_peer_addr,
		   sizeof(con->peer_addr)) != 0 &&
	    !(addr_is_blank(&con->actual_peer_addr.in_addr) &&
	      con->actual_peer_addr.nonce == con->peer_addr.nonce)) {
		pr_warn("wrong peer, want %s/%d, got %s/%d\n",
			ceph_pr_addr(&con->peer_addr.in_addr),
			(int)le32_to_cpu(con->peer_addr.nonce),
			ceph_pr_addr(&con->actual_peer_addr.in_addr),
			(int)le32_to_cpu(con->actual_peer_addr.nonce));
		con->error_msg = "wrong peer at address";
		return -1;
	}

	/*
	 * did we learn our address?
	 */
	if (addr_is_blank(&con->msgr->inst.addr.in_addr)) {
		int port = addr_port(&con->msgr->inst.addr.in_addr);

		memcpy(&con->msgr->inst.addr.in_addr,
		       &con->peer_addr_for_me.in_addr,
		       sizeof(con->peer_addr_for_me.in_addr));
		addr_set_port(&con->msgr->inst.addr.in_addr, port);
		encode_my_addr(con->msgr);
		dout("process_banner learned my addr is %s\n",
		     ceph_pr_addr(&con->msgr->inst.addr.in_addr));
	}

	return 0;
}

static int process_connect(struct ceph_connection *con)
{
	u64 sup_feat = from_msgr(con->msgr)->supported_features;
	u64 req_feat = from_msgr(con->msgr)->required_features;
	u64 server_feat = le64_to_cpu(con->in_reply.features);
	int ret;

	dout("process_connect on %p tag %d\n", con, (int)con->in_tag);

	if (con->auth_reply_buf) {
		/*
		 * Any connection that defines ->get_authorizer()
		 * should also define ->verify_authorizer_reply().
		 * See get_connect_authorizer().
		 */
		ret = con->ops->verify_authorizer_reply(con);
		if (ret < 0) {
			con->error_msg = "bad authorize reply";
			return ret;
		}
	}

	switch (con->in_reply.tag) {
	case CEPH_MSGR_TAG_FEATURES:
		pr_err("%s%lld %s feature set mismatch,"
		       " my %llx < server's %llx, missing %llx\n",
		       ENTITY_NAME(con->peer_name),
		       ceph_pr_addr(&con->peer_addr.in_addr),
		       sup_feat, server_feat, server_feat & ~sup_feat);
		con->error_msg = "missing required protocol features";
		reset_connection(con);
		return -1;

	case CEPH_MSGR_TAG_BADPROTOVER:
		pr_err("%s%lld %s protocol version mismatch,"
		       " my %d != server's %d\n",
		       ENTITY_NAME(con->peer_name),
		       ceph_pr_addr(&con->peer_addr.in_addr),
		       le32_to_cpu(con->out_connect.protocol_version),
		       le32_to_cpu(con->in_reply.protocol_version));
		con->error_msg = "protocol version mismatch";
		reset_connection(con);
		return -1;

	case CEPH_MSGR_TAG_BADAUTHORIZER:
		con->auth_retry++;
		dout("process_connect %p got BADAUTHORIZER attempt %d\n", con,
		     con->auth_retry);
		if (con->auth_retry == 2) {
			con->error_msg = "connect authorization failure";
			return -1;
		}
		con_out_kvec_reset(con);
		ret = prepare_write_connect(con);
		if (ret < 0)
			return ret;
		prepare_read_connect(con);
		break;

	case CEPH_MSGR_TAG_RESETSESSION:
		/*
		 * If we connected with a large connect_seq but the peer
		 * has no record of a session with us (no connection, or
		 * connect_seq == 0), they will send RESETSESION to indicate
		 * that they must have reset their session, and may have
		 * dropped messages.
		 */
		dout("process_connect got RESET peer seq %u\n",
		     le32_to_cpu(con->in_reply.connect_seq));
		pr_err("%s%lld %s connection reset\n",
		       ENTITY_NAME(con->peer_name),
		       ceph_pr_addr(&con->peer_addr.in_addr));
		reset_connection(con);
		con_out_kvec_reset(con);
		ret = prepare_write_connect(con);
		if (ret < 0)
			return ret;
		prepare_read_connect(con);

		/* Tell ceph about it. */
		mutex_unlock(&con->mutex);
		pr_info("reset on %s%lld\n", ENTITY_NAME(con->peer_name));
		if (con->ops->peer_reset)
			con->ops->peer_reset(con);
		mutex_lock(&con->mutex);
		if (con->state != CON_STATE_NEGOTIATING)
			return -EAGAIN;
		break;

	case CEPH_MSGR_TAG_RETRY_SESSION:
		/*
		 * If we sent a smaller connect_seq than the peer has, try
		 * again with a larger value.
		 */
		dout("process_connect got RETRY_SESSION my seq %u, peer %u\n",
		     le32_to_cpu(con->out_connect.connect_seq),
		     le32_to_cpu(con->in_reply.connect_seq));
		con->connect_seq = le32_to_cpu(con->in_reply.connect_seq);
		con_out_kvec_reset(con);
		ret = prepare_write_connect(con);
		if (ret < 0)
			return ret;
		prepare_read_connect(con);
		break;

	case CEPH_MSGR_TAG_RETRY_GLOBAL:
		/*
		 * If we sent a smaller global_seq than the peer has, try
		 * again with a larger value.
		 */
		dout("process_connect got RETRY_GLOBAL my %u peer_gseq %u\n",
		     con->peer_global_seq,
		     le32_to_cpu(con->in_reply.global_seq));
		get_global_seq(con->msgr,
			       le32_to_cpu(con->in_reply.global_seq));
		con_out_kvec_reset(con);
		ret = prepare_write_connect(con);
		if (ret < 0)
			return ret;
		prepare_read_connect(con);
		break;

	case CEPH_MSGR_TAG_SEQ:
	case CEPH_MSGR_TAG_READY:
		if (req_feat & ~server_feat) {
			pr_err("%s%lld %s protocol feature mismatch,"
			       " my required %llx > server's %llx, need %llx\n",
			       ENTITY_NAME(con->peer_name),
			       ceph_pr_addr(&con->peer_addr.in_addr),
			       req_feat, server_feat, req_feat & ~server_feat);
			con->error_msg = "missing required protocol features";
			reset_connection(con);
			return -1;
		}

		WARN_ON(con->state != CON_STATE_NEGOTIATING);
		con->state = CON_STATE_OPEN;
		con->auth_retry = 0;    /* we authenticated; clear flag */
		con->peer_global_seq = le32_to_cpu(con->in_reply.global_seq);
		con->connect_seq++;
		con->peer_features = server_feat;
		dout("process_connect got READY gseq %d cseq %d (%d)\n",
		     con->peer_global_seq,
		     le32_to_cpu(con->in_reply.connect_seq),
		     con->connect_seq);
		WARN_ON(con->connect_seq !=
			le32_to_cpu(con->in_reply.connect_seq));

		if (con->in_reply.flags & CEPH_MSG_CONNECT_LOSSY)
			con_flag_set(con, CON_FLAG_LOSSYTX);

		con->delay = 0;      /* reset backoff memory */

		if (con->in_reply.tag == CEPH_MSGR_TAG_SEQ) {
			prepare_write_seq(con);
			prepare_read_seq(con);
		} else {
			prepare_read_tag(con);
		}
		break;

	case CEPH_MSGR_TAG_WAIT:
		/*
		 * If there is a connection race (we are opening
		 * connections to each other), one of us may just have
		 * to WAIT.  This shouldn't happen if we are the
		 * client.
		 */
		con->error_msg = "protocol error, got WAIT as client";
		return -1;

	default:
		con->error_msg = "protocol error, garbage tag during connect";
		return -1;
	}
	return 0;
}


/*
 * read (part of) an ack
 */
static int read_partial_ack(struct ceph_connection *con)
{
	int size = sizeof (con->in_temp_ack);
	int end = size;

	return read_partial(con, end, size, &con->in_temp_ack);
}

/*
 * We can finally discard anything that's been acked.
 */
static void process_ack(struct ceph_connection *con)
{
	struct ceph_msg *m;
	u64 ack = le64_to_cpu(con->in_temp_ack);
	u64 seq;
	bool reconnect = (con->in_tag == CEPH_MSGR_TAG_SEQ);
	struct list_head *list = reconnect ? &con->out_queue : &con->out_sent;

	/*
	 * In the reconnect case, con_fault() has requeued messages
	 * in out_sent. We should cleanup old messages according to
	 * the reconnect seq.
	 */
	while (!list_empty(list)) {
		m = list_first_entry(list, struct ceph_msg, list_head);
		if (reconnect && m->needs_out_seq)
			break;
		seq = le64_to_cpu(m->hdr.seq);
		if (seq > ack)
			break;
		dout("got ack for seq %llu type %d at %p\n", seq,
		     le16_to_cpu(m->hdr.type), m);
		m->ack_stamp = jiffies;
		ceph_msg_remove(m);
	}

	prepare_read_tag(con);
}


static int read_partial_message_section(struct ceph_connection *con,
					struct kvec *section,
					unsigned int sec_len, u32 *crc)
{
	int ret, left;

	BUG_ON(!section);

	while (section->iov_len < sec_len) {
		BUG_ON(section->iov_base == NULL);
		left = sec_len - section->iov_len;
		ret = ceph_tcp_recvmsg(con->sock, (char *)section->iov_base +
				       section->iov_len, left);
		if (ret <= 0)
			return ret;
		section->iov_len += ret;
	}
	if (section->iov_len == sec_len)
		*crc = crc32c(0, section->iov_base, section->iov_len);

	return 1;
}

static int read_partial_msg_data(struct ceph_connection *con)
{
	struct ceph_msg *msg = con->in_msg;
	struct ceph_msg_data_cursor *cursor = &msg->cursor;
	bool do_datacrc = !ceph_test_opt(from_msgr(con->msgr), NOCRC);
	struct page *page;
	size_t page_offset;
	size_t length;
	u32 crc = 0;
	int ret;

	BUG_ON(!msg);
	if (list_empty(&msg->data))
		return -EIO;

	if (do_datacrc)
		crc = con->in_data_crc;
	while (cursor->total_resid) {
		if (!cursor->resid) {
			ceph_msg_data_advance(cursor, 0);
			continue;
		}

		page = ceph_msg_data_next(cursor, &page_offset, &length, NULL);
		ret = ceph_tcp_recvpage(con->sock, page, page_offset, length);
		if (ret <= 0) {
			if (do_datacrc)
				con->in_data_crc = crc;

			return ret;
		}

		if (do_datacrc)
			crc = ceph_crc32c_page(crc, page, page_offset, ret);
		ceph_msg_data_advance(cursor, (size_t)ret);
	}
	if (do_datacrc)
		con->in_data_crc = crc;

	return 1;	/* must return > 0 to indicate success */
}

/*
 * read (part of) a message.
 */
static int ceph_con_in_msg_alloc(struct ceph_connection *con, int *skip);

static int read_partial_message(struct ceph_connection *con)
{
	struct ceph_msg *m = con->in_msg;
	int size;
	int end;
	int ret;
	unsigned int front_len, middle_len, data_len;
	bool do_datacrc = !ceph_test_opt(from_msgr(con->msgr), NOCRC);
	bool need_sign = (con->peer_features & CEPH_FEATURE_MSG_AUTH);
	u64 seq;
	u32 crc;

	dout("read_partial_message con %p msg %p\n", con, m);

	/* header */
	size = sizeof (con->in_hdr);
	end = size;
	ret = read_partial(con, end, size, &con->in_hdr);
	if (ret <= 0)
		return ret;

	crc = crc32c(0, &con->in_hdr, offsetof(struct ceph_msg_header, crc));
	if (cpu_to_le32(crc) != con->in_hdr.crc) {
		pr_err("read_partial_message bad hdr crc %u != expected %u\n",
		       crc, con->in_hdr.crc);
		return -EBADMSG;
	}

	front_len = le32_to_cpu(con->in_hdr.front_len);
	if (front_len > CEPH_MSG_MAX_FRONT_LEN)
		return -EIO;
	middle_len = le32_to_cpu(con->in_hdr.middle_len);
	if (middle_len > CEPH_MSG_MAX_MIDDLE_LEN)
		return -EIO;
	data_len = le32_to_cpu(con->in_hdr.data_len);
	if (data_len > CEPH_MSG_MAX_DATA_LEN)
		return -EIO;

	/* verify seq# */
	seq = le64_to_cpu(con->in_hdr.seq);
	if ((s64)seq - (s64)con->in_seq < 1) {
		pr_info("skipping %s%lld %s seq %lld expected %lld\n",
			ENTITY_NAME(con->peer_name),
			ceph_pr_addr(&con->peer_addr.in_addr),
			seq, con->in_seq + 1);
		con->in_base_pos = -front_len - middle_len - data_len -
			sizeof_footer(con);
		con->in_tag = CEPH_MSGR_TAG_READY;
		return 1;
	} else if ((s64)seq - (s64)con->in_seq > 1) {
		pr_err("read_partial_message bad seq %lld expected %lld\n",
		       seq, con->in_seq + 1);
		con->error_msg = "bad message sequence # for incoming message";
		return -EBADE;
	}

	/* allocate message? */
	if (!con->in_msg) {
		int skip = 0;

		dout("got hdr type %d front %d data %d\n", con->in_hdr.type,
		     front_len, data_len);
		ret = ceph_con_in_msg_alloc(con, &skip);
		if (ret < 0)
			return ret;

		BUG_ON(!con->in_msg ^ skip);
		if (skip) {
			/* skip this message */
			dout("alloc_msg said skip message\n");
			con->in_base_pos = -front_len - middle_len - data_len -
				sizeof_footer(con);
			con->in_tag = CEPH_MSGR_TAG_READY;
			con->in_seq++;
			return 1;
		}

		BUG_ON(!con->in_msg);
		BUG_ON(con->in_msg->con != con);
		m = con->in_msg;
		m->front.iov_len = 0;    /* haven't read it yet */
		if (m->middle)
			m->middle->vec.iov_len = 0;

		/* prepare for data payload, if any */

		if (data_len)
			prepare_message_data(con->in_msg, data_len);
	}

	/* front */
	ret = read_partial_message_section(con, &m->front, front_len,
					   &con->in_front_crc);
	if (ret <= 0)
		return ret;

	/* middle */
	if (m->middle) {
		ret = read_partial_message_section(con, &m->middle->vec,
						   middle_len,
						   &con->in_middle_crc);
		if (ret <= 0)
			return ret;
	}

	/* (page) data */
	if (data_len) {
		ret = read_partial_msg_data(con);
		if (ret <= 0)
			return ret;
	}

	/* footer */
	size = sizeof_footer(con);
	end += size;
	ret = read_partial(con, end, size, &m->footer);
	if (ret <= 0)
		return ret;

	if (!need_sign) {
		m->footer.flags = m->old_footer.flags;
		m->footer.sig = 0;
	}

	dout("read_partial_message got msg %p %d (%u) + %d (%u) + %d (%u)\n",
	     m, front_len, m->footer.front_crc, middle_len,
	     m->footer.middle_crc, data_len, m->footer.data_crc);

	/* crc ok? */
	if (con->in_front_crc != le32_to_cpu(m->footer.front_crc)) {
		pr_err("read_partial_message %p front crc %u != exp. %u\n",
		       m, con->in_front_crc, m->footer.front_crc);
		return -EBADMSG;
	}
	if (con->in_middle_crc != le32_to_cpu(m->footer.middle_crc)) {
		pr_err("read_partial_message %p middle crc %u != exp %u\n",
		       m, con->in_middle_crc, m->footer.middle_crc);
		return -EBADMSG;
	}
	if (do_datacrc &&
	    (m->footer.flags & CEPH_MSG_FOOTER_NOCRC) == 0 &&
	    con->in_data_crc != le32_to_cpu(m->footer.data_crc)) {
		pr_err("read_partial_message %p data crc %u != exp. %u\n", m,
		       con->in_data_crc, le32_to_cpu(m->footer.data_crc));
		return -EBADMSG;
	}

	if (need_sign && con->ops->check_message_signature &&
	    con->ops->check_message_signature(m)) {
		pr_err("read_partial_message %p signature check failed\n", m);
		return -EBADMSG;
	}

	return 1; /* done! */
}

/*
 * Process message.  This happens in the worker thread.  The callback should
 * be careful not to do anything that waits on other incoming messages or it
 * may deadlock.
 */
static void process_message(struct ceph_connection *con)
{
	struct ceph_msg *msg = con->in_msg;

	BUG_ON(con->in_msg->con != con);
	con->in_msg = NULL;

	/* if first message, set peer_name */
	if (con->peer_name.type == 0)
		con->peer_name = msg->hdr.src;

	con->in_seq++;
	mutex_unlock(&con->mutex);

	dout("===== %p %llu from %s%lld %d=%s len %d+%d (%u %u %u) =====\n",
	     msg, le64_to_cpu(msg->hdr.seq),
	     ENTITY_NAME(msg->hdr.src),
	     le16_to_cpu(msg->hdr.type),
	     ceph_msg_type_name(le16_to_cpu(msg->hdr.type)),
	     le32_to_cpu(msg->hdr.front_len),
	     le32_to_cpu(msg->hdr.data_len),
	     con->in_front_crc, con->in_middle_crc, con->in_data_crc);
	con->ops->dispatch(con, msg);

	mutex_lock(&con->mutex);
}

static int read_keepalive_ack(struct ceph_connection *con)
{
	struct ceph_timespec ceph_ts;
	size_t size = sizeof(ceph_ts);
	int ret = read_partial(con, size, size, &ceph_ts);
	if (ret <= 0)
		return ret;
	ceph_decode_timespec(&con->last_keepalive_ack, &ceph_ts);
	prepare_read_tag(con);
	return 1;
}

/*
 * Write something to the socket.  Called in a worker thread when the
 * socket appears to be writeable and we have something ready to send.
 */
static int try_write(struct ceph_connection *con)
{
	int ret = 1;

	dout("try_write start %p state %lu\n", con, con->state);
	if (con->state != CON_STATE_PREOPEN &&
	    con->state != CON_STATE_CONNECTING &&
	    con->state != CON_STATE_NEGOTIATING &&
	    con->state != CON_STATE_OPEN)
		return 0;
<<<<<<< HEAD

more:
	dout("try_write out_kvec_bytes %d\n", con->out_kvec_bytes);
=======
>>>>>>> 5e220483

	/* open the socket first? */
	if (con->state == CON_STATE_PREOPEN) {
		BUG_ON(con->sock);
		con->state = CON_STATE_CONNECTING;

		con_out_kvec_reset(con);
		prepare_write_banner(con);
		prepare_read_banner(con);

		BUG_ON(con->in_msg);
		con->in_tag = CEPH_MSGR_TAG_READY;
		dout("try_write initiating connect on %p new state %lu\n",
		     con, con->state);
		ret = ceph_tcp_connect(con);
		if (ret < 0) {
			con->error_msg = "connect error";
			goto out;
		}
	}

<<<<<<< HEAD
more_kvec:
=======
more:
	dout("try_write out_kvec_bytes %d\n", con->out_kvec_bytes);
>>>>>>> 5e220483
	BUG_ON(!con->sock);

	/* kvec data queued? */
	if (con->out_kvec_left) {
		ret = write_partial_kvec(con);
		if (ret <= 0)
			goto out;
	}
	if (con->out_skip) {
		ret = write_partial_skip(con);
		if (ret <= 0)
			goto out;
	}

	/* msg pages? */
	if (con->out_msg) {
		if (con->out_msg_done) {
			ceph_msg_put(con->out_msg);
			con->out_msg = NULL;   /* we're done with this one */
			goto do_next;
		}

		ret = write_partial_message_data(con);
		if (ret == 1)
			goto more;  /* we need to send the footer, too! */
		if (ret == 0)
			goto out;
		if (ret < 0) {
			dout("try_write write_partial_message_data err %d\n",
			     ret);
			goto out;
		}
	}

do_next:
	if (con->state == CON_STATE_OPEN) {
		if (con_flag_test_and_clear(con, CON_FLAG_KEEPALIVE_PENDING)) {
			prepare_write_keepalive(con);
			goto more;
		}
		/* is anything else pending? */
		if (!list_empty(&con->out_queue)) {
			prepare_write_message(con);
			goto more;
		}
		if (con->in_seq > con->in_seq_acked) {
			prepare_write_ack(con);
			goto more;
		}
	}

	/* Nothing to do! */
	con_flag_clear(con, CON_FLAG_WRITE_PENDING);
	dout("try_write nothing else to write.\n");
	ret = 0;
out:
	dout("try_write done on %p ret %d\n", con, ret);
	return ret;
}

/*
 * Read what we can from the socket.
 */
static int try_read(struct ceph_connection *con)
{
	int ret = -1;

more:
	dout("try_read start on %p state %lu\n", con, con->state);
	if (con->state != CON_STATE_CONNECTING &&
	    con->state != CON_STATE_NEGOTIATING &&
	    con->state != CON_STATE_OPEN)
		return 0;

	BUG_ON(!con->sock);

	dout("try_read tag %d in_base_pos %d\n", (int)con->in_tag,
	     con->in_base_pos);

	if (con->state == CON_STATE_CONNECTING) {
		dout("try_read connecting\n");
		ret = read_partial_banner(con);
		if (ret <= 0)
			goto out;
		ret = process_banner(con);
		if (ret < 0)
			goto out;

		con->state = CON_STATE_NEGOTIATING;

		/*
		 * Received banner is good, exchange connection info.
		 * Do not reset out_kvec, as sending our banner raced
		 * with receiving peer banner after connect completed.
		 */
		ret = prepare_write_connect(con);
		if (ret < 0)
			goto out;
		prepare_read_connect(con);

		/* Send connection info before awaiting response */
		goto out;
	}

	if (con->state == CON_STATE_NEGOTIATING) {
		dout("try_read negotiating\n");
		ret = read_partial_connect(con);
		if (ret <= 0)
			goto out;
		ret = process_connect(con);
		if (ret < 0)
			goto out;
		goto more;
	}

	WARN_ON(con->state != CON_STATE_OPEN);

	if (con->in_base_pos < 0) {
		/*
		 * skipping + discarding content.
		 */
		ret = ceph_tcp_recvmsg(con->sock, NULL, -con->in_base_pos);
		if (ret <= 0)
			goto out;
		dout("skipped %d / %d bytes\n", ret, -con->in_base_pos);
		con->in_base_pos += ret;
		if (con->in_base_pos)
			goto more;
	}
	if (con->in_tag == CEPH_MSGR_TAG_READY) {
		/*
		 * what's next?
		 */
		ret = ceph_tcp_recvmsg(con->sock, &con->in_tag, 1);
		if (ret <= 0)
			goto out;
		dout("try_read got tag %d\n", (int)con->in_tag);
		switch (con->in_tag) {
		case CEPH_MSGR_TAG_MSG:
			prepare_read_message(con);
			break;
		case CEPH_MSGR_TAG_ACK:
			prepare_read_ack(con);
			break;
		case CEPH_MSGR_TAG_KEEPALIVE2_ACK:
			prepare_read_keepalive_ack(con);
			break;
		case CEPH_MSGR_TAG_CLOSE:
			con_close_socket(con);
			con->state = CON_STATE_CLOSED;
			goto out;
		default:
			goto bad_tag;
		}
	}
	if (con->in_tag == CEPH_MSGR_TAG_MSG) {
		ret = read_partial_message(con);
		if (ret <= 0) {
			switch (ret) {
			case -EBADMSG:
				con->error_msg = "bad crc/signature";
				/* fall through */
			case -EBADE:
				ret = -EIO;
				break;
			case -EIO:
				con->error_msg = "io error";
				break;
			}
			goto out;
		}
		if (con->in_tag == CEPH_MSGR_TAG_READY)
			goto more;
		process_message(con);
		if (con->state == CON_STATE_OPEN)
			prepare_read_tag(con);
		goto more;
	}
	if (con->in_tag == CEPH_MSGR_TAG_ACK ||
	    con->in_tag == CEPH_MSGR_TAG_SEQ) {
		/*
		 * the final handshake seq exchange is semantically
		 * equivalent to an ACK
		 */
		ret = read_partial_ack(con);
		if (ret <= 0)
			goto out;
		process_ack(con);
		goto more;
	}
	if (con->in_tag == CEPH_MSGR_TAG_KEEPALIVE2_ACK) {
		ret = read_keepalive_ack(con);
		if (ret <= 0)
			goto out;
		goto more;
	}

out:
	dout("try_read done on %p ret %d\n", con, ret);
	return ret;

bad_tag:
	pr_err("try_read bad con->in_tag = %d\n", (int)con->in_tag);
	con->error_msg = "protocol error, garbage tag";
	ret = -1;
	goto out;
}


/*
 * Atomically queue work on a connection after the specified delay.
 * Bump @con reference to avoid races with connection teardown.
 * Returns 0 if work was queued, or an error code otherwise.
 */
static int queue_con_delay(struct ceph_connection *con, unsigned long delay)
{
	if (!con->ops->get(con)) {
		dout("%s %p ref count 0\n", __func__, con);
		return -ENOENT;
	}

	if (!queue_delayed_work(ceph_msgr_wq, &con->work, delay)) {
		dout("%s %p - already queued\n", __func__, con);
		con->ops->put(con);
		return -EBUSY;
	}

	dout("%s %p %lu\n", __func__, con, delay);
	return 0;
}

static void queue_con(struct ceph_connection *con)
{
	(void) queue_con_delay(con, 0);
}

static void cancel_con(struct ceph_connection *con)
{
	if (cancel_delayed_work(&con->work)) {
		dout("%s %p\n", __func__, con);
		con->ops->put(con);
	}
}

static bool con_sock_closed(struct ceph_connection *con)
{
	if (!con_flag_test_and_clear(con, CON_FLAG_SOCK_CLOSED))
		return false;

#define CASE(x)								\
	case CON_STATE_ ## x:						\
		con->error_msg = "socket closed (con state " #x ")";	\
		break;

	switch (con->state) {
	CASE(CLOSED);
	CASE(PREOPEN);
	CASE(CONNECTING);
	CASE(NEGOTIATING);
	CASE(OPEN);
	CASE(STANDBY);
	default:
		pr_warn("%s con %p unrecognized state %lu\n",
			__func__, con, con->state);
		con->error_msg = "unrecognized con state";
		BUG();
		break;
	}
#undef CASE

	return true;
}

static bool con_backoff(struct ceph_connection *con)
{
	int ret;

	if (!con_flag_test_and_clear(con, CON_FLAG_BACKOFF))
		return false;

	ret = queue_con_delay(con, round_jiffies_relative(con->delay));
	if (ret) {
		dout("%s: con %p FAILED to back off %lu\n", __func__,
			con, con->delay);
		BUG_ON(ret == -ENOENT);
		con_flag_set(con, CON_FLAG_BACKOFF);
	}

	return true;
}

/* Finish fault handling; con->mutex must *not* be held here */

static void con_fault_finish(struct ceph_connection *con)
{
	dout("%s %p\n", __func__, con);

	/*
	 * in case we faulted due to authentication, invalidate our
	 * current tickets so that we can get new ones.
	 */
	if (con->auth_retry) {
		dout("auth_retry %d, invalidating\n", con->auth_retry);
		if (con->ops->invalidate_authorizer)
			con->ops->invalidate_authorizer(con);
		con->auth_retry = 0;
	}

	if (con->ops->fault)
		con->ops->fault(con);
}

/*
 * Do some work on a connection.  Drop a connection ref when we're done.
 */
static void ceph_con_workfn(struct work_struct *work)
{
	struct ceph_connection *con = container_of(work, struct ceph_connection,
						   work.work);
	bool fault;

	mutex_lock(&con->mutex);
	while (true) {
		int ret;

		if ((fault = con_sock_closed(con))) {
			dout("%s: con %p SOCK_CLOSED\n", __func__, con);
			break;
		}
		if (con_backoff(con)) {
			dout("%s: con %p BACKOFF\n", __func__, con);
			break;
		}
		if (con->state == CON_STATE_STANDBY) {
			dout("%s: con %p STANDBY\n", __func__, con);
			break;
		}
		if (con->state == CON_STATE_CLOSED) {
			dout("%s: con %p CLOSED\n", __func__, con);
			BUG_ON(con->sock);
			break;
		}
		if (con->state == CON_STATE_PREOPEN) {
			dout("%s: con %p PREOPEN\n", __func__, con);
			BUG_ON(con->sock);
		}

		ret = try_read(con);
		if (ret < 0) {
			if (ret == -EAGAIN)
				continue;
			if (!con->error_msg)
				con->error_msg = "socket error on read";
			fault = true;
			break;
		}

		ret = try_write(con);
		if (ret < 0) {
			if (ret == -EAGAIN)
				continue;
			if (!con->error_msg)
				con->error_msg = "socket error on write";
			fault = true;
		}

		break;	/* If we make it to here, we're done */
	}
	if (fault)
		con_fault(con);
	mutex_unlock(&con->mutex);

	if (fault)
		con_fault_finish(con);

	con->ops->put(con);
}

/*
 * Generic error/fault handler.  A retry mechanism is used with
 * exponential backoff
 */
static void con_fault(struct ceph_connection *con)
{
	dout("fault %p state %lu to peer %s\n",
	     con, con->state, ceph_pr_addr(&con->peer_addr.in_addr));

	pr_warn("%s%lld %s %s\n", ENTITY_NAME(con->peer_name),
		ceph_pr_addr(&con->peer_addr.in_addr), con->error_msg);
	con->error_msg = NULL;

	WARN_ON(con->state != CON_STATE_CONNECTING &&
	       con->state != CON_STATE_NEGOTIATING &&
	       con->state != CON_STATE_OPEN);

	con_close_socket(con);

	if (con_flag_test(con, CON_FLAG_LOSSYTX)) {
		dout("fault on LOSSYTX channel, marking CLOSED\n");
		con->state = CON_STATE_CLOSED;
		return;
	}

	if (con->in_msg) {
		BUG_ON(con->in_msg->con != con);
		ceph_msg_put(con->in_msg);
		con->in_msg = NULL;
	}

	/* Requeue anything that hasn't been acked */
	list_splice_init(&con->out_sent, &con->out_queue);

	/* If there are no messages queued or keepalive pending, place
	 * the connection in a STANDBY state */
	if (list_empty(&con->out_queue) &&
	    !con_flag_test(con, CON_FLAG_KEEPALIVE_PENDING)) {
		dout("fault %p setting STANDBY clearing WRITE_PENDING\n", con);
		con_flag_clear(con, CON_FLAG_WRITE_PENDING);
		con->state = CON_STATE_STANDBY;
	} else {
		/* retry after a delay. */
		con->state = CON_STATE_PREOPEN;
		if (con->delay == 0)
			con->delay = BASE_DELAY_INTERVAL;
		else if (con->delay < MAX_DELAY_INTERVAL)
			con->delay *= 2;
		con_flag_set(con, CON_FLAG_BACKOFF);
		queue_con(con);
	}
}



/*
 * initialize a new messenger instance
 */
void ceph_messenger_init(struct ceph_messenger *msgr,
			 struct ceph_entity_addr *myaddr)
{
	spin_lock_init(&msgr->global_seq_lock);

	if (myaddr)
		msgr->inst.addr = *myaddr;

	/* select a random nonce */
	msgr->inst.addr.type = 0;
	get_random_bytes(&msgr->inst.addr.nonce, sizeof(msgr->inst.addr.nonce));
	encode_my_addr(msgr);

	atomic_set(&msgr->stopping, 0);
	write_pnet(&msgr->net, get_net(current->nsproxy->net_ns));

	dout("%s %p\n", __func__, msgr);
}
EXPORT_SYMBOL(ceph_messenger_init);

void ceph_messenger_fini(struct ceph_messenger *msgr)
{
	put_net(read_pnet(&msgr->net));
}
EXPORT_SYMBOL(ceph_messenger_fini);

static void msg_con_set(struct ceph_msg *msg, struct ceph_connection *con)
{
	if (msg->con)
		msg->con->ops->put(msg->con);

	msg->con = con ? con->ops->get(con) : NULL;
	BUG_ON(msg->con != con);
}

static void clear_standby(struct ceph_connection *con)
{
	/* come back from STANDBY? */
	if (con->state == CON_STATE_STANDBY) {
		dout("clear_standby %p and ++connect_seq\n", con);
		con->state = CON_STATE_PREOPEN;
		con->connect_seq++;
		WARN_ON(con_flag_test(con, CON_FLAG_WRITE_PENDING));
		WARN_ON(con_flag_test(con, CON_FLAG_KEEPALIVE_PENDING));
	}
}

/*
 * Queue up an outgoing message on the given connection.
 */
void ceph_con_send(struct ceph_connection *con, struct ceph_msg *msg)
{
	/* set src+dst */
	msg->hdr.src = con->msgr->inst.name;
	BUG_ON(msg->front.iov_len != le32_to_cpu(msg->hdr.front_len));
	msg->needs_out_seq = true;

	mutex_lock(&con->mutex);

	if (con->state == CON_STATE_CLOSED) {
		dout("con_send %p closed, dropping %p\n", con, msg);
		ceph_msg_put(msg);
		mutex_unlock(&con->mutex);
		return;
	}

	msg_con_set(msg, con);

	BUG_ON(!list_empty(&msg->list_head));
	list_add_tail(&msg->list_head, &con->out_queue);
	dout("----- %p to %s%lld %d=%s len %d+%d+%d -----\n", msg,
	     ENTITY_NAME(con->peer_name), le16_to_cpu(msg->hdr.type),
	     ceph_msg_type_name(le16_to_cpu(msg->hdr.type)),
	     le32_to_cpu(msg->hdr.front_len),
	     le32_to_cpu(msg->hdr.middle_len),
	     le32_to_cpu(msg->hdr.data_len));

	clear_standby(con);
	mutex_unlock(&con->mutex);

	/* if there wasn't anything waiting to send before, queue
	 * new work */
	if (con_flag_test_and_set(con, CON_FLAG_WRITE_PENDING) == 0)
		queue_con(con);
}
EXPORT_SYMBOL(ceph_con_send);

/*
 * Revoke a message that was previously queued for send
 */
void ceph_msg_revoke(struct ceph_msg *msg)
{
	struct ceph_connection *con = msg->con;

	if (!con) {
		dout("%s msg %p null con\n", __func__, msg);
		return;		/* Message not in our possession */
	}

	mutex_lock(&con->mutex);
	if (!list_empty(&msg->list_head)) {
		dout("%s %p msg %p - was on queue\n", __func__, con, msg);
		list_del_init(&msg->list_head);
		msg->hdr.seq = 0;

		ceph_msg_put(msg);
	}
	if (con->out_msg == msg) {
		BUG_ON(con->out_skip);
		/* footer */
		if (con->out_msg_done) {
			con->out_skip += con_out_kvec_skip(con);
		} else {
			BUG_ON(!msg->data_length);
			con->out_skip += sizeof_footer(con);
		}
		/* data, middle, front */
		if (msg->data_length)
			con->out_skip += msg->cursor.total_resid;
		if (msg->middle)
			con->out_skip += con_out_kvec_skip(con);
		con->out_skip += con_out_kvec_skip(con);

		dout("%s %p msg %p - was sending, will write %d skip %d\n",
		     __func__, con, msg, con->out_kvec_bytes, con->out_skip);
		msg->hdr.seq = 0;
		con->out_msg = NULL;
		ceph_msg_put(msg);
	}

	mutex_unlock(&con->mutex);
}

/*
 * Revoke a message that we may be reading data into
 */
void ceph_msg_revoke_incoming(struct ceph_msg *msg)
{
	struct ceph_connection *con = msg->con;

	if (!con) {
		dout("%s msg %p null con\n", __func__, msg);
		return;		/* Message not in our possession */
	}

	mutex_lock(&con->mutex);
	if (con->in_msg == msg) {
		unsigned int front_len = le32_to_cpu(con->in_hdr.front_len);
		unsigned int middle_len = le32_to_cpu(con->in_hdr.middle_len);
		unsigned int data_len = le32_to_cpu(con->in_hdr.data_len);

		/* skip rest of message */
		dout("%s %p msg %p revoked\n", __func__, con, msg);
		con->in_base_pos = con->in_base_pos -
				sizeof(struct ceph_msg_header) -
				front_len -
				middle_len -
				data_len -
				sizeof(struct ceph_msg_footer);
		ceph_msg_put(con->in_msg);
		con->in_msg = NULL;
		con->in_tag = CEPH_MSGR_TAG_READY;
		con->in_seq++;
	} else {
		dout("%s %p in_msg %p msg %p no-op\n",
		     __func__, con, con->in_msg, msg);
	}
	mutex_unlock(&con->mutex);
}

/*
 * Queue a keepalive byte to ensure the tcp connection is alive.
 */
void ceph_con_keepalive(struct ceph_connection *con)
{
	dout("con_keepalive %p\n", con);
	mutex_lock(&con->mutex);
	clear_standby(con);
	mutex_unlock(&con->mutex);
	if (con_flag_test_and_set(con, CON_FLAG_KEEPALIVE_PENDING) == 0 &&
	    con_flag_test_and_set(con, CON_FLAG_WRITE_PENDING) == 0)
		queue_con(con);
}
EXPORT_SYMBOL(ceph_con_keepalive);

bool ceph_con_keepalive_expired(struct ceph_connection *con,
			       unsigned long interval)
{
	if (interval > 0 &&
	    (con->peer_features & CEPH_FEATURE_MSGR_KEEPALIVE2)) {
		struct timespec now;
		struct timespec ts;
		ktime_get_real_ts(&now);
		jiffies_to_timespec(interval, &ts);
		ts = timespec_add(con->last_keepalive_ack, ts);
		return timespec_compare(&now, &ts) >= 0;
	}
	return false;
}

static struct ceph_msg_data *ceph_msg_data_create(enum ceph_msg_data_type type)
{
	struct ceph_msg_data *data;

	if (WARN_ON(!ceph_msg_data_type_valid(type)))
		return NULL;

	data = kmem_cache_zalloc(ceph_msg_data_cache, GFP_NOFS);
	if (!data)
		return NULL;

	data->type = type;
	INIT_LIST_HEAD(&data->links);

	return data;
}

static void ceph_msg_data_destroy(struct ceph_msg_data *data)
{
	if (!data)
		return;

	WARN_ON(!list_empty(&data->links));
	if (data->type == CEPH_MSG_DATA_PAGELIST)
		ceph_pagelist_release(data->pagelist);
	kmem_cache_free(ceph_msg_data_cache, data);
}

void ceph_msg_data_add_pages(struct ceph_msg *msg, struct page **pages,
		size_t length, size_t alignment)
{
	struct ceph_msg_data *data;

	BUG_ON(!pages);
	BUG_ON(!length);

	data = ceph_msg_data_create(CEPH_MSG_DATA_PAGES);
	BUG_ON(!data);
	data->pages = pages;
	data->length = length;
	data->alignment = alignment & ~PAGE_MASK;

	list_add_tail(&data->links, &msg->data);
	msg->data_length += length;
}
EXPORT_SYMBOL(ceph_msg_data_add_pages);

void ceph_msg_data_add_pagelist(struct ceph_msg *msg,
				struct ceph_pagelist *pagelist)
{
	struct ceph_msg_data *data;

	BUG_ON(!pagelist);
	BUG_ON(!pagelist->length);

	data = ceph_msg_data_create(CEPH_MSG_DATA_PAGELIST);
	BUG_ON(!data);
	data->pagelist = pagelist;

	list_add_tail(&data->links, &msg->data);
	msg->data_length += pagelist->length;
}
EXPORT_SYMBOL(ceph_msg_data_add_pagelist);

#ifdef	CONFIG_BLOCK
void ceph_msg_data_add_bio(struct ceph_msg *msg, struct ceph_bio_iter *bio_pos,
			   u32 length)
{
	struct ceph_msg_data *data;

	data = ceph_msg_data_create(CEPH_MSG_DATA_BIO);
	BUG_ON(!data);
	data->bio_pos = *bio_pos;
	data->bio_length = length;

	list_add_tail(&data->links, &msg->data);
	msg->data_length += length;
}
EXPORT_SYMBOL(ceph_msg_data_add_bio);
#endif	/* CONFIG_BLOCK */

void ceph_msg_data_add_bvecs(struct ceph_msg *msg,
			     struct ceph_bvec_iter *bvec_pos)
{
	struct ceph_msg_data *data;

	data = ceph_msg_data_create(CEPH_MSG_DATA_BVECS);
	BUG_ON(!data);
	data->bvec_pos = *bvec_pos;

	list_add_tail(&data->links, &msg->data);
	msg->data_length += bvec_pos->iter.bi_size;
}
EXPORT_SYMBOL(ceph_msg_data_add_bvecs);

/*
 * construct a new message with given type, size
 * the new msg has a ref count of 1.
 */
struct ceph_msg *ceph_msg_new(int type, int front_len, gfp_t flags,
			      bool can_fail)
{
	struct ceph_msg *m;

	m = kmem_cache_zalloc(ceph_msg_cache, flags);
	if (m == NULL)
		goto out;

	m->hdr.type = cpu_to_le16(type);
	m->hdr.priority = cpu_to_le16(CEPH_MSG_PRIO_DEFAULT);
	m->hdr.front_len = cpu_to_le32(front_len);

	INIT_LIST_HEAD(&m->list_head);
	kref_init(&m->kref);
	INIT_LIST_HEAD(&m->data);

	/* front */
	if (front_len) {
		m->front.iov_base = ceph_kvmalloc(front_len, flags);
		if (m->front.iov_base == NULL) {
			dout("ceph_msg_new can't allocate %d bytes\n",
			     front_len);
			goto out2;
		}
	} else {
		m->front.iov_base = NULL;
	}
	m->front_alloc_len = m->front.iov_len = front_len;

	dout("ceph_msg_new %p front %d\n", m, front_len);
	return m;

out2:
	ceph_msg_put(m);
out:
	if (!can_fail) {
		pr_err("msg_new can't create type %d front %d\n", type,
		       front_len);
		WARN_ON(1);
	} else {
		dout("msg_new can't create type %d front %d\n", type,
		     front_len);
	}
	return NULL;
}
EXPORT_SYMBOL(ceph_msg_new);

/*
 * Allocate "middle" portion of a message, if it is needed and wasn't
 * allocated by alloc_msg.  This allows us to read a small fixed-size
 * per-type header in the front and then gracefully fail (i.e.,
 * propagate the error to the caller based on info in the front) when
 * the middle is too large.
 */
static int ceph_alloc_middle(struct ceph_connection *con, struct ceph_msg *msg)
{
	int type = le16_to_cpu(msg->hdr.type);
	int middle_len = le32_to_cpu(msg->hdr.middle_len);

	dout("alloc_middle %p type %d %s middle_len %d\n", msg, type,
	     ceph_msg_type_name(type), middle_len);
	BUG_ON(!middle_len);
	BUG_ON(msg->middle);

	msg->middle = ceph_buffer_new(middle_len, GFP_NOFS);
	if (!msg->middle)
		return -ENOMEM;
	return 0;
}

/*
 * Allocate a message for receiving an incoming message on a
 * connection, and save the result in con->in_msg.  Uses the
 * connection's private alloc_msg op if available.
 *
 * Returns 0 on success, or a negative error code.
 *
 * On success, if we set *skip = 1:
 *  - the next message should be skipped and ignored.
 *  - con->in_msg == NULL
 * or if we set *skip = 0:
 *  - con->in_msg is non-null.
 * On error (ENOMEM, EAGAIN, ...),
 *  - con->in_msg == NULL
 */
static int ceph_con_in_msg_alloc(struct ceph_connection *con, int *skip)
{
	struct ceph_msg_header *hdr = &con->in_hdr;
	int middle_len = le32_to_cpu(hdr->middle_len);
	struct ceph_msg *msg;
	int ret = 0;

	BUG_ON(con->in_msg != NULL);
	BUG_ON(!con->ops->alloc_msg);

	mutex_unlock(&con->mutex);
	msg = con->ops->alloc_msg(con, hdr, skip);
	mutex_lock(&con->mutex);
	if (con->state != CON_STATE_OPEN) {
		if (msg)
			ceph_msg_put(msg);
		return -EAGAIN;
	}
	if (msg) {
		BUG_ON(*skip);
		msg_con_set(msg, con);
		con->in_msg = msg;
	} else {
		/*
		 * Null message pointer means either we should skip
		 * this message or we couldn't allocate memory.  The
		 * former is not an error.
		 */
		if (*skip)
			return 0;

		con->error_msg = "error allocating memory for incoming message";
		return -ENOMEM;
	}
	memcpy(&con->in_msg->hdr, &con->in_hdr, sizeof(con->in_hdr));

	if (middle_len && !con->in_msg->middle) {
		ret = ceph_alloc_middle(con, con->in_msg);
		if (ret < 0) {
			ceph_msg_put(con->in_msg);
			con->in_msg = NULL;
		}
	}

	return ret;
}


/*
 * Free a generically kmalloc'd message.
 */
static void ceph_msg_free(struct ceph_msg *m)
{
	dout("%s %p\n", __func__, m);
	kvfree(m->front.iov_base);
	kmem_cache_free(ceph_msg_cache, m);
}

static void ceph_msg_release(struct kref *kref)
{
	struct ceph_msg *m = container_of(kref, struct ceph_msg, kref);
	struct ceph_msg_data *data, *next;

	dout("%s %p\n", __func__, m);
	WARN_ON(!list_empty(&m->list_head));

	msg_con_set(m, NULL);

	/* drop middle, data, if any */
	if (m->middle) {
		ceph_buffer_put(m->middle);
		m->middle = NULL;
	}

	list_for_each_entry_safe(data, next, &m->data, links) {
		list_del_init(&data->links);
		ceph_msg_data_destroy(data);
	}
	m->data_length = 0;

	if (m->pool)
		ceph_msgpool_put(m->pool, m);
	else
		ceph_msg_free(m);
}

struct ceph_msg *ceph_msg_get(struct ceph_msg *msg)
{
	dout("%s %p (was %d)\n", __func__, msg,
	     kref_read(&msg->kref));
	kref_get(&msg->kref);
	return msg;
}
EXPORT_SYMBOL(ceph_msg_get);

void ceph_msg_put(struct ceph_msg *msg)
{
	dout("%s %p (was %d)\n", __func__, msg,
	     kref_read(&msg->kref));
	kref_put(&msg->kref, ceph_msg_release);
}
EXPORT_SYMBOL(ceph_msg_put);

void ceph_msg_dump(struct ceph_msg *msg)
{
	pr_debug("msg_dump %p (front_alloc_len %d length %zd)\n", msg,
		 msg->front_alloc_len, msg->data_length);
	print_hex_dump(KERN_DEBUG, "header: ",
		       DUMP_PREFIX_OFFSET, 16, 1,
		       &msg->hdr, sizeof(msg->hdr), true);
	print_hex_dump(KERN_DEBUG, " front: ",
		       DUMP_PREFIX_OFFSET, 16, 1,
		       msg->front.iov_base, msg->front.iov_len, true);
	if (msg->middle)
		print_hex_dump(KERN_DEBUG, "middle: ",
			       DUMP_PREFIX_OFFSET, 16, 1,
			       msg->middle->vec.iov_base,
			       msg->middle->vec.iov_len, true);
	print_hex_dump(KERN_DEBUG, "footer: ",
		       DUMP_PREFIX_OFFSET, 16, 1,
		       &msg->footer, sizeof(msg->footer), true);
}
EXPORT_SYMBOL(ceph_msg_dump);<|MERGE_RESOLUTION|>--- conflicted
+++ resolved
@@ -2574,12 +2574,6 @@
 	    con->state != CON_STATE_NEGOTIATING &&
 	    con->state != CON_STATE_OPEN)
 		return 0;
-<<<<<<< HEAD
-
-more:
-	dout("try_write out_kvec_bytes %d\n", con->out_kvec_bytes);
-=======
->>>>>>> 5e220483
 
 	/* open the socket first? */
 	if (con->state == CON_STATE_PREOPEN) {
@@ -2601,12 +2595,8 @@
 		}
 	}
 
-<<<<<<< HEAD
-more_kvec:
-=======
 more:
 	dout("try_write out_kvec_bytes %d\n", con->out_kvec_bytes);
->>>>>>> 5e220483
 	BUG_ON(!con->sock);
 
 	/* kvec data queued? */
