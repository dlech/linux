--- conflicted
+++ resolved
@@ -254,12 +254,8 @@
 	lock_sock(sk);
 	sk_proto_close = ctx->sk_proto_close;
 
-<<<<<<< HEAD
-	if (ctx->conf == TLS_BASE || ctx->conf == TLS_HW_RECORD) {
-=======
 	if ((ctx->tx_conf == TLS_HW_RECORD && ctx->rx_conf == TLS_HW_RECORD) ||
 	    (ctx->tx_conf == TLS_BASE && ctx->rx_conf == TLS_BASE)) {
->>>>>>> 5e220483
 		free_ctx = true;
 		goto skip_tx_cleanup;
 	}
