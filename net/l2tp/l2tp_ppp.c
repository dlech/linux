/*****************************************************************************
 * Linux PPP over L2TP (PPPoX/PPPoL2TP) Sockets
 *
 * PPPoX    --- Generic PPP encapsulation socket family
 * PPPoL2TP --- PPP over L2TP (RFC 2661)
 *
 * Version:	2.0.0
 *
 * Authors:	James Chapman (jchapman@katalix.com)
 *
 * Based on original work by Martijn van Oosterhout <kleptog@svana.org>
 *
 * License:
 *		This program is free software; you can redistribute it and/or
 *		modify it under the terms of the GNU General Public License
 *		as published by the Free Software Foundation; either version
 *		2 of the License, or (at your option) any later version.
 *
 */

/* This driver handles only L2TP data frames; control frames are handled by a
 * userspace application.
 *
 * To send data in an L2TP session, userspace opens a PPPoL2TP socket and
 * attaches it to a bound UDP socket with local tunnel_id / session_id and
 * peer tunnel_id / session_id set. Data can then be sent or received using
 * regular socket sendmsg() / recvmsg() calls. Kernel parameters of the socket
 * can be read or modified using ioctl() or [gs]etsockopt() calls.
 *
 * When a PPPoL2TP socket is connected with local and peer session_id values
 * zero, the socket is treated as a special tunnel management socket.
 *
 * Here's example userspace code to create a socket for sending/receiving data
 * over an L2TP session:-
 *
 *	struct sockaddr_pppol2tp sax;
 *	int fd;
 *	int session_fd;
 *
 *	fd = socket(AF_PPPOX, SOCK_DGRAM, PX_PROTO_OL2TP);
 *
 *	sax.sa_family = AF_PPPOX;
 *	sax.sa_protocol = PX_PROTO_OL2TP;
 *	sax.pppol2tp.fd = tunnel_fd;	// bound UDP socket
 *	sax.pppol2tp.addr.sin_addr.s_addr = addr->sin_addr.s_addr;
 *	sax.pppol2tp.addr.sin_port = addr->sin_port;
 *	sax.pppol2tp.addr.sin_family = AF_INET;
 *	sax.pppol2tp.s_tunnel  = tunnel_id;
 *	sax.pppol2tp.s_session = session_id;
 *	sax.pppol2tp.d_tunnel  = peer_tunnel_id;
 *	sax.pppol2tp.d_session = peer_session_id;
 *
 *	session_fd = connect(fd, (struct sockaddr *)&sax, sizeof(sax));
 *
 * A pppd plugin that allows PPP traffic to be carried over L2TP using
 * this driver is available from the OpenL2TP project at
 * http://openl2tp.sourceforge.net.
 */

#define pr_fmt(fmt) KBUILD_MODNAME ": " fmt

#include <linux/module.h>
#include <linux/string.h>
#include <linux/list.h>
#include <linux/uaccess.h>

#include <linux/kernel.h>
#include <linux/spinlock.h>
#include <linux/kthread.h>
#include <linux/sched.h>
#include <linux/slab.h>
#include <linux/errno.h>
#include <linux/jiffies.h>

#include <linux/netdevice.h>
#include <linux/net.h>
#include <linux/inetdevice.h>
#include <linux/skbuff.h>
#include <linux/init.h>
#include <linux/ip.h>
#include <linux/udp.h>
#include <linux/if_pppox.h>
#include <linux/if_pppol2tp.h>
#include <net/sock.h>
#include <linux/ppp_channel.h>
#include <linux/ppp_defs.h>
#include <linux/ppp-ioctl.h>
#include <linux/file.h>
#include <linux/hash.h>
#include <linux/sort.h>
#include <linux/proc_fs.h>
#include <linux/l2tp.h>
#include <linux/nsproxy.h>
#include <net/net_namespace.h>
#include <net/netns/generic.h>
#include <net/dst.h>
#include <net/ip.h>
#include <net/udp.h>
#include <net/xfrm.h>
#include <net/inet_common.h>

#include <asm/byteorder.h>
#include <linux/atomic.h>

#include "l2tp_core.h"

#define PPPOL2TP_DRV_VERSION	"V2.0"

/* Space for UDP, L2TP and PPP headers */
#define PPPOL2TP_HEADER_OVERHEAD	40

/* Number of bytes to build transmit L2TP headers.
 * Unfortunately the size is different depending on whether sequence numbers
 * are enabled.
 */
#define PPPOL2TP_L2TP_HDR_SIZE_SEQ		10
#define PPPOL2TP_L2TP_HDR_SIZE_NOSEQ		6

/* Private data of each session. This data lives at the end of struct
 * l2tp_session, referenced via session->priv[].
 */
struct pppol2tp_session {
	int			owner;		/* pid that opened the socket */

	struct mutex		sk_lock;	/* Protects .sk */
	struct sock __rcu	*sk;		/* Pointer to the session
						 * PPPoX socket */
	struct sock		*__sk;		/* Copy of .sk, for cleanup */
	struct rcu_head		rcu;		/* For asynchronous release */
	int			flags;		/* accessed by PPPIOCGFLAGS.
						 * Unused. */
};

static int pppol2tp_xmit(struct ppp_channel *chan, struct sk_buff *skb);

static const struct ppp_channel_ops pppol2tp_chan_ops = {
	.start_xmit =  pppol2tp_xmit,
};

static const struct proto_ops pppol2tp_ops;

/* Retrieves the pppol2tp socket associated to a session.
 * A reference is held on the returned socket, so this function must be paired
 * with sock_put().
 */
static struct sock *pppol2tp_session_get_sock(struct l2tp_session *session)
{
	struct pppol2tp_session *ps = l2tp_session_priv(session);
	struct sock *sk;

	rcu_read_lock();
	sk = rcu_dereference(ps->sk);
	if (sk)
		sock_hold(sk);
	rcu_read_unlock();

	return sk;
}

/* Helpers to obtain tunnel/session contexts from sockets.
 */
static inline struct l2tp_session *pppol2tp_sock_to_session(struct sock *sk)
{
	struct l2tp_session *session;

	if (sk == NULL)
		return NULL;

	sock_hold(sk);
	session = (struct l2tp_session *)(sk->sk_user_data);
	if (session == NULL) {
		sock_put(sk);
		goto out;
	}

	BUG_ON(session->magic != L2TP_SESSION_MAGIC);

out:
	return session;
}

/*****************************************************************************
 * Receive data handling
 *****************************************************************************/

static int pppol2tp_recv_payload_hook(struct sk_buff *skb)
{
	/* Skip PPP header, if present.	 In testing, Microsoft L2TP clients
	 * don't send the PPP header (PPP header compression enabled), but
	 * other clients can include the header. So we cope with both cases
	 * here. The PPP header is always FF03 when using L2TP.
	 *
	 * Note that skb->data[] isn't dereferenced from a u16 ptr here since
	 * the field may be unaligned.
	 */
	if (!pskb_may_pull(skb, 2))
		return 1;

	if ((skb->data[0] == PPP_ALLSTATIONS) && (skb->data[1] == PPP_UI))
		skb_pull(skb, 2);

	return 0;
}

/* Receive message. This is the recvmsg for the PPPoL2TP socket.
 */
static int pppol2tp_recvmsg(struct socket *sock, struct msghdr *msg,
			    size_t len, int flags)
{
	int err;
	struct sk_buff *skb;
	struct sock *sk = sock->sk;

	err = -EIO;
	if (sk->sk_state & PPPOX_BOUND)
		goto end;

	err = 0;
	skb = skb_recv_datagram(sk, flags & ~MSG_DONTWAIT,
				flags & MSG_DONTWAIT, &err);
	if (!skb)
		goto end;

	if (len > skb->len)
		len = skb->len;
	else if (len < skb->len)
		msg->msg_flags |= MSG_TRUNC;

	err = skb_copy_datagram_msg(skb, 0, msg, len);
	if (likely(err == 0))
		err = len;

	kfree_skb(skb);
end:
	return err;
}

static void pppol2tp_recv(struct l2tp_session *session, struct sk_buff *skb, int data_len)
{
	struct pppol2tp_session *ps = l2tp_session_priv(session);
	struct sock *sk = NULL;

	/* If the socket is bound, send it in to PPP's input queue. Otherwise
	 * queue it on the session socket.
	 */
	rcu_read_lock();
	sk = rcu_dereference(ps->sk);
	if (sk == NULL)
		goto no_sock;

	if (sk->sk_state & PPPOX_BOUND) {
		struct pppox_sock *po;

		l2tp_dbg(session, L2TP_MSG_DATA,
			 "%s: recv %d byte data frame, passing to ppp\n",
			 session->name, data_len);

		po = pppox_sk(sk);
		ppp_input(&po->chan, skb);
	} else {
		l2tp_dbg(session, L2TP_MSG_DATA,
			 "%s: recv %d byte data frame, passing to L2TP socket\n",
			 session->name, data_len);

		if (sock_queue_rcv_skb(sk, skb) < 0) {
			atomic_long_inc(&session->stats.rx_errors);
			kfree_skb(skb);
		}
	}
	rcu_read_unlock();

	return;

no_sock:
	rcu_read_unlock();
	l2tp_info(session, L2TP_MSG_DATA, "%s: no socket\n", session->name);
	kfree_skb(skb);
}

/************************************************************************
 * Transmit handling
 ***********************************************************************/

/* This is the sendmsg for the PPPoL2TP pppol2tp_session socket.  We come here
 * when a user application does a sendmsg() on the session socket. L2TP and
 * PPP headers must be inserted into the user's data.
 */
static int pppol2tp_sendmsg(struct socket *sock, struct msghdr *m,
			    size_t total_len)
{
	struct sock *sk = sock->sk;
	struct sk_buff *skb;
	int error;
	struct l2tp_session *session;
	struct l2tp_tunnel *tunnel;
	int uhlen;

	error = -ENOTCONN;
	if (sock_flag(sk, SOCK_DEAD) || !(sk->sk_state & PPPOX_CONNECTED))
		goto error;

	/* Get session and tunnel contexts */
	error = -EBADF;
	session = pppol2tp_sock_to_session(sk);
	if (session == NULL)
		goto error;

	tunnel = session->tunnel;

	uhlen = (tunnel->encap == L2TP_ENCAPTYPE_UDP) ? sizeof(struct udphdr) : 0;

	/* Allocate a socket buffer */
	error = -ENOMEM;
	skb = sock_wmalloc(sk, NET_SKB_PAD + sizeof(struct iphdr) +
			   uhlen + session->hdr_len +
			   2 + total_len, /* 2 bytes for PPP_ALLSTATIONS & PPP_UI */
			   0, GFP_KERNEL);
	if (!skb)
		goto error_put_sess;

	/* Reserve space for headers. */
	skb_reserve(skb, NET_SKB_PAD);
	skb_reset_network_header(skb);
	skb_reserve(skb, sizeof(struct iphdr));
	skb_reset_transport_header(skb);
	skb_reserve(skb, uhlen);

	/* Add PPP header */
	skb->data[0] = PPP_ALLSTATIONS;
	skb->data[1] = PPP_UI;
	skb_put(skb, 2);

	/* Copy user data into skb */
	error = memcpy_from_msg(skb_put(skb, total_len), m, total_len);
	if (error < 0) {
		kfree_skb(skb);
		goto error_put_sess;
	}

	local_bh_disable();
	l2tp_xmit_skb(session, skb, session->hdr_len);
	local_bh_enable();

	sock_put(sk);

	return total_len;

error_put_sess:
	sock_put(sk);
error:
	return error;
}

/* Transmit function called by generic PPP driver.  Sends PPP frame
 * over PPPoL2TP socket.
 *
 * This is almost the same as pppol2tp_sendmsg(), but rather than
 * being called with a msghdr from userspace, it is called with a skb
 * from the kernel.
 *
 * The supplied skb from ppp doesn't have enough headroom for the
 * insertion of L2TP, UDP and IP headers so we need to allocate more
 * headroom in the skb. This will create a cloned skb. But we must be
 * careful in the error case because the caller will expect to free
 * the skb it supplied, not our cloned skb. So we take care to always
 * leave the original skb unfreed if we return an error.
 */
static int pppol2tp_xmit(struct ppp_channel *chan, struct sk_buff *skb)
{
	struct sock *sk = (struct sock *) chan->private;
	struct l2tp_session *session;
	struct l2tp_tunnel *tunnel;
	int uhlen, headroom;

	if (sock_flag(sk, SOCK_DEAD) || !(sk->sk_state & PPPOX_CONNECTED))
		goto abort;

	/* Get session and tunnel contexts from the socket */
	session = pppol2tp_sock_to_session(sk);
	if (session == NULL)
		goto abort;

	tunnel = session->tunnel;

	uhlen = (tunnel->encap == L2TP_ENCAPTYPE_UDP) ? sizeof(struct udphdr) : 0;
	headroom = NET_SKB_PAD +
		   sizeof(struct iphdr) + /* IP header */
		   uhlen +		/* UDP header (if L2TP_ENCAPTYPE_UDP) */
		   session->hdr_len +	/* L2TP header */
		   2;			/* 2 bytes for PPP_ALLSTATIONS & PPP_UI */
	if (skb_cow_head(skb, headroom))
		goto abort_put_sess;

	/* Setup PPP header */
	__skb_push(skb, 2);
	skb->data[0] = PPP_ALLSTATIONS;
	skb->data[1] = PPP_UI;

	local_bh_disable();
	l2tp_xmit_skb(session, skb, session->hdr_len);
	local_bh_enable();

	sock_put(sk);

	return 1;

abort_put_sess:
	sock_put(sk);
abort:
	/* Free the original skb */
	kfree_skb(skb);
	return 1;
}

/*****************************************************************************
 * Session (and tunnel control) socket create/destroy.
 *****************************************************************************/

static void pppol2tp_put_sk(struct rcu_head *head)
{
	struct pppol2tp_session *ps;

	ps = container_of(head, typeof(*ps), rcu);
	sock_put(ps->__sk);
}

/* Called by l2tp_core when a session socket is being closed.
 */
static void pppol2tp_session_close(struct l2tp_session *session)
{
}

/* Really kill the session socket. (Called from sock_put() if
 * refcnt == 0.)
 */
static void pppol2tp_session_destruct(struct sock *sk)
{
	struct l2tp_session *session = sk->sk_user_data;

	skb_queue_purge(&sk->sk_receive_queue);
	skb_queue_purge(&sk->sk_write_queue);

	if (session) {
		sk->sk_user_data = NULL;
		BUG_ON(session->magic != L2TP_SESSION_MAGIC);
		l2tp_session_dec_refcount(session);
	}
}

/* Called when the PPPoX socket (session) is closed.
 */
static int pppol2tp_release(struct socket *sock)
{
	struct sock *sk = sock->sk;
	struct l2tp_session *session;
	int error;

	if (!sk)
		return 0;

	error = -EBADF;
	lock_sock(sk);
	if (sock_flag(sk, SOCK_DEAD) != 0)
		goto error;

	pppox_unbind_sock(sk);

	/* Signal the death of the socket. */
	sk->sk_state = PPPOX_DEAD;
	sock_orphan(sk);
	sock->sk = NULL;

	session = pppol2tp_sock_to_session(sk);
	if (session) {
		struct pppol2tp_session *ps;

		l2tp_session_delete(session);

		ps = l2tp_session_priv(session);
		mutex_lock(&ps->sk_lock);
		ps->__sk = rcu_dereference_protected(ps->sk,
						     lockdep_is_held(&ps->sk_lock));
		RCU_INIT_POINTER(ps->sk, NULL);
		mutex_unlock(&ps->sk_lock);
		call_rcu(&ps->rcu, pppol2tp_put_sk);

		/* Rely on the sock_put() call at the end of the function for
		 * dropping the reference held by pppol2tp_sock_to_session().
		 * The last reference will be dropped by pppol2tp_put_sk().
		 */
	}

	release_sock(sk);

	/* This will delete the session context via
	 * pppol2tp_session_destruct() if the socket's refcnt drops to
	 * zero.
	 */
	sock_put(sk);

	return 0;

error:
	release_sock(sk);
	return error;
}

static struct proto pppol2tp_sk_proto = {
	.name	  = "PPPOL2TP",
	.owner	  = THIS_MODULE,
	.obj_size = sizeof(struct pppox_sock),
};

static int pppol2tp_backlog_recv(struct sock *sk, struct sk_buff *skb)
{
	int rc;

	rc = l2tp_udp_encap_recv(sk, skb);
	if (rc)
		kfree_skb(skb);

	return NET_RX_SUCCESS;
}

/* socket() handler. Initialize a new struct sock.
 */
static int pppol2tp_create(struct net *net, struct socket *sock, int kern)
{
	int error = -ENOMEM;
	struct sock *sk;

	sk = sk_alloc(net, PF_PPPOX, GFP_KERNEL, &pppol2tp_sk_proto, kern);
	if (!sk)
		goto out;

	sock_init_data(sock, sk);

	sock->state  = SS_UNCONNECTED;
	sock->ops    = &pppol2tp_ops;

	sk->sk_backlog_rcv = pppol2tp_backlog_recv;
	sk->sk_protocol	   = PX_PROTO_OL2TP;
	sk->sk_family	   = PF_PPPOX;
	sk->sk_state	   = PPPOX_NONE;
	sk->sk_type	   = SOCK_STREAM;
	sk->sk_destruct	   = pppol2tp_session_destruct;

	error = 0;

out:
	return error;
}

#if IS_ENABLED(CONFIG_L2TP_DEBUGFS)
static void pppol2tp_show(struct seq_file *m, void *arg)
{
	struct l2tp_session *session = arg;
	struct sock *sk;

	sk = pppol2tp_session_get_sock(session);
	if (sk) {
		struct pppox_sock *po = pppox_sk(sk);

		seq_printf(m, "   interface %s\n", ppp_dev_name(&po->chan));
		sock_put(sk);
	}
}
#endif

static void pppol2tp_session_init(struct l2tp_session *session)
{
	struct pppol2tp_session *ps;
	struct dst_entry *dst;

	session->recv_skb = pppol2tp_recv;
	session->session_close = pppol2tp_session_close;
#if IS_ENABLED(CONFIG_L2TP_DEBUGFS)
	session->show = pppol2tp_show;
#endif

	ps = l2tp_session_priv(session);
	mutex_init(&ps->sk_lock);
	ps->owner = current->pid;

	/* If PMTU discovery was enabled, use the MTU that was discovered */
	dst = sk_dst_get(session->tunnel->sock);
	if (dst) {
		u32 pmtu = dst_mtu(dst);

		if (pmtu) {
			session->mtu = pmtu - PPPOL2TP_HEADER_OVERHEAD;
			session->mru = pmtu - PPPOL2TP_HEADER_OVERHEAD;
		}
		dst_release(dst);
	}
}

/* connect() handler. Attach a PPPoX socket to a tunnel UDP socket
 */
static int pppol2tp_connect(struct socket *sock, struct sockaddr *uservaddr,
			    int sockaddr_len, int flags)
{
	struct sock *sk = sock->sk;
	struct sockaddr_pppol2tp *sp = (struct sockaddr_pppol2tp *) uservaddr;
	struct pppox_sock *po = pppox_sk(sk);
	struct l2tp_session *session = NULL;
	struct l2tp_tunnel *tunnel;
	struct pppol2tp_session *ps;
	struct l2tp_session_cfg cfg = { 0, };
	int error = 0;
	u32 tunnel_id, peer_tunnel_id;
	u32 session_id, peer_session_id;
	bool drop_refcnt = false;
	bool drop_tunnel = false;
	bool new_session = false;
	bool new_tunnel = false;
	int ver = 2;
	int fd;

	lock_sock(sk);

	error = -EINVAL;

	if (sockaddr_len != sizeof(struct sockaddr_pppol2tp) &&
	    sockaddr_len != sizeof(struct sockaddr_pppol2tpv3) &&
	    sockaddr_len != sizeof(struct sockaddr_pppol2tpin6) &&
	    sockaddr_len != sizeof(struct sockaddr_pppol2tpv3in6))
		goto end;

	if (sp->sa_protocol != PX_PROTO_OL2TP)
		goto end;

	/* Check for already bound sockets */
	error = -EBUSY;
	if (sk->sk_state & PPPOX_CONNECTED)
		goto end;

	/* We don't supporting rebinding anyway */
	error = -EALREADY;
	if (sk->sk_user_data)
		goto end; /* socket is already attached */

	/* Get params from socket address. Handle L2TPv2 and L2TPv3.
	 * This is nasty because there are different sockaddr_pppol2tp
	 * structs for L2TPv2, L2TPv3, over IPv4 and IPv6. We use
	 * the sockaddr size to determine which structure the caller
	 * is using.
	 */
	peer_tunnel_id = 0;
	if (sockaddr_len == sizeof(struct sockaddr_pppol2tp)) {
		fd = sp->pppol2tp.fd;
		tunnel_id = sp->pppol2tp.s_tunnel;
		peer_tunnel_id = sp->pppol2tp.d_tunnel;
		session_id = sp->pppol2tp.s_session;
		peer_session_id = sp->pppol2tp.d_session;
	} else if (sockaddr_len == sizeof(struct sockaddr_pppol2tpv3)) {
		struct sockaddr_pppol2tpv3 *sp3 =
			(struct sockaddr_pppol2tpv3 *) sp;
		ver = 3;
		fd = sp3->pppol2tp.fd;
		tunnel_id = sp3->pppol2tp.s_tunnel;
		peer_tunnel_id = sp3->pppol2tp.d_tunnel;
		session_id = sp3->pppol2tp.s_session;
		peer_session_id = sp3->pppol2tp.d_session;
	} else if (sockaddr_len == sizeof(struct sockaddr_pppol2tpin6)) {
		struct sockaddr_pppol2tpin6 *sp6 =
			(struct sockaddr_pppol2tpin6 *) sp;
		fd = sp6->pppol2tp.fd;
		tunnel_id = sp6->pppol2tp.s_tunnel;
		peer_tunnel_id = sp6->pppol2tp.d_tunnel;
		session_id = sp6->pppol2tp.s_session;
		peer_session_id = sp6->pppol2tp.d_session;
	} else if (sockaddr_len == sizeof(struct sockaddr_pppol2tpv3in6)) {
		struct sockaddr_pppol2tpv3in6 *sp6 =
			(struct sockaddr_pppol2tpv3in6 *) sp;
		ver = 3;
		fd = sp6->pppol2tp.fd;
		tunnel_id = sp6->pppol2tp.s_tunnel;
		peer_tunnel_id = sp6->pppol2tp.d_tunnel;
		session_id = sp6->pppol2tp.s_session;
		peer_session_id = sp6->pppol2tp.d_session;
	} else {
		error = -EINVAL;
		goto end; /* bad socket address */
	}

	/* Don't bind if tunnel_id is 0 */
	error = -EINVAL;
	if (tunnel_id == 0)
		goto end;

	tunnel = l2tp_tunnel_get(sock_net(sk), tunnel_id);
	if (tunnel)
		drop_tunnel = true;

	/* Special case: create tunnel context if session_id and
	 * peer_session_id is 0. Otherwise look up tunnel using supplied
	 * tunnel id.
	 */
	if ((session_id == 0) && (peer_session_id == 0)) {
		if (tunnel == NULL) {
			struct l2tp_tunnel_cfg tcfg = {
				.encap = L2TP_ENCAPTYPE_UDP,
				.debug = 0,
			};

			/* Prevent l2tp_tunnel_register() from trying to set up
			 * a kernel socket.
			 */
			if (fd < 0) {
				error = -EBADF;
				goto end;
			}

			error = l2tp_tunnel_create(sock_net(sk), fd, ver, tunnel_id, peer_tunnel_id, &tcfg, &tunnel);
			if (error < 0)
				goto end;

			l2tp_tunnel_inc_refcount(tunnel);
			error = l2tp_tunnel_register(tunnel, sock_net(sk),
						     &tcfg);
			if (error < 0) {
				kfree(tunnel);
				goto end;
			}
			drop_tunnel = true;
			new_tunnel = true;
		}
	} else {
		/* Error if we can't find the tunnel */
		error = -ENOENT;
		if (tunnel == NULL)
			goto end;

		/* Error if socket is not prepped */
		if (tunnel->sock == NULL)
			goto end;
	}

	if (tunnel->recv_payload_hook == NULL)
		tunnel->recv_payload_hook = pppol2tp_recv_payload_hook;

	if (tunnel->peer_tunnel_id == 0)
		tunnel->peer_tunnel_id = peer_tunnel_id;

	session = l2tp_session_get(sock_net(sk), tunnel, session_id);
	if (session) {
		drop_refcnt = true;

		if (session->pwtype != L2TP_PWTYPE_PPP) {
			error = -EPROTOTYPE;
			goto end;
		}

		ps = l2tp_session_priv(session);

		/* Using a pre-existing session is fine as long as it hasn't
		 * been connected yet.
		 */
		mutex_lock(&ps->sk_lock);
		if (rcu_dereference_protected(ps->sk,
					      lockdep_is_held(&ps->sk_lock)) ||
		    ps->__sk) {
			mutex_unlock(&ps->sk_lock);
			error = -EEXIST;
			goto end;
		}
	} else {
		/* Default MTU must allow space for UDP/L2TP/PPP headers */
		cfg.mtu = 1500 - PPPOL2TP_HEADER_OVERHEAD;
		cfg.mru = cfg.mtu;
		cfg.pw_type = L2TP_PWTYPE_PPP;

		session = l2tp_session_create(sizeof(struct pppol2tp_session),
					      tunnel, session_id,
					      peer_session_id, &cfg);
		if (IS_ERR(session)) {
			error = PTR_ERR(session);
			goto end;
		}

		pppol2tp_session_init(session);
		ps = l2tp_session_priv(session);
		l2tp_session_inc_refcount(session);

		mutex_lock(&ps->sk_lock);
		error = l2tp_session_register(session, tunnel);
		if (error < 0) {
			mutex_unlock(&ps->sk_lock);
			kfree(session);
			goto end;
		}
		drop_refcnt = true;
		new_session = true;
	}

	/* Special case: if source & dest session_id == 0x0000, this
	 * socket is being created to manage the tunnel. Just set up
	 * the internal context for use by ioctl() and sockopt()
	 * handlers.
	 */
	if ((session->session_id == 0) &&
	    (session->peer_session_id == 0)) {
		error = 0;
		goto out_no_ppp;
	}

	/* The only header we need to worry about is the L2TP
	 * header. This size is different depending on whether
	 * sequence numbers are enabled for the data channel.
	 */
	po->chan.hdrlen = PPPOL2TP_L2TP_HDR_SIZE_NOSEQ;

	po->chan.private = sk;
	po->chan.ops	 = &pppol2tp_chan_ops;
	po->chan.mtu	 = session->mtu;

	error = ppp_register_net_channel(sock_net(sk), &po->chan);
	if (error) {
		mutex_unlock(&ps->sk_lock);
		goto end;
	}

out_no_ppp:
	/* This is how we get the session context from the socket. */
	sk->sk_user_data = session;
	rcu_assign_pointer(ps->sk, sk);
	mutex_unlock(&ps->sk_lock);

	/* Keep the reference we've grabbed on the session: sk doesn't expect
	 * the session to disappear. pppol2tp_session_destruct() is responsible
	 * for dropping it.
	 */
	drop_refcnt = false;

	sk->sk_state = PPPOX_CONNECTED;
	l2tp_info(session, L2TP_MSG_CONTROL, "%s: created\n",
		  session->name);

end:
	if (error) {
		if (new_session)
			l2tp_session_delete(session);
		if (new_tunnel)
			l2tp_tunnel_delete(tunnel);
	}
	if (drop_refcnt)
		l2tp_session_dec_refcount(session);
	if (drop_tunnel)
		l2tp_tunnel_dec_refcount(tunnel);
	release_sock(sk);

	return error;
}

#ifdef CONFIG_L2TP_V3

/* Called when creating sessions via the netlink interface. */
static int pppol2tp_session_create(struct net *net, struct l2tp_tunnel *tunnel,
				   u32 session_id, u32 peer_session_id,
				   struct l2tp_session_cfg *cfg)
{
	int error;
	struct l2tp_session *session;

	/* Error if tunnel socket is not prepped */
	if (!tunnel->sock) {
		error = -ENOENT;
		goto err;
	}

	/* Default MTU values. */
	if (cfg->mtu == 0)
		cfg->mtu = 1500 - PPPOL2TP_HEADER_OVERHEAD;
	if (cfg->mru == 0)
		cfg->mru = cfg->mtu;

	/* Allocate and initialize a new session context. */
	session = l2tp_session_create(sizeof(struct pppol2tp_session),
				      tunnel, session_id,
				      peer_session_id, cfg);
	if (IS_ERR(session)) {
		error = PTR_ERR(session);
		goto err;
	}

	pppol2tp_session_init(session);

	error = l2tp_session_register(session, tunnel);
	if (error < 0)
		goto err_sess;

	return 0;

err_sess:
	kfree(session);
err:
	return error;
}

#endif /* CONFIG_L2TP_V3 */

/* getname() support.
 */
static int pppol2tp_getname(struct socket *sock, struct sockaddr *uaddr,
			    int peer)
{
	int len = 0;
	int error = 0;
	struct l2tp_session *session;
	struct l2tp_tunnel *tunnel;
	struct sock *sk = sock->sk;
	struct inet_sock *inet;
	struct pppol2tp_session *pls;

	error = -ENOTCONN;
	if (sk == NULL)
		goto end;
	if (!(sk->sk_state & PPPOX_CONNECTED))
		goto end;

	error = -EBADF;
	session = pppol2tp_sock_to_session(sk);
	if (session == NULL)
		goto end;

	pls = l2tp_session_priv(session);
	tunnel = session->tunnel;

	inet = inet_sk(tunnel->sock);
	if ((tunnel->version == 2) && (tunnel->sock->sk_family == AF_INET)) {
		struct sockaddr_pppol2tp sp;
		len = sizeof(sp);
		memset(&sp, 0, len);
		sp.sa_family	= AF_PPPOX;
		sp.sa_protocol	= PX_PROTO_OL2TP;
		sp.pppol2tp.fd  = tunnel->fd;
		sp.pppol2tp.pid = pls->owner;
		sp.pppol2tp.s_tunnel = tunnel->tunnel_id;
		sp.pppol2tp.d_tunnel = tunnel->peer_tunnel_id;
		sp.pppol2tp.s_session = session->session_id;
		sp.pppol2tp.d_session = session->peer_session_id;
		sp.pppol2tp.addr.sin_family = AF_INET;
		sp.pppol2tp.addr.sin_port = inet->inet_dport;
		sp.pppol2tp.addr.sin_addr.s_addr = inet->inet_daddr;
		memcpy(uaddr, &sp, len);
#if IS_ENABLED(CONFIG_IPV6)
	} else if ((tunnel->version == 2) &&
		   (tunnel->sock->sk_family == AF_INET6)) {
		struct sockaddr_pppol2tpin6 sp;

		len = sizeof(sp);
		memset(&sp, 0, len);
		sp.sa_family	= AF_PPPOX;
		sp.sa_protocol	= PX_PROTO_OL2TP;
		sp.pppol2tp.fd  = tunnel->fd;
		sp.pppol2tp.pid = pls->owner;
		sp.pppol2tp.s_tunnel = tunnel->tunnel_id;
		sp.pppol2tp.d_tunnel = tunnel->peer_tunnel_id;
		sp.pppol2tp.s_session = session->session_id;
		sp.pppol2tp.d_session = session->peer_session_id;
		sp.pppol2tp.addr.sin6_family = AF_INET6;
		sp.pppol2tp.addr.sin6_port = inet->inet_dport;
		memcpy(&sp.pppol2tp.addr.sin6_addr, &tunnel->sock->sk_v6_daddr,
		       sizeof(tunnel->sock->sk_v6_daddr));
		memcpy(uaddr, &sp, len);
	} else if ((tunnel->version == 3) &&
		   (tunnel->sock->sk_family == AF_INET6)) {
		struct sockaddr_pppol2tpv3in6 sp;

		len = sizeof(sp);
		memset(&sp, 0, len);
		sp.sa_family	= AF_PPPOX;
		sp.sa_protocol	= PX_PROTO_OL2TP;
		sp.pppol2tp.fd  = tunnel->fd;
		sp.pppol2tp.pid = pls->owner;
		sp.pppol2tp.s_tunnel = tunnel->tunnel_id;
		sp.pppol2tp.d_tunnel = tunnel->peer_tunnel_id;
		sp.pppol2tp.s_session = session->session_id;
		sp.pppol2tp.d_session = session->peer_session_id;
		sp.pppol2tp.addr.sin6_family = AF_INET6;
		sp.pppol2tp.addr.sin6_port = inet->inet_dport;
		memcpy(&sp.pppol2tp.addr.sin6_addr, &tunnel->sock->sk_v6_daddr,
		       sizeof(tunnel->sock->sk_v6_daddr));
		memcpy(uaddr, &sp, len);
#endif
	} else if (tunnel->version == 3) {
		struct sockaddr_pppol2tpv3 sp;
		len = sizeof(sp);
		memset(&sp, 0, len);
		sp.sa_family	= AF_PPPOX;
		sp.sa_protocol	= PX_PROTO_OL2TP;
		sp.pppol2tp.fd  = tunnel->fd;
		sp.pppol2tp.pid = pls->owner;
		sp.pppol2tp.s_tunnel = tunnel->tunnel_id;
		sp.pppol2tp.d_tunnel = tunnel->peer_tunnel_id;
		sp.pppol2tp.s_session = session->session_id;
		sp.pppol2tp.d_session = session->peer_session_id;
		sp.pppol2tp.addr.sin_family = AF_INET;
		sp.pppol2tp.addr.sin_port = inet->inet_dport;
		sp.pppol2tp.addr.sin_addr.s_addr = inet->inet_daddr;
		memcpy(uaddr, &sp, len);
	}

	error = len;

	sock_put(sk);
end:
	return error;
}

/****************************************************************************
 * ioctl() handlers.
 *
 * The PPPoX socket is created for L2TP sessions: tunnels have their own UDP
 * sockets. However, in order to control kernel tunnel features, we allow
 * userspace to create a special "tunnel" PPPoX socket which is used for
 * control only.  Tunnel PPPoX sockets have session_id == 0 and simply allow
 * the user application to issue L2TP setsockopt(), getsockopt() and ioctl()
 * calls.
 ****************************************************************************/

static void pppol2tp_copy_stats(struct pppol2tp_ioc_stats *dest,
				struct l2tp_stats *stats)
{
	dest->tx_packets = atomic_long_read(&stats->tx_packets);
	dest->tx_bytes = atomic_long_read(&stats->tx_bytes);
	dest->tx_errors = atomic_long_read(&stats->tx_errors);
	dest->rx_packets = atomic_long_read(&stats->rx_packets);
	dest->rx_bytes = atomic_long_read(&stats->rx_bytes);
	dest->rx_seq_discards = atomic_long_read(&stats->rx_seq_discards);
	dest->rx_oos_packets = atomic_long_read(&stats->rx_oos_packets);
	dest->rx_errors = atomic_long_read(&stats->rx_errors);
}

/* Session ioctl helper.
 */
static int pppol2tp_session_ioctl(struct l2tp_session *session,
				  unsigned int cmd, unsigned long arg)
{
	struct ifreq ifr;
	int err = 0;
	struct sock *sk;
	int val = (int) arg;
	struct pppol2tp_session *ps = l2tp_session_priv(session);
	struct l2tp_tunnel *tunnel = session->tunnel;
	struct pppol2tp_ioc_stats stats;

	l2tp_dbg(session, L2TP_MSG_CONTROL,
		 "%s: pppol2tp_session_ioctl(cmd=%#x, arg=%#lx)\n",
		 session->name, cmd, arg);

	sk = pppol2tp_session_get_sock(session);
	if (!sk)
		return -EBADR;

	switch (cmd) {
	case SIOCGIFMTU:
		err = -ENXIO;
		if (!(sk->sk_state & PPPOX_CONNECTED))
			break;

		err = -EFAULT;
		if (copy_from_user(&ifr, (void __user *) arg, sizeof(struct ifreq)))
			break;
		ifr.ifr_mtu = session->mtu;
		if (copy_to_user((void __user *) arg, &ifr, sizeof(struct ifreq)))
			break;

		l2tp_info(session, L2TP_MSG_CONTROL, "%s: get mtu=%d\n",
			  session->name, session->mtu);
		err = 0;
		break;

	case SIOCSIFMTU:
		err = -ENXIO;
		if (!(sk->sk_state & PPPOX_CONNECTED))
			break;

		err = -EFAULT;
		if (copy_from_user(&ifr, (void __user *) arg, sizeof(struct ifreq)))
			break;

		session->mtu = ifr.ifr_mtu;

		l2tp_info(session, L2TP_MSG_CONTROL, "%s: set mtu=%d\n",
			  session->name, session->mtu);
		err = 0;
		break;

	case PPPIOCGMRU:
		err = -ENXIO;
		if (!(sk->sk_state & PPPOX_CONNECTED))
			break;

		err = -EFAULT;
		if (put_user(session->mru, (int __user *) arg))
			break;

		l2tp_info(session, L2TP_MSG_CONTROL, "%s: get mru=%d\n",
			  session->name, session->mru);
		err = 0;
		break;

	case PPPIOCSMRU:
		err = -ENXIO;
		if (!(sk->sk_state & PPPOX_CONNECTED))
			break;

		err = -EFAULT;
		if (get_user(val, (int __user *) arg))
			break;

		session->mru = val;
		l2tp_info(session, L2TP_MSG_CONTROL, "%s: set mru=%d\n",
			  session->name, session->mru);
		err = 0;
		break;

	case PPPIOCGFLAGS:
		err = -EFAULT;
		if (put_user(ps->flags, (int __user *) arg))
			break;

		l2tp_info(session, L2TP_MSG_CONTROL, "%s: get flags=%d\n",
			  session->name, ps->flags);
		err = 0;
		break;

	case PPPIOCSFLAGS:
		err = -EFAULT;
		if (get_user(val, (int __user *) arg))
			break;
		ps->flags = val;
		l2tp_info(session, L2TP_MSG_CONTROL, "%s: set flags=%d\n",
			  session->name, ps->flags);
		err = 0;
		break;

	case PPPIOCGL2TPSTATS:
		err = -ENXIO;
		if (!(sk->sk_state & PPPOX_CONNECTED))
			break;

		memset(&stats, 0, sizeof(stats));
		stats.tunnel_id = tunnel->tunnel_id;
		stats.session_id = session->session_id;
		pppol2tp_copy_stats(&stats, &session->stats);
		if (copy_to_user((void __user *) arg, &stats,
				 sizeof(stats)))
			break;
		l2tp_info(session, L2TP_MSG_CONTROL, "%s: get L2TP stats\n",
			  session->name);
		err = 0;
		break;

	default:
		err = -ENOSYS;
		break;
	}

	sock_put(sk);

	return err;
}

/* Tunnel ioctl helper.
 *
 * Note the special handling for PPPIOCGL2TPSTATS below. If the ioctl data
 * specifies a session_id, the session ioctl handler is called. This allows an
 * application to retrieve session stats via a tunnel socket.
 */
static int pppol2tp_tunnel_ioctl(struct l2tp_tunnel *tunnel,
				 unsigned int cmd, unsigned long arg)
{
	int err = 0;
	struct sock *sk;
	struct pppol2tp_ioc_stats stats;

	l2tp_dbg(tunnel, L2TP_MSG_CONTROL,
		 "%s: pppol2tp_tunnel_ioctl(cmd=%#x, arg=%#lx)\n",
		 tunnel->name, cmd, arg);

	sk = tunnel->sock;
	sock_hold(sk);

	switch (cmd) {
	case PPPIOCGL2TPSTATS:
		err = -ENXIO;
		if (!(sk->sk_state & PPPOX_CONNECTED))
			break;

		if (copy_from_user(&stats, (void __user *) arg,
				   sizeof(stats))) {
			err = -EFAULT;
			break;
		}
		if (stats.session_id != 0) {
			/* resend to session ioctl handler */
			struct l2tp_session *session =
				l2tp_session_get(sock_net(sk), tunnel,
						 stats.session_id);

			if (session && session->pwtype == L2TP_PWTYPE_PPP) {
				err = pppol2tp_session_ioctl(session, cmd,
							     arg);
				l2tp_session_dec_refcount(session);
			} else {
				err = -EBADR;
			}
			break;
		}
#ifdef CONFIG_XFRM
		stats.using_ipsec = (sk->sk_policy[0] || sk->sk_policy[1]) ? 1 : 0;
#endif
		pppol2tp_copy_stats(&stats, &tunnel->stats);
		if (copy_to_user((void __user *) arg, &stats, sizeof(stats))) {
			err = -EFAULT;
			break;
		}
		l2tp_info(tunnel, L2TP_MSG_CONTROL, "%s: get L2TP stats\n",
			  tunnel->name);
		err = 0;
		break;

	default:
		err = -ENOSYS;
		break;
	}

	sock_put(sk);

	return err;
}

/* Main ioctl() handler.
 * Dispatch to tunnel or session helpers depending on the socket.
 */
static int pppol2tp_ioctl(struct socket *sock, unsigned int cmd,
			  unsigned long arg)
{
	struct sock *sk = sock->sk;
	struct l2tp_session *session;
	struct l2tp_tunnel *tunnel;
	int err;

	if (!sk)
		return 0;

	err = -EBADF;
	if (sock_flag(sk, SOCK_DEAD) != 0)
		goto end;

	err = -ENOTCONN;
	if ((sk->sk_user_data == NULL) ||
	    (!(sk->sk_state & (PPPOX_CONNECTED | PPPOX_BOUND))))
		goto end;

	/* Get session context from the socket */
	err = -EBADF;
	session = pppol2tp_sock_to_session(sk);
	if (session == NULL)
		goto end;

	/* Special case: if session's session_id is zero, treat ioctl as a
	 * tunnel ioctl
	 */
	if ((session->session_id == 0) &&
	    (session->peer_session_id == 0)) {
		tunnel = session->tunnel;
		err = pppol2tp_tunnel_ioctl(tunnel, cmd, arg);
		goto end_put_sess;
	}

	err = pppol2tp_session_ioctl(session, cmd, arg);

end_put_sess:
	sock_put(sk);
end:
	return err;
}

/*****************************************************************************
 * setsockopt() / getsockopt() support.
 *
 * The PPPoX socket is created for L2TP sessions: tunnels have their own UDP
 * sockets. In order to control kernel tunnel features, we allow userspace to
 * create a special "tunnel" PPPoX socket which is used for control only.
 * Tunnel PPPoX sockets have session_id == 0 and simply allow the user
 * application to issue L2TP setsockopt(), getsockopt() and ioctl() calls.
 *****************************************************************************/

/* Tunnel setsockopt() helper.
 */
static int pppol2tp_tunnel_setsockopt(struct sock *sk,
				      struct l2tp_tunnel *tunnel,
				      int optname, int val)
{
	int err = 0;

	switch (optname) {
	case PPPOL2TP_SO_DEBUG:
		tunnel->debug = val;
		l2tp_info(tunnel, L2TP_MSG_CONTROL, "%s: set debug=%x\n",
			  tunnel->name, tunnel->debug);
		break;

	default:
		err = -ENOPROTOOPT;
		break;
	}

	return err;
}

/* Session setsockopt helper.
 */
static int pppol2tp_session_setsockopt(struct sock *sk,
				       struct l2tp_session *session,
				       int optname, int val)
{
	int err = 0;

	switch (optname) {
	case PPPOL2TP_SO_RECVSEQ:
		if ((val != 0) && (val != 1)) {
			err = -EINVAL;
			break;
		}
		session->recv_seq = !!val;
		l2tp_info(session, L2TP_MSG_CONTROL,
			  "%s: set recv_seq=%d\n",
			  session->name, session->recv_seq);
		break;

	case PPPOL2TP_SO_SENDSEQ:
		if ((val != 0) && (val != 1)) {
			err = -EINVAL;
			break;
		}
		session->send_seq = !!val;
		{
			struct pppox_sock *po = pppox_sk(sk);

			po->chan.hdrlen = val ? PPPOL2TP_L2TP_HDR_SIZE_SEQ :
				PPPOL2TP_L2TP_HDR_SIZE_NOSEQ;
		}
		l2tp_session_set_header_len(session, session->tunnel->version);
		l2tp_info(session, L2TP_MSG_CONTROL,
			  "%s: set send_seq=%d\n",
			  session->name, session->send_seq);
		break;

	case PPPOL2TP_SO_LNSMODE:
		if ((val != 0) && (val != 1)) {
			err = -EINVAL;
			break;
		}
		session->lns_mode = !!val;
		l2tp_info(session, L2TP_MSG_CONTROL,
			  "%s: set lns_mode=%d\n",
			  session->name, session->lns_mode);
		break;

	case PPPOL2TP_SO_DEBUG:
		session->debug = val;
		l2tp_info(session, L2TP_MSG_CONTROL, "%s: set debug=%x\n",
			  session->name, session->debug);
		break;

	case PPPOL2TP_SO_REORDERTO:
		session->reorder_timeout = msecs_to_jiffies(val);
		l2tp_info(session, L2TP_MSG_CONTROL,
			  "%s: set reorder_timeout=%d\n",
			  session->name, session->reorder_timeout);
		break;

	default:
		err = -ENOPROTOOPT;
		break;
	}

	return err;
}

/* Main setsockopt() entry point.
 * Does API checks, then calls either the tunnel or session setsockopt
 * handler, according to whether the PPPoL2TP socket is a for a regular
 * session or the special tunnel type.
 */
static int pppol2tp_setsockopt(struct socket *sock, int level, int optname,
			       char __user *optval, unsigned int optlen)
{
	struct sock *sk = sock->sk;
	struct l2tp_session *session;
	struct l2tp_tunnel *tunnel;
	int val;
	int err;

	if (level != SOL_PPPOL2TP)
		return -EINVAL;

	if (optlen < sizeof(int))
		return -EINVAL;

	if (get_user(val, (int __user *)optval))
		return -EFAULT;

	err = -ENOTCONN;
	if (sk->sk_user_data == NULL)
		goto end;

	/* Get session context from the socket */
	err = -EBADF;
	session = pppol2tp_sock_to_session(sk);
	if (session == NULL)
		goto end;

	/* Special case: if session_id == 0x0000, treat as operation on tunnel
	 */
	if ((session->session_id == 0) &&
	    (session->peer_session_id == 0)) {
		tunnel = session->tunnel;
		err = pppol2tp_tunnel_setsockopt(sk, tunnel, optname, val);
	} else {
		err = pppol2tp_session_setsockopt(sk, session, optname, val);
	}

	sock_put(sk);
end:
	return err;
}

/* Tunnel getsockopt helper. Called with sock locked.
 */
static int pppol2tp_tunnel_getsockopt(struct sock *sk,
				      struct l2tp_tunnel *tunnel,
				      int optname, int *val)
{
	int err = 0;

	switch (optname) {
	case PPPOL2TP_SO_DEBUG:
		*val = tunnel->debug;
		l2tp_info(tunnel, L2TP_MSG_CONTROL, "%s: get debug=%x\n",
			  tunnel->name, tunnel->debug);
		break;

	default:
		err = -ENOPROTOOPT;
		break;
	}

	return err;
}

/* Session getsockopt helper. Called with sock locked.
 */
static int pppol2tp_session_getsockopt(struct sock *sk,
				       struct l2tp_session *session,
				       int optname, int *val)
{
	int err = 0;

	switch (optname) {
	case PPPOL2TP_SO_RECVSEQ:
		*val = session->recv_seq;
		l2tp_info(session, L2TP_MSG_CONTROL,
			  "%s: get recv_seq=%d\n", session->name, *val);
		break;

	case PPPOL2TP_SO_SENDSEQ:
		*val = session->send_seq;
		l2tp_info(session, L2TP_MSG_CONTROL,
			  "%s: get send_seq=%d\n", session->name, *val);
		break;

	case PPPOL2TP_SO_LNSMODE:
		*val = session->lns_mode;
		l2tp_info(session, L2TP_MSG_CONTROL,
			  "%s: get lns_mode=%d\n", session->name, *val);
		break;

	case PPPOL2TP_SO_DEBUG:
		*val = session->debug;
		l2tp_info(session, L2TP_MSG_CONTROL, "%s: get debug=%d\n",
			  session->name, *val);
		break;

	case PPPOL2TP_SO_REORDERTO:
		*val = (int) jiffies_to_msecs(session->reorder_timeout);
		l2tp_info(session, L2TP_MSG_CONTROL,
			  "%s: get reorder_timeout=%d\n", session->name, *val);
		break;

	default:
		err = -ENOPROTOOPT;
	}

	return err;
}

/* Main getsockopt() entry point.
 * Does API checks, then calls either the tunnel or session getsockopt
 * handler, according to whether the PPPoX socket is a for a regular session
 * or the special tunnel type.
 */
static int pppol2tp_getsockopt(struct socket *sock, int level, int optname,
			       char __user *optval, int __user *optlen)
{
	struct sock *sk = sock->sk;
	struct l2tp_session *session;
	struct l2tp_tunnel *tunnel;
	int val, len;
	int err;

	if (level != SOL_PPPOL2TP)
		return -EINVAL;

	if (get_user(len, optlen))
		return -EFAULT;

	len = min_t(unsigned int, len, sizeof(int));

	if (len < 0)
		return -EINVAL;

	err = -ENOTCONN;
	if (sk->sk_user_data == NULL)
		goto end;

	/* Get the session context */
	err = -EBADF;
	session = pppol2tp_sock_to_session(sk);
	if (session == NULL)
		goto end;

	/* Special case: if session_id == 0x0000, treat as operation on tunnel */
	if ((session->session_id == 0) &&
	    (session->peer_session_id == 0)) {
		tunnel = session->tunnel;
		err = pppol2tp_tunnel_getsockopt(sk, tunnel, optname, &val);
		if (err)
			goto end_put_sess;
	} else {
		err = pppol2tp_session_getsockopt(sk, session, optname, &val);
		if (err)
			goto end_put_sess;
	}

	err = -EFAULT;
	if (put_user(len, optlen))
		goto end_put_sess;

	if (copy_to_user((void __user *) optval, &val, len))
		goto end_put_sess;

	err = 0;

end_put_sess:
	sock_put(sk);
end:
	return err;
}

/*****************************************************************************
 * /proc filesystem for debug
 * Since the original pppol2tp driver provided /proc/net/pppol2tp for
 * L2TPv2, we dump only L2TPv2 tunnels and sessions here.
 *****************************************************************************/

static unsigned int pppol2tp_net_id;

#ifdef CONFIG_PROC_FS

struct pppol2tp_seq_data {
	struct seq_net_private p;
	int tunnel_idx;			/* current tunnel */
	int session_idx;		/* index of session within current tunnel */
	struct l2tp_tunnel *tunnel;
	struct l2tp_session *session;	/* NULL means get next tunnel */
};

static void pppol2tp_next_tunnel(struct net *net, struct pppol2tp_seq_data *pd)
{
	/* Drop reference taken during previous invocation */
	if (pd->tunnel)
		l2tp_tunnel_dec_refcount(pd->tunnel);

	for (;;) {
		pd->tunnel = l2tp_tunnel_get_nth(net, pd->tunnel_idx);
		pd->tunnel_idx++;

		/* Only accept L2TPv2 tunnels */
		if (!pd->tunnel || pd->tunnel->version == 2)
			return;

		l2tp_tunnel_dec_refcount(pd->tunnel);
	}
}

static void pppol2tp_next_session(struct net *net, struct pppol2tp_seq_data *pd)
{
	/* Drop reference taken during previous invocation */
	if (pd->session)
		l2tp_session_dec_refcount(pd->session);

	pd->session = l2tp_session_get_nth(pd->tunnel, pd->session_idx);
	pd->session_idx++;

	if (pd->session == NULL) {
		pd->session_idx = 0;
		pppol2tp_next_tunnel(net, pd);
	}
}

static void *pppol2tp_seq_start(struct seq_file *m, loff_t *offs)
{
	struct pppol2tp_seq_data *pd = SEQ_START_TOKEN;
	loff_t pos = *offs;
	struct net *net;

	if (!pos)
		goto out;

	BUG_ON(m->private == NULL);
	pd = m->private;
	net = seq_file_net(m);

	if (pd->tunnel == NULL)
		pppol2tp_next_tunnel(net, pd);
	else
		pppol2tp_next_session(net, pd);

	/* NULL tunnel and session indicates end of list */
	if ((pd->tunnel == NULL) && (pd->session == NULL))
		pd = NULL;

out:
	return pd;
}

static void *pppol2tp_seq_next(struct seq_file *m, void *v, loff_t *pos)
{
	(*pos)++;
	return NULL;
}

static void pppol2tp_seq_stop(struct seq_file *p, void *v)
{
	struct pppol2tp_seq_data *pd = v;

	if (!pd || pd == SEQ_START_TOKEN)
		return;

<<<<<<< HEAD
	/* Drop reference taken by last invocation of pppol2tp_next_tunnel() */
	if (pd->tunnel) {
		l2tp_tunnel_dec_refcount(pd->tunnel);
		pd->tunnel = NULL;
		pd->session = NULL;
=======
	/* Drop reference taken by last invocation of pppol2tp_next_session()
	 * or pppol2tp_next_tunnel().
	 */
	if (pd->session) {
		l2tp_session_dec_refcount(pd->session);
		pd->session = NULL;
	}
	if (pd->tunnel) {
		l2tp_tunnel_dec_refcount(pd->tunnel);
		pd->tunnel = NULL;
>>>>>>> 5e220483
	}
}

static void pppol2tp_seq_tunnel_show(struct seq_file *m, void *v)
{
	struct l2tp_tunnel *tunnel = v;

	seq_printf(m, "\nTUNNEL '%s', %c %d\n",
		   tunnel->name,
		   (tunnel == tunnel->sock->sk_user_data) ? 'Y' : 'N',
		   refcount_read(&tunnel->ref_count) - 1);
	seq_printf(m, " %08x %ld/%ld/%ld %ld/%ld/%ld\n",
		   tunnel->debug,
		   atomic_long_read(&tunnel->stats.tx_packets),
		   atomic_long_read(&tunnel->stats.tx_bytes),
		   atomic_long_read(&tunnel->stats.tx_errors),
		   atomic_long_read(&tunnel->stats.rx_packets),
		   atomic_long_read(&tunnel->stats.rx_bytes),
		   atomic_long_read(&tunnel->stats.rx_errors));
}

static void pppol2tp_seq_session_show(struct seq_file *m, void *v)
{
	struct l2tp_session *session = v;
	struct l2tp_tunnel *tunnel = session->tunnel;
	unsigned char state;
	char user_data_ok;
	struct sock *sk;
	u32 ip = 0;
	u16 port = 0;

	if (tunnel->sock) {
		struct inet_sock *inet = inet_sk(tunnel->sock);
		ip = ntohl(inet->inet_saddr);
		port = ntohs(inet->inet_sport);
	}

	sk = pppol2tp_session_get_sock(session);
	if (sk) {
		state = sk->sk_state;
		user_data_ok = (session == sk->sk_user_data) ? 'Y' : 'N';
	} else {
		state = 0;
		user_data_ok = 'N';
	}

	seq_printf(m, "  SESSION '%s' %08X/%d %04X/%04X -> "
		   "%04X/%04X %d %c\n",
		   session->name, ip, port,
		   tunnel->tunnel_id,
		   session->session_id,
		   tunnel->peer_tunnel_id,
		   session->peer_session_id,
		   state, user_data_ok);
	seq_printf(m, "   %d/%d/%c/%c/%s %08x %u\n",
		   session->mtu, session->mru,
		   session->recv_seq ? 'R' : '-',
		   session->send_seq ? 'S' : '-',
		   session->lns_mode ? "LNS" : "LAC",
		   session->debug,
		   jiffies_to_msecs(session->reorder_timeout));
	seq_printf(m, "   %hu/%hu %ld/%ld/%ld %ld/%ld/%ld\n",
		   session->nr, session->ns,
		   atomic_long_read(&session->stats.tx_packets),
		   atomic_long_read(&session->stats.tx_bytes),
		   atomic_long_read(&session->stats.tx_errors),
		   atomic_long_read(&session->stats.rx_packets),
		   atomic_long_read(&session->stats.rx_bytes),
		   atomic_long_read(&session->stats.rx_errors));

	if (sk) {
		struct pppox_sock *po = pppox_sk(sk);

		seq_printf(m, "   interface %s\n", ppp_dev_name(&po->chan));
		sock_put(sk);
	}
}

static int pppol2tp_seq_show(struct seq_file *m, void *v)
{
	struct pppol2tp_seq_data *pd = v;

	/* display header on line 1 */
	if (v == SEQ_START_TOKEN) {
		seq_puts(m, "PPPoL2TP driver info, " PPPOL2TP_DRV_VERSION "\n");
		seq_puts(m, "TUNNEL name, user-data-ok session-count\n");
		seq_puts(m, " debug tx-pkts/bytes/errs rx-pkts/bytes/errs\n");
		seq_puts(m, "  SESSION name, addr/port src-tid/sid "
			 "dest-tid/sid state user-data-ok\n");
		seq_puts(m, "   mtu/mru/rcvseq/sendseq/lns debug reorderto\n");
		seq_puts(m, "   nr/ns tx-pkts/bytes/errs rx-pkts/bytes/errs\n");
		goto out;
	}

	if (!pd->session)
		pppol2tp_seq_tunnel_show(m, pd->tunnel);
	else
		pppol2tp_seq_session_show(m, pd->session);

out:
	return 0;
}

static const struct seq_operations pppol2tp_seq_ops = {
	.start		= pppol2tp_seq_start,
	.next		= pppol2tp_seq_next,
	.stop		= pppol2tp_seq_stop,
	.show		= pppol2tp_seq_show,
};
#endif /* CONFIG_PROC_FS */

/*****************************************************************************
 * Network namespace
 *****************************************************************************/

static __net_init int pppol2tp_init_net(struct net *net)
{
	struct proc_dir_entry *pde;
	int err = 0;

	pde = proc_create_net("pppol2tp", 0444, net->proc_net,
			&pppol2tp_seq_ops, sizeof(struct pppol2tp_seq_data));
	if (!pde) {
		err = -ENOMEM;
		goto out;
	}

out:
	return err;
}

static __net_exit void pppol2tp_exit_net(struct net *net)
{
	remove_proc_entry("pppol2tp", net->proc_net);
}

static struct pernet_operations pppol2tp_net_ops = {
	.init = pppol2tp_init_net,
	.exit = pppol2tp_exit_net,
	.id   = &pppol2tp_net_id,
};

/*****************************************************************************
 * Init and cleanup
 *****************************************************************************/

static const struct proto_ops pppol2tp_ops = {
	.family		= AF_PPPOX,
	.owner		= THIS_MODULE,
	.release	= pppol2tp_release,
	.bind		= sock_no_bind,
	.connect	= pppol2tp_connect,
	.socketpair	= sock_no_socketpair,
	.accept		= sock_no_accept,
	.getname	= pppol2tp_getname,
	.poll_mask	= datagram_poll_mask,
	.listen		= sock_no_listen,
	.shutdown	= sock_no_shutdown,
	.setsockopt	= pppol2tp_setsockopt,
	.getsockopt	= pppol2tp_getsockopt,
	.sendmsg	= pppol2tp_sendmsg,
	.recvmsg	= pppol2tp_recvmsg,
	.mmap		= sock_no_mmap,
	.ioctl		= pppox_ioctl,
};

static const struct pppox_proto pppol2tp_proto = {
	.create		= pppol2tp_create,
	.ioctl		= pppol2tp_ioctl,
	.owner		= THIS_MODULE,
};

#ifdef CONFIG_L2TP_V3

static const struct l2tp_nl_cmd_ops pppol2tp_nl_cmd_ops = {
	.session_create	= pppol2tp_session_create,
	.session_delete	= l2tp_session_delete,
};

#endif /* CONFIG_L2TP_V3 */

static int __init pppol2tp_init(void)
{
	int err;

	err = register_pernet_device(&pppol2tp_net_ops);
	if (err)
		goto out;

	err = proto_register(&pppol2tp_sk_proto, 0);
	if (err)
		goto out_unregister_pppol2tp_pernet;

	err = register_pppox_proto(PX_PROTO_OL2TP, &pppol2tp_proto);
	if (err)
		goto out_unregister_pppol2tp_proto;

#ifdef CONFIG_L2TP_V3
	err = l2tp_nl_register_ops(L2TP_PWTYPE_PPP, &pppol2tp_nl_cmd_ops);
	if (err)
		goto out_unregister_pppox;
#endif

	pr_info("PPPoL2TP kernel driver, %s\n", PPPOL2TP_DRV_VERSION);

out:
	return err;

#ifdef CONFIG_L2TP_V3
out_unregister_pppox:
	unregister_pppox_proto(PX_PROTO_OL2TP);
#endif
out_unregister_pppol2tp_proto:
	proto_unregister(&pppol2tp_sk_proto);
out_unregister_pppol2tp_pernet:
	unregister_pernet_device(&pppol2tp_net_ops);
	goto out;
}

static void __exit pppol2tp_exit(void)
{
#ifdef CONFIG_L2TP_V3
	l2tp_nl_unregister_ops(L2TP_PWTYPE_PPP);
#endif
	unregister_pppox_proto(PX_PROTO_OL2TP);
	proto_unregister(&pppol2tp_sk_proto);
	unregister_pernet_device(&pppol2tp_net_ops);
}

module_init(pppol2tp_init);
module_exit(pppol2tp_exit);

MODULE_AUTHOR("James Chapman <jchapman@katalix.com>");
MODULE_DESCRIPTION("PPP over L2TP over UDP");
MODULE_LICENSE("GPL");
MODULE_VERSION(PPPOL2TP_DRV_VERSION);
MODULE_ALIAS_NET_PF_PROTO(PF_PPPOX, PX_PROTO_OL2TP);
MODULE_ALIAS_L2TP_PWTYPE(7);<|MERGE_RESOLUTION|>--- conflicted
+++ resolved
@@ -1653,13 +1653,6 @@
 	if (!pd || pd == SEQ_START_TOKEN)
 		return;
 
-<<<<<<< HEAD
-	/* Drop reference taken by last invocation of pppol2tp_next_tunnel() */
-	if (pd->tunnel) {
-		l2tp_tunnel_dec_refcount(pd->tunnel);
-		pd->tunnel = NULL;
-		pd->session = NULL;
-=======
 	/* Drop reference taken by last invocation of pppol2tp_next_session()
 	 * or pppol2tp_next_tunnel().
 	 */
@@ -1670,7 +1663,6 @@
 	if (pd->tunnel) {
 		l2tp_tunnel_dec_refcount(pd->tunnel);
 		pd->tunnel = NULL;
->>>>>>> 5e220483
 	}
 }
 
