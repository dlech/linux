--- conflicted
+++ resolved
@@ -4889,22 +4889,8 @@
 	bool new_queue = false;
 	bool bfqq_already_existing = false, split = false;
 
-<<<<<<< HEAD
-	/*
-	 * Even if we don't have an icq attached, we should still clear
-	 * the scheduler pointers, as they might point to previously
-	 * allocated bic/bfqq structs.
-	 */
-	if (!rq->elv.icq) {
-		rq->elv.priv[0] = rq->elv.priv[1] = NULL;
-		return;
-	}
-
-	bic = icq_to_bic(rq->elv.icq);
-=======
 	if (unlikely(!rq->elv.icq))
 		return NULL;
->>>>>>> 5e220483
 
 	/*
 	 * Assuming that elv.priv[1] is set only if everything is set
