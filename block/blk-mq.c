--- conflicted
+++ resolved
@@ -1944,19 +1944,7 @@
 			return ret;
 	}
 
-<<<<<<< HEAD
-	seqcount_init(&rq->gstate_seq);
-	u64_stats_init(&rq->aborted_gstate_sync);
-	/*
-	 * start gstate with gen 1 instead of 0, otherwise it will be equal
-	 * to aborted_gstate, and be identified timed out by
-	 * blk_mq_terminate_expired.
-	 */
-	WRITE_ONCE(rq->gstate, MQ_RQ_GEN_INC);
-
-=======
 	WRITE_ONCE(rq->state, MQ_RQ_IDLE);
->>>>>>> 5e220483
 	return 0;
 }
 
