#!/bin/bash
# SPDX-License-Identifier: GPL-2.0
#
# Translate stack dump function offsets.
#
# addr2line doesn't work with KASLR addresses.  This works similarly to
# addr2line, but instead takes the 'func+0x123' format as input:
#
#   $ ./scripts/faddr2line ~/k/vmlinux meminfo_proc_show+0x5/0x568
#   meminfo_proc_show+0x5/0x568:
#   meminfo_proc_show at fs/proc/meminfo.c:27
#
# If the address is part of an inlined function, the full inline call chain is
# printed:
#
#   $ ./scripts/faddr2line ~/k/vmlinux native_write_msr+0x6/0x27
#   native_write_msr+0x6/0x27:
#   arch_static_branch at arch/x86/include/asm/msr.h:121
#    (inlined by) static_key_false at include/linux/jump_label.h:125
#    (inlined by) native_write_msr at arch/x86/include/asm/msr.h:125
#
# The function size after the '/' in the input is optional, but recommended.
# It's used to help disambiguate any duplicate symbol names, which can occur
# rarely.  If the size is omitted for a duplicate symbol then it's possible for
# multiple code sites to be printed:
#
#   $ ./scripts/faddr2line ~/k/vmlinux raw_ioctl+0x5
#   raw_ioctl+0x5/0x20:
#   raw_ioctl at drivers/char/raw.c:122
#
#   raw_ioctl+0x5/0xb1:
#   raw_ioctl at net/ipv4/raw.c:876
#
# Multiple addresses can be specified on a single command line:
#
#   $ ./scripts/faddr2line ~/k/vmlinux type_show+0x10/45 free_reserved_area+0x90
#   type_show+0x10/0x2d:
#   type_show at drivers/video/backlight/backlight.c:213
#
#   free_reserved_area+0x90/0x123:
#   free_reserved_area at mm/page_alloc.c:6429 (discriminator 2)


set -o errexit
set -o nounset

READELF="${CROSS_COMPILE:-}readelf"
ADDR2LINE="${CROSS_COMPILE:-}addr2line"
SIZE="${CROSS_COMPILE:-}size"
NM="${CROSS_COMPILE:-}nm"

command -v awk >/dev/null 2>&1 || die "awk isn't installed"
command -v ${READELF} >/dev/null 2>&1 || die "readelf isn't installed"
command -v ${ADDR2LINE} >/dev/null 2>&1 || die "addr2line isn't installed"
command -v ${SIZE} >/dev/null 2>&1 || die "size isn't installed"
command -v ${NM} >/dev/null 2>&1 || die "nm isn't installed"

usage() {
	echo "usage: faddr2line [--list] <object file> <func+offset> <func+offset>..." >&2
	exit 1
}

warn() {
	echo "$1" >&2
}

die() {
	echo "ERROR: $1" >&2
	exit 1
}

# Try to figure out the source directory prefix so we can remove it from the
# addr2line output.  HACK ALERT: This assumes that start_kernel() is in
# kernel/init.c!  This only works for vmlinux.  Otherwise it falls back to
# printing the absolute path.
find_dir_prefix() {
	local objfile=$1

	local start_kernel_addr=$(${READELF} -sW $objfile | awk '$8 == "start_kernel" {printf "0x%s", $2}')
	[[ -z $start_kernel_addr ]] && return

	local file_line=$(${ADDR2LINE} -e $objfile $start_kernel_addr)
	[[ -z $file_line ]] && return

	local prefix=${file_line%init/main.c:*}
	if [[ -z $prefix ]] || [[ $prefix = $file_line ]]; then
		return
	fi

	DIR_PREFIX=$prefix
	return 0
}

__faddr2line() {
	local objfile=$1
	local func_addr=$2
	local dir_prefix=$3
	local print_warnings=$4

	local func=${func_addr%+*}
	local offset=${func_addr#*+}
	offset=${offset%/*}
	local size=
	[[ $func_addr =~ "/" ]] && size=${func_addr#*/}

	if [[ -z $func ]] || [[ -z $offset ]] || [[ $func = $func_addr ]]; then
		warn "bad func+offset $func_addr"
		DONE=1
		return
	fi

	# Go through each of the object's symbols which match the func name.
	# In rare cases there might be duplicates.
	file_end=$(${SIZE} -Ax $objfile | awk '$1 == ".text" {print $2}')
	while read symbol; do
		local fields=($symbol)
		local sym_base=0x${fields[0]}
		local sym_type=${fields[1]}
		local sym_end=${fields[3]}

		# calculate the size
		local sym_size=$(($sym_end - $sym_base))
		if [[ -z $sym_size ]] || [[ $sym_size -le 0 ]]; then
			warn "bad symbol size: base: $sym_base end: $sym_end"
			DONE=1
			return
		fi
		sym_size=0x$(printf %x $sym_size)

		# calculate the address
		local addr=$(($sym_base + $offset))
		if [[ -z $addr ]] || [[ $addr = 0 ]]; then
			warn "bad address: $sym_base + $offset"
			DONE=1
			return
		fi
		addr=0x$(printf %x $addr)

		# weed out non-function symbols
		if [[ $sym_type != t ]] && [[ $sym_type != T ]]; then
			[[ $print_warnings = 1 ]] &&
				echo "skipping $func address at $addr due to non-function symbol of type '$sym_type'"
			continue
		fi

		# if the user provided a size, make sure it matches the symbol's size
		if [[ -n $size ]] && [[ $size -ne $sym_size ]]; then
			[[ $print_warnings = 1 ]] &&
				echo "skipping $func address at $addr due to size mismatch ($size != $sym_size)"
			continue;
		fi

		# make sure the provided offset is within the symbol's range
		if [[ $offset -gt $sym_size ]]; then
			[[ $print_warnings = 1 ]] &&
				echo "skipping $func address at $addr due to size mismatch ($offset > $sym_size)"
			continue
		fi

		# separate multiple entries with a blank line
		[[ $FIRST = 0 ]] && echo
		FIRST=0

		# pass real address to addr2line
		echo "$func+$offset/$sym_size:"
		local file_lines=$(${ADDR2LINE} -fpie $objfile $addr | sed "s; $dir_prefix\(\./\)*; ;")
		[[ -z $file_lines ]] && return

		if [[ $LIST = 0 ]]; then
			echo "$file_lines" | while read -r line
			do
				echo $line
			done
			DONE=1;
			return
		fi

		# show each line with context
		echo "$file_lines" | while read -r line
		do
			echo
			echo $line
			n=$(echo $line | sed 's/.*:\([0-9]\+\).*/\1/g')
			n1=$[$n-5]
			n2=$[$n+5]
			f=$(echo $line | sed 's/.*at \(.\+\):.*/\1/g')
<<<<<<< HEAD
			awk 'NR>=strtonum("'$n1'") && NR<=strtonum("'$n2'") {printf("%d\t%s\n", NR, $0)}' $f
=======
			awk 'NR>=strtonum("'$n1'") && NR<=strtonum("'$n2'") { if (NR=='$n') printf(">%d<", NR); else printf(" %d ", NR); printf("\t%s\n", $0)}' $f
>>>>>>> 5e220483
		done

		DONE=1

	done < <(${NM} -n $objfile | awk -v fn=$func -v end=$file_end '$3 == fn { found=1; line=$0; start=$1; next } found == 1 { found=0; print line, "0x"$1 } END {if (found == 1) print line, end; }')
}

[[ $# -lt 2 ]] && usage

objfile=$1

LIST=0
[[ "$objfile" == "--list" ]] && LIST=1 && shift && objfile=$1

[[ ! -f $objfile ]] && die "can't find objfile $objfile"
shift

DIR_PREFIX=supercalifragilisticexpialidocious
find_dir_prefix $objfile

FIRST=1
while [[ $# -gt 0 ]]; do
	func_addr=$1
	shift

	# print any matches found
	DONE=0
	__faddr2line $objfile $func_addr $DIR_PREFIX 0

	# if no match was found, print warnings
	if [[ $DONE = 0 ]]; then
		__faddr2line $objfile $func_addr $DIR_PREFIX 1
		warn "no match for $func_addr"
	fi
done<|MERGE_RESOLUTION|>--- conflicted
+++ resolved
@@ -184,11 +184,7 @@
 			n1=$[$n-5]
 			n2=$[$n+5]
 			f=$(echo $line | sed 's/.*at \(.\+\):.*/\1/g')
-<<<<<<< HEAD
-			awk 'NR>=strtonum("'$n1'") && NR<=strtonum("'$n2'") {printf("%d\t%s\n", NR, $0)}' $f
-=======
 			awk 'NR>=strtonum("'$n1'") && NR<=strtonum("'$n2'") { if (NR=='$n') printf(">%d<", NR); else printf(" %d ", NR); printf("\t%s\n", $0)}' $f
->>>>>>> 5e220483
 		done
 
 		DONE=1
