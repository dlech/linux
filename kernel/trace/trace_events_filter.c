/*
 * trace_events_filter - generic event filtering
 *
 * This program is free software; you can redistribute it and/or modify
 * it under the terms of the GNU General Public License as published by
 * the Free Software Foundation; either version 2 of the License, or
 * (at your option) any later version.
 *
 * This program is distributed in the hope that it will be useful,
 * but WITHOUT ANY WARRANTY; without even the implied warranty of
 * MERCHANTABILITY or FITNESS FOR A PARTICULAR PURPOSE.  See the
 * GNU General Public License for more details.
 *
 * You should have received a copy of the GNU General Public License
 * along with this program; if not, write to the Free Software
 * Foundation, Inc., 59 Temple Place - Suite 330, Boston, MA 02111-1307, USA.
 *
 * Copyright (C) 2009 Tom Zanussi <tzanussi@gmail.com>
 */

#include <linux/module.h>
#include <linux/ctype.h>
#include <linux/mutex.h>
#include <linux/perf_event.h>
#include <linux/slab.h>

#include "trace.h"
#include "trace_output.h"

#define DEFAULT_SYS_FILTER_MESSAGE					\
	"### global filter ###\n"					\
	"# Use this to set filters for multiple events.\n"		\
	"# Only events with the given fields will be affected.\n"	\
	"# If no events are modified, an error message will be displayed here"

/* Due to token parsing '<=' must be before '<' and '>=' must be before '>' */
#define OPS					\
	C( OP_GLOB,	"~"  ),			\
	C( OP_NE,	"!=" ),			\
	C( OP_EQ,	"==" ),			\
	C( OP_LE,	"<=" ),			\
	C( OP_LT,	"<"  ),			\
	C( OP_GE,	">=" ),			\
	C( OP_GT,	">"  ),			\
	C( OP_BAND,	"&"  ),			\
	C( OP_MAX,	NULL )

#undef C
#define C(a, b)	a

enum filter_op_ids { OPS };

#undef C
#define C(a, b)	b

static const char * ops[] = { OPS };

/*
 * pred functions are OP_LE, OP_LT, OP_GE, OP_GT, and OP_BAND
 * pred_funcs_##type below must match the order of them above.
 */
#define PRED_FUNC_START			OP_LE
#define PRED_FUNC_MAX			(OP_BAND - PRED_FUNC_START)

#define ERRORS								\
	C(NONE,			"No error"),				\
	C(INVALID_OP,		"Invalid operator"),			\
	C(TOO_MANY_OPEN,	"Too many '('"),			\
	C(TOO_MANY_CLOSE,	"Too few '('"),				\
	C(MISSING_QUOTE,	"Missing matching quote"),		\
	C(OPERAND_TOO_LONG,	"Operand too long"),			\
	C(EXPECT_STRING,	"Expecting string field"),		\
	C(EXPECT_DIGIT,		"Expecting numeric field"),		\
	C(ILLEGAL_FIELD_OP,	"Illegal operation for field type"),	\
	C(FIELD_NOT_FOUND,	"Field not found"),			\
	C(ILLEGAL_INTVAL,	"Illegal integer value"),		\
	C(BAD_SUBSYS_FILTER,	"Couldn't find or set field in one of a subsystem's events"), \
	C(TOO_MANY_PREDS,	"Too many terms in predicate expression"), \
	C(INVALID_FILTER,	"Meaningless filter expression"),	\
	C(IP_FIELD_ONLY,	"Only 'ip' field is supported for function trace"), \
	C(INVALID_VALUE,	"Invalid value (did you forget quotes)?"),

#undef C
#define C(a, b)		FILT_ERR_##a

enum { ERRORS };

#undef C
#define C(a, b)		b

static char *err_text[] = { ERRORS };

/* Called after a '!' character but "!=" and "!~" are not "not"s */
static bool is_not(const char *str)
{
	switch (str[1]) {
	case '=':
	case '~':
		return false;
	}
	return true;
}

/**
 * prog_entry - a singe entry in the filter program
 * @target:	     Index to jump to on a branch (actually one minus the index)
 * @when_to_branch:  The value of the result of the predicate to do a branch
 * @pred:	     The predicate to execute.
 */
struct prog_entry {
	int			target;
	int			when_to_branch;
	struct filter_pred	*pred;
};

/**
 * update_preds- assign a program entry a label target
 * @prog: The program array
 * @N: The index of the current entry in @prog
 * @when_to_branch: What to assign a program entry for its branch condition
 *
 * The program entry at @N has a target that points to the index of a program
 * entry that can have its target and when_to_branch fields updated.
 * Update the current program entry denoted by index @N target field to be
 * that of the updated entry. This will denote the entry to update if
 * we are processing an "||" after an "&&"
 */
static void update_preds(struct prog_entry *prog, int N, int invert)
{
	int t, s;

	t = prog[N].target;
	s = prog[t].target;
	prog[t].when_to_branch = invert;
	prog[t].target = N;
	prog[N].target = s;
}

struct filter_parse_error {
	int lasterr;
	int lasterr_pos;
};

static void parse_error(struct filter_parse_error *pe, int err, int pos)
{
	pe->lasterr = err;
	pe->lasterr_pos = pos;
}

typedef int (*parse_pred_fn)(const char *str, void *data, int pos,
			     struct filter_parse_error *pe,
			     struct filter_pred **pred);

enum {
	INVERT		= 1,
	PROCESS_AND	= 2,
	PROCESS_OR	= 4,
};

/*
 * Without going into a formal proof, this explains the method that is used in
 * parsing the logical expressions.
 *
 * For example, if we have: "a && !(!b || (c && g)) || d || e && !f"
 * The first pass will convert it into the following program:
 *
 * n1: r=a;       l1: if (!r) goto l4;
 * n2: r=b;       l2: if (!r) goto l4;
 * n3: r=c; r=!r; l3: if (r) goto l4;
 * n4: r=g; r=!r; l4: if (r) goto l5;
 * n5: r=d;       l5: if (r) goto T
 * n6: r=e;       l6: if (!r) goto l7;
 * n7: r=f; r=!r; l7: if (!r) goto F
 * T: return TRUE
 * F: return FALSE
 *
 * To do this, we use a data structure to represent each of the above
 * predicate and conditions that has:
 *
 *  predicate, when_to_branch, invert, target
 *
 * The "predicate" will hold the function to determine the result "r".
 * The "when_to_branch" denotes what "r" should be if a branch is to be taken
 * "&&" would contain "!r" or (0) and "||" would contain "r" or (1).
 * The "invert" holds whether the value should be reversed before testing.
 * The "target" contains the label "l#" to jump to.
 *
 * A stack is created to hold values when parentheses are used.
 *
 * To simplify the logic, the labels will start at 0 and not 1.
 *
 * The possible invert values are 1 and 0. The number of "!"s that are in scope
 * before the predicate determines the invert value, if the number is odd then
 * the invert value is 1 and 0 otherwise. This means the invert value only
 * needs to be toggled when a new "!" is introduced compared to what is stored
 * on the stack, where parentheses were used.
 *
 * The top of the stack and "invert" are initialized to zero.
 *
 * ** FIRST PASS **
 *
 * #1 A loop through all the tokens is done:
 *
 * #2 If the token is an "(", the stack is push, and the current stack value
 *    gets the current invert value, and the loop continues to the next token.
 *    The top of the stack saves the "invert" value to keep track of what
 *    the current inversion is. As "!(a && !b || c)" would require all
 *    predicates being affected separately by the "!" before the parentheses.
 *    And that would end up being equivalent to "(!a || b) && !c"
 *
 * #3 If the token is an "!", the current "invert" value gets inverted, and
 *    the loop continues. Note, if the next token is a predicate, then
 *    this "invert" value is only valid for the current program entry,
 *    and does not affect other predicates later on.
 *
 * The only other acceptable token is the predicate string.
 *
 * #4 A new entry into the program is added saving: the predicate and the
 *    current value of "invert". The target is currently assigned to the
 *    previous program index (this will not be its final value).
 *
 * #5 We now enter another loop and look at the next token. The only valid
 *    tokens are ")", "&&", "||" or end of the input string "\0".
 *
 * #6 The invert variable is reset to the current value saved on the top of
 *    the stack.
 *
 * #7 The top of the stack holds not only the current invert value, but also
 *    if a "&&" or "||" needs to be processed. Note, the "&&" takes higher
 *    precedence than "||". That is "a && b || c && d" is equivalent to
 *    "(a && b) || (c && d)". Thus the first thing to do is to see if "&&" needs
 *    to be processed. This is the case if an "&&" was the last token. If it was
 *    then we call update_preds(). This takes the program, the current index in
 *    the program, and the current value of "invert".  More will be described
 *    below about this function.
 *
 * #8 If the next token is "&&" then we set a flag in the top of the stack
 *    that denotes that "&&" needs to be processed, break out of this loop
 *    and continue with the outer loop.
 *
 * #9 Otherwise, if a "||" needs to be processed then update_preds() is called.
 *    This is called with the program, the current index in the program, but
 *    this time with an inverted value of "invert" (that is !invert). This is
 *    because the value taken will become the "when_to_branch" value of the
 *    program.
 *    Note, this is called when the next token is not an "&&". As stated before,
 *    "&&" takes higher precedence, and "||" should not be processed yet if the
 *    next logical operation is "&&".
 *
 * #10 If the next token is "||" then we set a flag in the top of the stack
 *     that denotes that "||" needs to be processed, break out of this loop
 *     and continue with the outer loop.
 *
 * #11 If this is the end of the input string "\0" then we break out of both
 *     loops.
 *
 * #12 Otherwise, the next token is ")", where we pop the stack and continue
 *     this inner loop.
 *
 * Now to discuss the update_pred() function, as that is key to the setting up
 * of the program. Remember the "target" of the program is initialized to the
 * previous index and not the "l" label. The target holds the index into the
 * program that gets affected by the operand. Thus if we have something like
 *  "a || b && c", when we process "a" the target will be "-1" (undefined).
 * When we process "b", its target is "0", which is the index of "a", as that's
 * the predicate that is affected by "||". But because the next token after "b"
 * is "&&" we don't call update_preds(). Instead continue to "c". As the
 * next token after "c" is not "&&" but the end of input, we first process the
 * "&&" by calling update_preds() for the "&&" then we process the "||" by
 * callin updates_preds() with the values for processing "||".
 *
 * What does that mean? What update_preds() does is to first save the "target"
 * of the program entry indexed by the current program entry's "target"
 * (remember the "target" is initialized to previous program entry), and then
 * sets that "target" to the current index which represents the label "l#".
 * That entry's "when_to_branch" is set to the value passed in (the "invert"
 * or "!invert"). Then it sets the current program entry's target to the saved
 * "target" value (the old value of the program that had its "target" updated
 * to the label).
 *
 * Looking back at "a || b && c", we have the following steps:
 *  "a"  - prog[0] = { "a", X, -1 } // pred, when_to_branch, target
 *  "||" - flag that we need to process "||"; continue outer loop
 *  "b"  - prog[1] = { "b", X, 0 }
 *  "&&" - flag that we need to process "&&"; continue outer loop
 * (Notice we did not process "||")
 *  "c"  - prog[2] = { "c", X, 1 }
 *  update_preds(prog, 2, 0); // invert = 0 as we are processing "&&"
 *    t = prog[2].target; // t = 1
 *    s = prog[t].target; // s = 0
 *    prog[t].target = 2; // Set target to "l2"
 *    prog[t].when_to_branch = 0;
 *    prog[2].target = s;
 * update_preds(prog, 2, 1); // invert = 1 as we are now processing "||"
 *    t = prog[2].target; // t = 0
 *    s = prog[t].target; // s = -1
 *    prog[t].target = 2; // Set target to "l2"
 *    prog[t].when_to_branch = 1;
 *    prog[2].target = s;
 *
 * #13 Which brings us to the final step of the first pass, which is to set
 *     the last program entry's when_to_branch and target, which will be
 *     when_to_branch = 0; target = N; ( the label after the program entry after
 *     the last program entry processed above).
 *
 * If we denote "TRUE" to be the entry after the last program entry processed,
 * and "FALSE" the program entry after that, we are now done with the first
 * pass.
 *
 * Making the above "a || b && c" have a progam of:
 *  prog[0] = { "a", 1, 2 }
 *  prog[1] = { "b", 0, 2 }
 *  prog[2] = { "c", 0, 3 }
 *
 * Which translates into:
 * n0: r = a; l0: if (r) goto l2;
 * n1: r = b; l1: if (!r) goto l2;
 * n2: r = c; l2: if (!r) goto l3;  // Which is the same as "goto F;"
 * T: return TRUE; l3:
 * F: return FALSE
 *
 * Although, after the first pass, the program is correct, it is
 * inefficient. The simple sample of "a || b && c" could be easily been
 * converted into:
 * n0: r = a; if (r) goto T
 * n1: r = b; if (!r) goto F
 * n2: r = c; if (!r) goto F
 * T: return TRUE;
 * F: return FALSE;
 *
 * The First Pass is over the input string. The next too passes are over
 * the program itself.
 *
 * ** SECOND PASS **
 *
 * Which brings us to the second pass. If a jump to a label has the
 * same condition as that label, it can instead jump to its target.
 * The original example of "a && !(!b || (c && g)) || d || e && !f"
 * where the first pass gives us:
 *
 * n1: r=a;       l1: if (!r) goto l4;
 * n2: r=b;       l2: if (!r) goto l4;
 * n3: r=c; r=!r; l3: if (r) goto l4;
 * n4: r=g; r=!r; l4: if (r) goto l5;
 * n5: r=d;       l5: if (r) goto T
 * n6: r=e;       l6: if (!r) goto l7;
 * n7: r=f; r=!r; l7: if (!r) goto F:
 * T: return TRUE;
 * F: return FALSE
 *
 * We can see that "l3: if (r) goto l4;" and at l4, we have "if (r) goto l5;".
 * And "l5: if (r) goto T", we could optimize this by converting l3 and l4
 * to go directly to T. To accomplish this, we start from the last
 * entry in the program and work our way back. If the target of the entry
 * has the same "when_to_branch" then we could use that entry's target.
 * Doing this, the above would end up as:
 *
 * n1: r=a;       l1: if (!r) goto l4;
 * n2: r=b;       l2: if (!r) goto l4;
 * n3: r=c; r=!r; l3: if (r) goto T;
 * n4: r=g; r=!r; l4: if (r) goto T;
 * n5: r=d;       l5: if (r) goto T;
 * n6: r=e;       l6: if (!r) goto F;
 * n7: r=f; r=!r; l7: if (!r) goto F;
 * T: return TRUE
 * F: return FALSE
 *
 * In that same pass, if the "when_to_branch" doesn't match, we can simply
 * go to the program entry after the label. That is, "l2: if (!r) goto l4;"
 * where "l4: if (r) goto T;", then we can convert l2 to be:
 * "l2: if (!r) goto n5;".
 *
 * This will have the second pass give us:
 * n1: r=a;       l1: if (!r) goto n5;
 * n2: r=b;       l2: if (!r) goto n5;
 * n3: r=c; r=!r; l3: if (r) goto T;
 * n4: r=g; r=!r; l4: if (r) goto T;
 * n5: r=d;       l5: if (r) goto T
 * n6: r=e;       l6: if (!r) goto F;
 * n7: r=f; r=!r; l7: if (!r) goto F
 * T: return TRUE
 * F: return FALSE
 *
 * Notice, all the "l#" labels are no longer used, and they can now
 * be discarded.
 *
 * ** THIRD PASS **
 *
 * For the third pass we deal with the inverts. As they simply just
 * make the "when_to_branch" get inverted, a simple loop over the
 * program to that does: "when_to_branch ^= invert;" will do the
 * job, leaving us with:
 * n1: r=a; if (!r) goto n5;
 * n2: r=b; if (!r) goto n5;
 * n3: r=c: if (!r) goto T;
 * n4: r=g; if (!r) goto T;
 * n5: r=d; if (r) goto T
 * n6: r=e; if (!r) goto F;
 * n7: r=f; if (r) goto F
 * T: return TRUE
 * F: return FALSE
 *
 * As "r = a; if (!r) goto n5;" is obviously the same as
 * "if (!a) goto n5;" without doing anything we can interperate the
 * program as:
 * n1: if (!a) goto n5;
 * n2: if (!b) goto n5;
 * n3: if (!c) goto T;
 * n4: if (!g) goto T;
 * n5: if (d) goto T
 * n6: if (!e) goto F;
 * n7: if (f) goto F
 * T: return TRUE
 * F: return FALSE
 *
 * Since the inverts are discarded at the end, there's no reason to store
 * them in the program array (and waste memory). A separate array to hold
 * the inverts is used and freed at the end.
 */
static struct prog_entry *
predicate_parse(const char *str, int nr_parens, int nr_preds,
		parse_pred_fn parse_pred, void *data,
		struct filter_parse_error *pe)
{
	struct prog_entry *prog_stack;
	struct prog_entry *prog;
	const char *ptr = str;
	char *inverts = NULL;
	int *op_stack;
	int *top;
	int invert = 0;
	int ret = -ENOMEM;
	int len;
	int N = 0;
	int i;

	nr_preds += 2; /* For TRUE and FALSE */

	op_stack = kmalloc_array(nr_parens, sizeof(*op_stack), GFP_KERNEL);
	if (!op_stack)
		return ERR_PTR(-ENOMEM);
	prog_stack = kmalloc_array(nr_preds, sizeof(*prog_stack), GFP_KERNEL);
	if (!prog_stack) {
		parse_error(pe, -ENOMEM, 0);
		goto out_free;
	}
	inverts = kmalloc_array(nr_preds, sizeof(*inverts), GFP_KERNEL);
	if (!inverts) {
		parse_error(pe, -ENOMEM, 0);
		goto out_free;
	}

	top = op_stack;
	prog = prog_stack;
	*top = 0;

	/* First pass */
	while (*ptr) {						/* #1 */
		const char *next = ptr++;

		if (isspace(*next))
			continue;

		switch (*next) {
		case '(':					/* #2 */
			if (top - op_stack > nr_parens)
				return ERR_PTR(-EINVAL);
			*(++top) = invert;
			continue;
		case '!':					/* #3 */
			if (!is_not(next))
				break;
			invert = !invert;
			continue;
		}

		if (N >= nr_preds) {
			parse_error(pe, FILT_ERR_TOO_MANY_PREDS, next - str);
			goto out_free;
		}

		inverts[N] = invert;				/* #4 */
		prog[N].target = N-1;

		len = parse_pred(next, data, ptr - str, pe, &prog[N].pred);
		if (len < 0) {
			ret = len;
			goto out_free;
		}
		ptr = next + len;

		N++;

		ret = -1;
		while (1) {					/* #5 */
			next = ptr++;
			if (isspace(*next))
				continue;

			switch (*next) {
			case ')':
			case '\0':
				break;
			case '&':
			case '|':
				if (next[1] == next[0]) {
					ptr++;
					break;
				}
			default:
				parse_error(pe, FILT_ERR_TOO_MANY_PREDS,
					    next - str);
				goto out_free;
			}

			invert = *top & INVERT;

			if (*top & PROCESS_AND) {		/* #7 */
				update_preds(prog, N - 1, invert);
				*top &= ~PROCESS_AND;
			}
			if (*next == '&') {			/* #8 */
				*top |= PROCESS_AND;
				break;
			}
			if (*top & PROCESS_OR) {		/* #9 */
				update_preds(prog, N - 1, !invert);
				*top &= ~PROCESS_OR;
			}
			if (*next == '|') {			/* #10 */
				*top |= PROCESS_OR;
				break;
			}
			if (!*next)				/* #11 */
				goto out;

			if (top == op_stack) {
				ret = -1;
				/* Too few '(' */
				parse_error(pe, FILT_ERR_TOO_MANY_CLOSE, ptr - str);
				goto out_free;
			}
			top--;					/* #12 */
		}
	}
 out:
	if (top != op_stack) {
		/* Too many '(' */
		parse_error(pe, FILT_ERR_TOO_MANY_OPEN, ptr - str);
		goto out_free;
	}

	prog[N].pred = NULL;					/* #13 */
	prog[N].target = 1;		/* TRUE */
	prog[N+1].pred = NULL;
	prog[N+1].target = 0;		/* FALSE */
	prog[N-1].target = N;
	prog[N-1].when_to_branch = false;

	/* Second Pass */
	for (i = N-1 ; i--; ) {
		int target = prog[i].target;
		if (prog[i].when_to_branch == prog[target].when_to_branch)
			prog[i].target = prog[target].target;
	}

	/* Third Pass */
	for (i = 0; i < N; i++) {
		invert = inverts[i] ^ prog[i].when_to_branch;
		prog[i].when_to_branch = invert;
		/* Make sure the program always moves forward */
		if (WARN_ON(prog[i].target <= i)) {
			ret = -EINVAL;
			goto out_free;
		}
	}

	return prog;
out_free:
	kfree(op_stack);
	kfree(prog_stack);
	kfree(inverts);
	return ERR_PTR(ret);
}

#define DEFINE_COMPARISON_PRED(type)					\
static int filter_pred_LT_##type(struct filter_pred *pred, void *event)	\
{									\
	type *addr = (type *)(event + pred->offset);			\
	type val = (type)pred->val;					\
	return *addr < val;						\
}									\
static int filter_pred_LE_##type(struct filter_pred *pred, void *event)	\
{									\
	type *addr = (type *)(event + pred->offset);			\
	type val = (type)pred->val;					\
	return *addr <= val;						\
}									\
static int filter_pred_GT_##type(struct filter_pred *pred, void *event)	\
{									\
	type *addr = (type *)(event + pred->offset);			\
	type val = (type)pred->val;					\
	return *addr > val;					\
}									\
static int filter_pred_GE_##type(struct filter_pred *pred, void *event)	\
{									\
	type *addr = (type *)(event + pred->offset);			\
	type val = (type)pred->val;					\
	return *addr >= val;						\
}									\
static int filter_pred_BAND_##type(struct filter_pred *pred, void *event) \
{									\
	type *addr = (type *)(event + pred->offset);			\
	type val = (type)pred->val;					\
	return !!(*addr & val);						\
}									\
static const filter_pred_fn_t pred_funcs_##type[] = {			\
	filter_pred_LE_##type,						\
	filter_pred_LT_##type,						\
	filter_pred_GE_##type,						\
	filter_pred_GT_##type,						\
	filter_pred_BAND_##type,					\
};

#define DEFINE_EQUALITY_PRED(size)					\
static int filter_pred_##size(struct filter_pred *pred, void *event)	\
{									\
	u##size *addr = (u##size *)(event + pred->offset);		\
	u##size val = (u##size)pred->val;				\
	int match;							\
									\
	match = (val == *addr) ^ pred->not;				\
									\
	return match;							\
}

DEFINE_COMPARISON_PRED(s64);
DEFINE_COMPARISON_PRED(u64);
DEFINE_COMPARISON_PRED(s32);
DEFINE_COMPARISON_PRED(u32);
DEFINE_COMPARISON_PRED(s16);
DEFINE_COMPARISON_PRED(u16);
DEFINE_COMPARISON_PRED(s8);
DEFINE_COMPARISON_PRED(u8);

DEFINE_EQUALITY_PRED(64);
DEFINE_EQUALITY_PRED(32);
DEFINE_EQUALITY_PRED(16);
DEFINE_EQUALITY_PRED(8);

/* Filter predicate for fixed sized arrays of characters */
static int filter_pred_string(struct filter_pred *pred, void *event)
{
	char *addr = (char *)(event + pred->offset);
	int cmp, match;

	cmp = pred->regex.match(addr, &pred->regex, pred->regex.field_len);

	match = cmp ^ pred->not;

	return match;
}

/* Filter predicate for char * pointers */
static int filter_pred_pchar(struct filter_pred *pred, void *event)
{
	char **addr = (char **)(event + pred->offset);
	int cmp, match;
	int len = strlen(*addr) + 1;	/* including tailing '\0' */

	cmp = pred->regex.match(*addr, &pred->regex, len);

	match = cmp ^ pred->not;

	return match;
}

/*
 * Filter predicate for dynamic sized arrays of characters.
 * These are implemented through a list of strings at the end
 * of the entry.
 * Also each of these strings have a field in the entry which
 * contains its offset from the beginning of the entry.
 * We have then first to get this field, dereference it
 * and add it to the address of the entry, and at last we have
 * the address of the string.
 */
static int filter_pred_strloc(struct filter_pred *pred, void *event)
{
	u32 str_item = *(u32 *)(event + pred->offset);
	int str_loc = str_item & 0xffff;
	int str_len = str_item >> 16;
	char *addr = (char *)(event + str_loc);
	int cmp, match;

	cmp = pred->regex.match(addr, &pred->regex, str_len);

	match = cmp ^ pred->not;

	return match;
}

/* Filter predicate for CPUs. */
static int filter_pred_cpu(struct filter_pred *pred, void *event)
{
	int cpu, cmp;

	cpu = raw_smp_processor_id();
	cmp = pred->val;

	switch (pred->op) {
	case OP_EQ:
		return cpu == cmp;
	case OP_NE:
		return cpu != cmp;
	case OP_LT:
		return cpu < cmp;
	case OP_LE:
		return cpu <= cmp;
	case OP_GT:
		return cpu > cmp;
	case OP_GE:
		return cpu >= cmp;
	default:
		return 0;
	}
}

/* Filter predicate for COMM. */
static int filter_pred_comm(struct filter_pred *pred, void *event)
{
	int cmp;

	cmp = pred->regex.match(current->comm, &pred->regex,
				TASK_COMM_LEN);
	return cmp ^ pred->not;
}

static int filter_pred_none(struct filter_pred *pred, void *event)
{
	return 0;
}

/*
 * regex_match_foo - Basic regex callbacks
 *
 * @str: the string to be searched
 * @r:   the regex structure containing the pattern string
 * @len: the length of the string to be searched (including '\0')
 *
 * Note:
 * - @str might not be NULL-terminated if it's of type DYN_STRING
 *   or STATIC_STRING, unless @len is zero.
 */

static int regex_match_full(char *str, struct regex *r, int len)
{
	/* len of zero means str is dynamic and ends with '\0' */
	if (!len)
		return strcmp(str, r->pattern) == 0;

	return strncmp(str, r->pattern, len) == 0;
}

static int regex_match_front(char *str, struct regex *r, int len)
{
<<<<<<< HEAD
	if (len < r->len)
		return 0;

	if (strncmp(str, r->pattern, r->len) == 0)
		return 1;
	return 0;
=======
	if (len && len < r->len)
		return 0;

	return strncmp(str, r->pattern, r->len) == 0;
>>>>>>> 5e220483
}

static int regex_match_middle(char *str, struct regex *r, int len)
{
	if (!len)
		return strstr(str, r->pattern) != NULL;

	return strnstr(str, r->pattern, len) != NULL;
}

static int regex_match_end(char *str, struct regex *r, int len)
{
	int strlen = len - 1;

	if (strlen >= r->len &&
	    memcmp(str + strlen - r->len, r->pattern, r->len) == 0)
		return 1;
	return 0;
}

static int regex_match_glob(char *str, struct regex *r, int len __maybe_unused)
{
	if (glob_match(r->pattern, str))
		return 1;
	return 0;
}

/**
 * filter_parse_regex - parse a basic regex
 * @buff:   the raw regex
 * @len:    length of the regex
 * @search: will point to the beginning of the string to compare
 * @not:    tell whether the match will have to be inverted
 *
 * This passes in a buffer containing a regex and this function will
 * set search to point to the search part of the buffer and
 * return the type of search it is (see enum above).
 * This does modify buff.
 *
 * Returns enum type.
 *  search returns the pointer to use for comparison.
 *  not returns 1 if buff started with a '!'
 *     0 otherwise.
 */
enum regex_type filter_parse_regex(char *buff, int len, char **search, int *not)
{
	int type = MATCH_FULL;
	int i;

	if (buff[0] == '!') {
		*not = 1;
		buff++;
		len--;
	} else
		*not = 0;

	*search = buff;

	for (i = 0; i < len; i++) {
		if (buff[i] == '*') {
			if (!i) {
				type = MATCH_END_ONLY;
			} else if (i == len - 1) {
				if (type == MATCH_END_ONLY)
					type = MATCH_MIDDLE_ONLY;
				else
					type = MATCH_FRONT_ONLY;
				buff[i] = 0;
				break;
			} else {	/* pattern continues, use full glob */
				return MATCH_GLOB;
			}
		} else if (strchr("[?\\", buff[i])) {
			return MATCH_GLOB;
		}
	}
	if (buff[0] == '*')
		*search = buff + 1;

	return type;
}

static void filter_build_regex(struct filter_pred *pred)
{
	struct regex *r = &pred->regex;
	char *search;
	enum regex_type type = MATCH_FULL;

	if (pred->op == OP_GLOB) {
		type = filter_parse_regex(r->pattern, r->len, &search, &pred->not);
		r->len = strlen(search);
		memmove(r->pattern, search, r->len+1);
	}

	switch (type) {
	case MATCH_FULL:
		r->match = regex_match_full;
		break;
	case MATCH_FRONT_ONLY:
		r->match = regex_match_front;
		break;
	case MATCH_MIDDLE_ONLY:
		r->match = regex_match_middle;
		break;
	case MATCH_END_ONLY:
		r->match = regex_match_end;
		break;
	case MATCH_GLOB:
		r->match = regex_match_glob;
		break;
	}
}

/* return 1 if event matches, 0 otherwise (discard) */
int filter_match_preds(struct event_filter *filter, void *rec)
{
	struct prog_entry *prog;
	int i;

	/* no filter is considered a match */
	if (!filter)
		return 1;

	prog = rcu_dereference_sched(filter->prog);
	if (!prog)
		return 1;

	for (i = 0; prog[i].pred; i++) {
		struct filter_pred *pred = prog[i].pred;
		int match = pred->fn(pred, rec);
		if (match == prog[i].when_to_branch)
			i = prog[i].target;
	}
	return prog[i].target;
}
EXPORT_SYMBOL_GPL(filter_match_preds);

static void remove_filter_string(struct event_filter *filter)
{
	if (!filter)
		return;

	kfree(filter->filter_string);
	filter->filter_string = NULL;
}

static void append_filter_err(struct filter_parse_error *pe,
			      struct event_filter *filter)
{
	struct trace_seq *s;
	int pos = pe->lasterr_pos;
	char *buf;
	int len;

	if (WARN_ON(!filter->filter_string))
		return;

	s = kmalloc(sizeof(*s), GFP_KERNEL);
	if (!s)
		return;
	trace_seq_init(s);

	len = strlen(filter->filter_string);
	if (pos > len)
		pos = len;

	/* indexing is off by one */
	if (pos)
		pos++;

	trace_seq_puts(s, filter->filter_string);
	if (pe->lasterr > 0) {
		trace_seq_printf(s, "\n%*s", pos, "^");
		trace_seq_printf(s, "\nparse_error: %s\n", err_text[pe->lasterr]);
	} else {
		trace_seq_printf(s, "\nError: (%d)\n", pe->lasterr);
	}
	trace_seq_putc(s, 0);
	buf = kmemdup_nul(s->buffer, s->seq.len, GFP_KERNEL);
	if (buf) {
		kfree(filter->filter_string);
		filter->filter_string = buf;
	}
	kfree(s);
}

static inline struct event_filter *event_filter(struct trace_event_file *file)
{
	return file->filter;
}

/* caller must hold event_mutex */
void print_event_filter(struct trace_event_file *file, struct trace_seq *s)
{
	struct event_filter *filter = event_filter(file);

	if (filter && filter->filter_string)
		trace_seq_printf(s, "%s\n", filter->filter_string);
	else
		trace_seq_puts(s, "none\n");
}

void print_subsystem_event_filter(struct event_subsystem *system,
				  struct trace_seq *s)
{
	struct event_filter *filter;

	mutex_lock(&event_mutex);
	filter = system->filter;
	if (filter && filter->filter_string)
		trace_seq_printf(s, "%s\n", filter->filter_string);
	else
		trace_seq_puts(s, DEFAULT_SYS_FILTER_MESSAGE "\n");
	mutex_unlock(&event_mutex);
}

static void free_prog(struct event_filter *filter)
{
	struct prog_entry *prog;
	int i;

	prog = rcu_access_pointer(filter->prog);
	if (!prog)
		return;

	for (i = 0; prog[i].pred; i++)
		kfree(prog[i].pred);
	kfree(prog);
}

static void filter_disable(struct trace_event_file *file)
{
	unsigned long old_flags = file->flags;

	file->flags &= ~EVENT_FILE_FL_FILTERED;

	if (old_flags != file->flags)
		trace_buffered_event_disable();
}

static void __free_filter(struct event_filter *filter)
{
	if (!filter)
		return;

	free_prog(filter);
	kfree(filter->filter_string);
	kfree(filter);
}

void free_event_filter(struct event_filter *filter)
{
	__free_filter(filter);
}

static inline void __remove_filter(struct trace_event_file *file)
{
	filter_disable(file);
	remove_filter_string(file->filter);
}

static void filter_free_subsystem_preds(struct trace_subsystem_dir *dir,
					struct trace_array *tr)
{
	struct trace_event_file *file;

	list_for_each_entry(file, &tr->events, list) {
		if (file->system != dir)
			continue;
		__remove_filter(file);
	}
}

static inline void __free_subsystem_filter(struct trace_event_file *file)
{
	__free_filter(file->filter);
	file->filter = NULL;
}

static void filter_free_subsystem_filters(struct trace_subsystem_dir *dir,
					  struct trace_array *tr)
{
	struct trace_event_file *file;

	list_for_each_entry(file, &tr->events, list) {
		if (file->system != dir)
			continue;
		__free_subsystem_filter(file);
	}
}

int filter_assign_type(const char *type)
{
	if (strstr(type, "__data_loc") && strstr(type, "char"))
		return FILTER_DYN_STRING;

	if (strchr(type, '[') && strstr(type, "char"))
		return FILTER_STATIC_STRING;

	return FILTER_OTHER;
}

static filter_pred_fn_t select_comparison_fn(enum filter_op_ids op,
					    int field_size, int field_is_signed)
{
	filter_pred_fn_t fn = NULL;
	int pred_func_index = -1;

	switch (op) {
	case OP_EQ:
	case OP_NE:
		break;
	default:
		if (WARN_ON_ONCE(op < PRED_FUNC_START))
			return NULL;
		pred_func_index = op - PRED_FUNC_START;
		if (WARN_ON_ONCE(pred_func_index > PRED_FUNC_MAX))
			return NULL;
	}

	switch (field_size) {
	case 8:
		if (pred_func_index < 0)
			fn = filter_pred_64;
		else if (field_is_signed)
			fn = pred_funcs_s64[pred_func_index];
		else
			fn = pred_funcs_u64[pred_func_index];
		break;
	case 4:
		if (pred_func_index < 0)
			fn = filter_pred_32;
		else if (field_is_signed)
			fn = pred_funcs_s32[pred_func_index];
		else
			fn = pred_funcs_u32[pred_func_index];
		break;
	case 2:
		if (pred_func_index < 0)
			fn = filter_pred_16;
		else if (field_is_signed)
			fn = pred_funcs_s16[pred_func_index];
		else
			fn = pred_funcs_u16[pred_func_index];
		break;
	case 1:
		if (pred_func_index < 0)
			fn = filter_pred_8;
		else if (field_is_signed)
			fn = pred_funcs_s8[pred_func_index];
		else
			fn = pred_funcs_u8[pred_func_index];
		break;
	}

	return fn;
}

/* Called when a predicate is encountered by predicate_parse() */
static int parse_pred(const char *str, void *data,
		      int pos, struct filter_parse_error *pe,
		      struct filter_pred **pred_ptr)
{
	struct trace_event_call *call = data;
	struct ftrace_event_field *field;
	struct filter_pred *pred = NULL;
	char num_buf[24];	/* Big enough to hold an address */
	char *field_name;
	char q;
	u64 val;
	int len;
	int ret;
	int op;
	int s;
	int i = 0;

	/* First find the field to associate to */
	while (isspace(str[i]))
		i++;
	s = i;

	while (isalnum(str[i]) || str[i] == '_')
		i++;

	len = i - s;

	if (!len)
		return -1;

	field_name = kmemdup_nul(str + s, len, GFP_KERNEL);
	if (!field_name)
		return -ENOMEM;

	/* Make sure that the field exists */

	field = trace_find_event_field(call, field_name);
	kfree(field_name);
	if (!field) {
		parse_error(pe, FILT_ERR_FIELD_NOT_FOUND, pos + i);
		return -EINVAL;
	}

	while (isspace(str[i]))
		i++;

	/* Make sure this op is supported */
	for (op = 0; ops[op]; op++) {
		/* This is why '<=' must come before '<' in ops[] */
		if (strncmp(str + i, ops[op], strlen(ops[op])) == 0)
			break;
	}

	if (!ops[op]) {
		parse_error(pe, FILT_ERR_INVALID_OP, pos + i);
		goto err_free;
	}

	i += strlen(ops[op]);

	while (isspace(str[i]))
		i++;

	s = i;

	pred = kzalloc(sizeof(*pred), GFP_KERNEL);
	if (!pred)
		return -ENOMEM;

	pred->field = field;
	pred->offset = field->offset;
	pred->op = op;

	if (ftrace_event_is_function(call)) {
		/*
		 * Perf does things different with function events.
		 * It only allows an "ip" field, and expects a string.
		 * But the string does not need to be surrounded by quotes.
		 * If it is a string, the assigned function as a nop,
		 * (perf doesn't use it) and grab everything.
		 */
		if (strcmp(field->name, "ip") != 0) {
			 parse_error(pe, FILT_ERR_IP_FIELD_ONLY, pos + i);
			 goto err_free;
		 }
		 pred->fn = filter_pred_none;

		 /*
		  * Quotes are not required, but if they exist then we need
		  * to read them till we hit a matching one.
		  */
		 if (str[i] == '\'' || str[i] == '"')
			 q = str[i];
		 else
			 q = 0;

		 for (i++; str[i]; i++) {
			 if (q && str[i] == q)
				 break;
			 if (!q && (str[i] == ')' || str[i] == '&' ||
				    str[i] == '|'))
				 break;
		 }
		 /* Skip quotes */
		 if (q)
			 s++;
		len = i - s;
		if (len >= MAX_FILTER_STR_VAL) {
			parse_error(pe, FILT_ERR_OPERAND_TOO_LONG, pos + i);
			goto err_free;
		}

		pred->regex.len = len;
		strncpy(pred->regex.pattern, str + s, len);
		pred->regex.pattern[len] = 0;

	/* This is either a string, or an integer */
	} else if (str[i] == '\'' || str[i] == '"') {
		char q = str[i];

		/* Make sure the op is OK for strings */
		switch (op) {
		case OP_NE:
			pred->not = 1;
			/* Fall through */
		case OP_GLOB:
		case OP_EQ:
			break;
		default:
			parse_error(pe, FILT_ERR_ILLEGAL_FIELD_OP, pos + i);
			goto err_free;
		}

		/* Make sure the field is OK for strings */
		if (!is_string_field(field)) {
			parse_error(pe, FILT_ERR_EXPECT_DIGIT, pos + i);
			goto err_free;
		}

		for (i++; str[i]; i++) {
			if (str[i] == q)
				break;
		}
		if (!str[i]) {
			parse_error(pe, FILT_ERR_MISSING_QUOTE, pos + i);
			goto err_free;
		}

		/* Skip quotes */
		s++;
		len = i - s;
		if (len >= MAX_FILTER_STR_VAL) {
			parse_error(pe, FILT_ERR_OPERAND_TOO_LONG, pos + i);
			goto err_free;
		}

		pred->regex.len = len;
		strncpy(pred->regex.pattern, str + s, len);
		pred->regex.pattern[len] = 0;

		filter_build_regex(pred);

		if (field->filter_type == FILTER_COMM) {
			pred->fn = filter_pred_comm;

		} else if (field->filter_type == FILTER_STATIC_STRING) {
			pred->fn = filter_pred_string;
			pred->regex.field_len = field->size;

		} else if (field->filter_type == FILTER_DYN_STRING)
			pred->fn = filter_pred_strloc;
		else
			pred->fn = filter_pred_pchar;
		/* go past the last quote */
		i++;

	} else if (isdigit(str[i])) {

		/* Make sure the field is not a string */
		if (is_string_field(field)) {
			parse_error(pe, FILT_ERR_EXPECT_STRING, pos + i);
			goto err_free;
		}

		if (op == OP_GLOB) {
			parse_error(pe, FILT_ERR_ILLEGAL_FIELD_OP, pos + i);
			goto err_free;
		}

		/* We allow 0xDEADBEEF */
		while (isalnum(str[i]))
			i++;

		len = i - s;
		/* 0xfeedfacedeadbeef is 18 chars max */
		if (len >= sizeof(num_buf)) {
			parse_error(pe, FILT_ERR_OPERAND_TOO_LONG, pos + i);
			goto err_free;
		}

		strncpy(num_buf, str + s, len);
		num_buf[len] = 0;

		/* Make sure it is a value */
		if (field->is_signed)
			ret = kstrtoll(num_buf, 0, &val);
		else
			ret = kstrtoull(num_buf, 0, &val);
		if (ret) {
			parse_error(pe, FILT_ERR_ILLEGAL_INTVAL, pos + s);
			goto err_free;
		}

		pred->val = val;

		if (field->filter_type == FILTER_CPU)
			pred->fn = filter_pred_cpu;
		else {
			pred->fn = select_comparison_fn(pred->op, field->size,
							field->is_signed);
			if (pred->op == OP_NE)
				pred->not = 1;
		}

	} else {
		parse_error(pe, FILT_ERR_INVALID_VALUE, pos + i);
		goto err_free;
	}

	*pred_ptr = pred;
	return i;

err_free:
	kfree(pred);
	return -EINVAL;
}

enum {
	TOO_MANY_CLOSE		= -1,
	TOO_MANY_OPEN		= -2,
	MISSING_QUOTE		= -3,
};

/*
 * Read the filter string once to calculate the number of predicates
 * as well as how deep the parentheses go.
 *
 * Returns:
 *   0 - everything is fine (err is undefined)
 *  -1 - too many ')'
 *  -2 - too many '('
 *  -3 - No matching quote
 */
static int calc_stack(const char *str, int *parens, int *preds, int *err)
{
	bool is_pred = false;
	int nr_preds = 0;
	int open = 1; /* Count the expression as "(E)" */
	int last_quote = 0;
	int max_open = 1;
	int quote = 0;
	int i;

	*err = 0;

	for (i = 0; str[i]; i++) {
		if (isspace(str[i]))
			continue;
		if (quote) {
			if (str[i] == quote)
			       quote = 0;
			continue;
		}

		switch (str[i]) {
		case '\'':
		case '"':
			quote = str[i];
			last_quote = i;
			break;
		case '|':
		case '&':
			if (str[i+1] != str[i])
				break;
			is_pred = false;
			continue;
		case '(':
			is_pred = false;
			open++;
			if (open > max_open)
				max_open = open;
			continue;
		case ')':
			is_pred = false;
			if (open == 1) {
				*err = i;
				return TOO_MANY_CLOSE;
			}
			open--;
			continue;
		}
		if (!is_pred) {
			nr_preds++;
			is_pred = true;
		}
	}

	if (quote) {
		*err = last_quote;
		return MISSING_QUOTE;
	}

	if (open != 1) {
		int level = open;

		/* find the bad open */
		for (i--; i; i--) {
			if (quote) {
				if (str[i] == quote)
					quote = 0;
				continue;
			}
			switch (str[i]) {
			case '(':
				if (level == open) {
					*err = i;
					return TOO_MANY_OPEN;
				}
				level--;
				break;
			case ')':
				level++;
				break;
			case '\'':
			case '"':
				quote = str[i];
				break;
			}
		}
		/* First character is the '(' with missing ')' */
		*err = 0;
		return TOO_MANY_OPEN;
	}

	/* Set the size of the required stacks */
	*parens = max_open;
	*preds = nr_preds;
	return 0;
}

static int process_preds(struct trace_event_call *call,
			 const char *filter_string,
			 struct event_filter *filter,
			 struct filter_parse_error *pe)
{
	struct prog_entry *prog;
	int nr_parens;
	int nr_preds;
	int index;
	int ret;

	ret = calc_stack(filter_string, &nr_parens, &nr_preds, &index);
	if (ret < 0) {
		switch (ret) {
		case MISSING_QUOTE:
			parse_error(pe, FILT_ERR_MISSING_QUOTE, index);
			break;
		case TOO_MANY_OPEN:
			parse_error(pe, FILT_ERR_TOO_MANY_OPEN, index);
			break;
		default:
			parse_error(pe, FILT_ERR_TOO_MANY_CLOSE, index);
		}
		return ret;
	}

	if (!nr_preds)
		return -EINVAL;

	prog = predicate_parse(filter_string, nr_parens, nr_preds,
			       parse_pred, call, pe);
	if (IS_ERR(prog))
		return PTR_ERR(prog);

	rcu_assign_pointer(filter->prog, prog);
	return 0;
}

static inline void event_set_filtered_flag(struct trace_event_file *file)
{
	unsigned long old_flags = file->flags;

	file->flags |= EVENT_FILE_FL_FILTERED;

	if (old_flags != file->flags)
		trace_buffered_event_enable();
}

static inline void event_set_filter(struct trace_event_file *file,
				    struct event_filter *filter)
{
	rcu_assign_pointer(file->filter, filter);
}

static inline void event_clear_filter(struct trace_event_file *file)
{
	RCU_INIT_POINTER(file->filter, NULL);
}

static inline void
event_set_no_set_filter_flag(struct trace_event_file *file)
{
	file->flags |= EVENT_FILE_FL_NO_SET_FILTER;
}

static inline void
event_clear_no_set_filter_flag(struct trace_event_file *file)
{
	file->flags &= ~EVENT_FILE_FL_NO_SET_FILTER;
}

static inline bool
event_no_set_filter_flag(struct trace_event_file *file)
{
	if (file->flags & EVENT_FILE_FL_NO_SET_FILTER)
		return true;

	return false;
}

struct filter_list {
	struct list_head	list;
	struct event_filter	*filter;
};

static int process_system_preds(struct trace_subsystem_dir *dir,
				struct trace_array *tr,
				struct filter_parse_error *pe,
				char *filter_string)
{
	struct trace_event_file *file;
	struct filter_list *filter_item;
	struct event_filter *filter = NULL;
	struct filter_list *tmp;
	LIST_HEAD(filter_list);
	bool fail = true;
	int err;

	list_for_each_entry(file, &tr->events, list) {

		if (file->system != dir)
			continue;

		filter = kzalloc(sizeof(*filter), GFP_KERNEL);
		if (!filter)
			goto fail_mem;

		filter->filter_string = kstrdup(filter_string, GFP_KERNEL);
		if (!filter->filter_string)
			goto fail_mem;

		err = process_preds(file->event_call, filter_string, filter, pe);
		if (err) {
			filter_disable(file);
			parse_error(pe, FILT_ERR_BAD_SUBSYS_FILTER, 0);
			append_filter_err(pe, filter);
		} else
			event_set_filtered_flag(file);


		filter_item = kzalloc(sizeof(*filter_item), GFP_KERNEL);
		if (!filter_item)
			goto fail_mem;

		list_add_tail(&filter_item->list, &filter_list);
		/*
		 * Regardless of if this returned an error, we still
		 * replace the filter for the call.
		 */
		filter_item->filter = event_filter(file);
		event_set_filter(file, filter);
		filter = NULL;

		fail = false;
	}

	if (fail)
		goto fail;

	/*
	 * The calls can still be using the old filters.
	 * Do a synchronize_sched() to ensure all calls are
	 * done with them before we free them.
	 */
	synchronize_sched();
	list_for_each_entry_safe(filter_item, tmp, &filter_list, list) {
		__free_filter(filter_item->filter);
		list_del(&filter_item->list);
		kfree(filter_item);
	}
	return 0;
 fail:
	/* No call succeeded */
	list_for_each_entry_safe(filter_item, tmp, &filter_list, list) {
		list_del(&filter_item->list);
		kfree(filter_item);
	}
	parse_error(pe, FILT_ERR_BAD_SUBSYS_FILTER, 0);
	return -EINVAL;
 fail_mem:
	kfree(filter);
	/* If any call succeeded, we still need to sync */
	if (!fail)
		synchronize_sched();
	list_for_each_entry_safe(filter_item, tmp, &filter_list, list) {
		__free_filter(filter_item->filter);
		list_del(&filter_item->list);
		kfree(filter_item);
	}
	return -ENOMEM;
}

static int create_filter_start(char *filter_string, bool set_str,
			       struct filter_parse_error **pse,
			       struct event_filter **filterp)
{
	struct event_filter *filter;
	struct filter_parse_error *pe = NULL;
	int err = 0;

	if (WARN_ON_ONCE(*pse || *filterp))
		return -EINVAL;

	filter = kzalloc(sizeof(*filter), GFP_KERNEL);
	if (filter && set_str) {
		filter->filter_string = kstrdup(filter_string, GFP_KERNEL);
		if (!filter->filter_string)
			err = -ENOMEM;
	}

	pe = kzalloc(sizeof(*pe), GFP_KERNEL);

	if (!filter || !pe || err) {
		kfree(pe);
		__free_filter(filter);
		return -ENOMEM;
	}

	/* we're committed to creating a new filter */
	*filterp = filter;
	*pse = pe;

	return 0;
}

static void create_filter_finish(struct filter_parse_error *pe)
{
	kfree(pe);
}

/**
 * create_filter - create a filter for a trace_event_call
 * @call: trace_event_call to create a filter for
 * @filter_str: filter string
 * @set_str: remember @filter_str and enable detailed error in filter
 * @filterp: out param for created filter (always updated on return)
 *
 * Creates a filter for @call with @filter_str.  If @set_str is %true,
 * @filter_str is copied and recorded in the new filter.
 *
 * On success, returns 0 and *@filterp points to the new filter.  On
 * failure, returns -errno and *@filterp may point to %NULL or to a new
 * filter.  In the latter case, the returned filter contains error
 * information if @set_str is %true and the caller is responsible for
 * freeing it.
 */
static int create_filter(struct trace_event_call *call,
			 char *filter_string, bool set_str,
			 struct event_filter **filterp)
{
	struct filter_parse_error *pe = NULL;
	int err;

	err = create_filter_start(filter_string, set_str, &pe, filterp);
	if (err)
		return err;

	err = process_preds(call, filter_string, *filterp, pe);
	if (err && set_str)
		append_filter_err(pe, *filterp);

	return err;
}

int create_event_filter(struct trace_event_call *call,
			char *filter_str, bool set_str,
			struct event_filter **filterp)
{
	return create_filter(call, filter_str, set_str, filterp);
}

/**
 * create_system_filter - create a filter for an event_subsystem
 * @system: event_subsystem to create a filter for
 * @filter_str: filter string
 * @filterp: out param for created filter (always updated on return)
 *
 * Identical to create_filter() except that it creates a subsystem filter
 * and always remembers @filter_str.
 */
static int create_system_filter(struct trace_subsystem_dir *dir,
				struct trace_array *tr,
				char *filter_str, struct event_filter **filterp)
{
	struct filter_parse_error *pe = NULL;
	int err;

	err = create_filter_start(filter_str, true, &pe, filterp);
	if (!err) {
		err = process_system_preds(dir, tr, pe, filter_str);
		if (!err) {
			/* System filters just show a default message */
			kfree((*filterp)->filter_string);
			(*filterp)->filter_string = NULL;
		} else {
			append_filter_err(pe, *filterp);
		}
	}
	create_filter_finish(pe);

	return err;
}

/* caller must hold event_mutex */
int apply_event_filter(struct trace_event_file *file, char *filter_string)
{
	struct trace_event_call *call = file->event_call;
	struct event_filter *filter = NULL;
	int err;

	if (!strcmp(strstrip(filter_string), "0")) {
		filter_disable(file);
		filter = event_filter(file);

		if (!filter)
			return 0;

		event_clear_filter(file);

		/* Make sure the filter is not being used */
		synchronize_sched();
		__free_filter(filter);

		return 0;
	}

	err = create_filter(call, filter_string, true, &filter);

	/*
	 * Always swap the call filter with the new filter
	 * even if there was an error. If there was an error
	 * in the filter, we disable the filter and show the error
	 * string
	 */
	if (filter) {
		struct event_filter *tmp;

		tmp = event_filter(file);
		if (!err)
			event_set_filtered_flag(file);
		else
			filter_disable(file);

		event_set_filter(file, filter);

		if (tmp) {
			/* Make sure the call is done with the filter */
			synchronize_sched();
			__free_filter(tmp);
		}
	}

	return err;
}

int apply_subsystem_event_filter(struct trace_subsystem_dir *dir,
				 char *filter_string)
{
	struct event_subsystem *system = dir->subsystem;
	struct trace_array *tr = dir->tr;
	struct event_filter *filter = NULL;
	int err = 0;

	mutex_lock(&event_mutex);

	/* Make sure the system still has events */
	if (!dir->nr_events) {
		err = -ENODEV;
		goto out_unlock;
	}

	if (!strcmp(strstrip(filter_string), "0")) {
		filter_free_subsystem_preds(dir, tr);
		remove_filter_string(system->filter);
		filter = system->filter;
		system->filter = NULL;
		/* Ensure all filters are no longer used */
		synchronize_sched();
		filter_free_subsystem_filters(dir, tr);
		__free_filter(filter);
		goto out_unlock;
	}

	err = create_system_filter(dir, tr, filter_string, &filter);
	if (filter) {
		/*
		 * No event actually uses the system filter
		 * we can free it without synchronize_sched().
		 */
		__free_filter(system->filter);
		system->filter = filter;
	}
out_unlock:
	mutex_unlock(&event_mutex);

	return err;
}

#ifdef CONFIG_PERF_EVENTS

void ftrace_profile_free_filter(struct perf_event *event)
{
	struct event_filter *filter = event->filter;

	event->filter = NULL;
	__free_filter(filter);
}

struct function_filter_data {
	struct ftrace_ops *ops;
	int first_filter;
	int first_notrace;
};

#ifdef CONFIG_FUNCTION_TRACER
static char **
ftrace_function_filter_re(char *buf, int len, int *count)
{
	char *str, **re;

	str = kstrndup(buf, len, GFP_KERNEL);
	if (!str)
		return NULL;

	/*
	 * The argv_split function takes white space
	 * as a separator, so convert ',' into spaces.
	 */
	strreplace(str, ',', ' ');

	re = argv_split(GFP_KERNEL, str, count);
	kfree(str);
	return re;
}

static int ftrace_function_set_regexp(struct ftrace_ops *ops, int filter,
				      int reset, char *re, int len)
{
	int ret;

	if (filter)
		ret = ftrace_set_filter(ops, re, len, reset);
	else
		ret = ftrace_set_notrace(ops, re, len, reset);

	return ret;
}

static int __ftrace_function_set_filter(int filter, char *buf, int len,
					struct function_filter_data *data)
{
	int i, re_cnt, ret = -EINVAL;
	int *reset;
	char **re;

	reset = filter ? &data->first_filter : &data->first_notrace;

	/*
	 * The 'ip' field could have multiple filters set, separated
	 * either by space or comma. We first cut the filter and apply
	 * all pieces separatelly.
	 */
	re = ftrace_function_filter_re(buf, len, &re_cnt);
	if (!re)
		return -EINVAL;

	for (i = 0; i < re_cnt; i++) {
		ret = ftrace_function_set_regexp(data->ops, filter, *reset,
						 re[i], strlen(re[i]));
		if (ret)
			break;

		if (*reset)
			*reset = 0;
	}

	argv_free(re);
	return ret;
}

static int ftrace_function_check_pred(struct filter_pred *pred)
{
	struct ftrace_event_field *field = pred->field;

	/*
	 * Check the predicate for function trace, verify:
	 *  - only '==' and '!=' is used
	 *  - the 'ip' field is used
	 */
	if ((pred->op != OP_EQ) && (pred->op != OP_NE))
		return -EINVAL;

	if (strcmp(field->name, "ip"))
		return -EINVAL;

	return 0;
}

static int ftrace_function_set_filter_pred(struct filter_pred *pred,
					   struct function_filter_data *data)
{
	int ret;

	/* Checking the node is valid for function trace. */
	ret = ftrace_function_check_pred(pred);
	if (ret)
		return ret;

	return __ftrace_function_set_filter(pred->op == OP_EQ,
					    pred->regex.pattern,
					    pred->regex.len,
					    data);
}

static bool is_or(struct prog_entry *prog, int i)
{
	int target;

	/*
	 * Only "||" is allowed for function events, thus,
	 * all true branches should jump to true, and any
	 * false branch should jump to false.
	 */
	target = prog[i].target + 1;
	/* True and false have NULL preds (all prog entries should jump to one */
	if (prog[target].pred)
		return false;

	/* prog[target].target is 1 for TRUE, 0 for FALSE */
	return prog[i].when_to_branch == prog[target].target;
}

static int ftrace_function_set_filter(struct perf_event *event,
				      struct event_filter *filter)
{
	struct prog_entry *prog = rcu_dereference_protected(filter->prog,
						lockdep_is_held(&event_mutex));
	struct function_filter_data data = {
		.first_filter  = 1,
		.first_notrace = 1,
		.ops           = &event->ftrace_ops,
	};
	int i;

	for (i = 0; prog[i].pred; i++) {
		struct filter_pred *pred = prog[i].pred;

		if (!is_or(prog, i))
			return -EINVAL;

		if (ftrace_function_set_filter_pred(pred, &data) < 0)
			return -EINVAL;
	}
	return 0;
}
#else
static int ftrace_function_set_filter(struct perf_event *event,
				      struct event_filter *filter)
{
	return -ENODEV;
}
#endif /* CONFIG_FUNCTION_TRACER */

int ftrace_profile_set_filter(struct perf_event *event, int event_id,
			      char *filter_str)
{
	int err;
	struct event_filter *filter = NULL;
	struct trace_event_call *call;

	mutex_lock(&event_mutex);

	call = event->tp_event;

	err = -EINVAL;
	if (!call)
		goto out_unlock;

	err = -EEXIST;
	if (event->filter)
		goto out_unlock;

	err = create_filter(call, filter_str, false, &filter);
	if (err)
		goto free_filter;

	if (ftrace_event_is_function(call))
		err = ftrace_function_set_filter(event, filter);
	else
		event->filter = filter;

free_filter:
	if (err || ftrace_event_is_function(call))
		__free_filter(filter);

out_unlock:
	mutex_unlock(&event_mutex);

	return err;
}

#endif /* CONFIG_PERF_EVENTS */

#ifdef CONFIG_FTRACE_STARTUP_TEST

#include <linux/types.h>
#include <linux/tracepoint.h>

#define CREATE_TRACE_POINTS
#include "trace_events_filter_test.h"

#define DATA_REC(m, va, vb, vc, vd, ve, vf, vg, vh, nvisit) \
{ \
	.filter = FILTER, \
	.rec    = { .a = va, .b = vb, .c = vc, .d = vd, \
		    .e = ve, .f = vf, .g = vg, .h = vh }, \
	.match  = m, \
	.not_visited = nvisit, \
}
#define YES 1
#define NO  0

static struct test_filter_data_t {
	char *filter;
	struct trace_event_raw_ftrace_test_filter rec;
	int match;
	char *not_visited;
} test_filter_data[] = {
#define FILTER "a == 1 && b == 1 && c == 1 && d == 1 && " \
	       "e == 1 && f == 1 && g == 1 && h == 1"
	DATA_REC(YES, 1, 1, 1, 1, 1, 1, 1, 1, ""),
	DATA_REC(NO,  0, 1, 1, 1, 1, 1, 1, 1, "bcdefgh"),
	DATA_REC(NO,  1, 1, 1, 1, 1, 1, 1, 0, ""),
#undef FILTER
#define FILTER "a == 1 || b == 1 || c == 1 || d == 1 || " \
	       "e == 1 || f == 1 || g == 1 || h == 1"
	DATA_REC(NO,  0, 0, 0, 0, 0, 0, 0, 0, ""),
	DATA_REC(YES, 0, 0, 0, 0, 0, 0, 0, 1, ""),
	DATA_REC(YES, 1, 0, 0, 0, 0, 0, 0, 0, "bcdefgh"),
#undef FILTER
#define FILTER "(a == 1 || b == 1) && (c == 1 || d == 1) && " \
	       "(e == 1 || f == 1) && (g == 1 || h == 1)"
	DATA_REC(NO,  0, 0, 1, 1, 1, 1, 1, 1, "dfh"),
	DATA_REC(YES, 0, 1, 0, 1, 0, 1, 0, 1, ""),
	DATA_REC(YES, 1, 0, 1, 0, 0, 1, 0, 1, "bd"),
	DATA_REC(NO,  1, 0, 1, 0, 0, 1, 0, 0, "bd"),
#undef FILTER
#define FILTER "(a == 1 && b == 1) || (c == 1 && d == 1) || " \
	       "(e == 1 && f == 1) || (g == 1 && h == 1)"
	DATA_REC(YES, 1, 0, 1, 1, 1, 1, 1, 1, "efgh"),
	DATA_REC(YES, 0, 0, 0, 0, 0, 0, 1, 1, ""),
	DATA_REC(NO,  0, 0, 0, 0, 0, 0, 0, 1, ""),
#undef FILTER
#define FILTER "(a == 1 && b == 1) && (c == 1 && d == 1) && " \
	       "(e == 1 && f == 1) || (g == 1 && h == 1)"
	DATA_REC(YES, 1, 1, 1, 1, 1, 1, 0, 0, "gh"),
	DATA_REC(NO,  0, 0, 0, 0, 0, 0, 0, 1, ""),
	DATA_REC(YES, 1, 1, 1, 1, 1, 0, 1, 1, ""),
#undef FILTER
#define FILTER "((a == 1 || b == 1) || (c == 1 || d == 1) || " \
	       "(e == 1 || f == 1)) && (g == 1 || h == 1)"
	DATA_REC(YES, 1, 1, 1, 1, 1, 1, 0, 1, "bcdef"),
	DATA_REC(NO,  0, 0, 0, 0, 0, 0, 0, 0, ""),
	DATA_REC(YES, 1, 1, 1, 1, 1, 0, 1, 1, "h"),
#undef FILTER
#define FILTER "((((((((a == 1) && (b == 1)) || (c == 1)) && (d == 1)) || " \
	       "(e == 1)) && (f == 1)) || (g == 1)) && (h == 1))"
	DATA_REC(YES, 1, 1, 1, 1, 1, 1, 1, 1, "ceg"),
	DATA_REC(NO,  0, 1, 0, 1, 0, 1, 0, 1, ""),
	DATA_REC(NO,  1, 0, 1, 0, 1, 0, 1, 0, ""),
#undef FILTER
#define FILTER "((((((((a == 1) || (b == 1)) && (c == 1)) || (d == 1)) && " \
	       "(e == 1)) || (f == 1)) && (g == 1)) || (h == 1))"
	DATA_REC(YES, 1, 1, 1, 1, 1, 1, 1, 1, "bdfh"),
	DATA_REC(YES, 0, 1, 0, 1, 0, 1, 0, 1, ""),
	DATA_REC(YES, 1, 0, 1, 0, 1, 0, 1, 0, "bdfh"),
};

#undef DATA_REC
#undef FILTER
#undef YES
#undef NO

#define DATA_CNT ARRAY_SIZE(test_filter_data)

static int test_pred_visited;

static int test_pred_visited_fn(struct filter_pred *pred, void *event)
{
	struct ftrace_event_field *field = pred->field;

	test_pred_visited = 1;
	printk(KERN_INFO "\npred visited %s\n", field->name);
	return 1;
}

static void update_pred_fn(struct event_filter *filter, char *fields)
{
	struct prog_entry *prog = rcu_dereference_protected(filter->prog,
						lockdep_is_held(&event_mutex));
	int i;

	for (i = 0; prog[i].pred; i++) {
		struct filter_pred *pred = prog[i].pred;
		struct ftrace_event_field *field = pred->field;

		WARN_ON_ONCE(!pred->fn);

		if (!field) {
			WARN_ONCE(1, "all leafs should have field defined %d", i);
			continue;
		}

		if (!strchr(fields, *field->name))
			continue;

		pred->fn = test_pred_visited_fn;
	}
}

static __init int ftrace_test_event_filter(void)
{
	int i;

	printk(KERN_INFO "Testing ftrace filter: ");

	for (i = 0; i < DATA_CNT; i++) {
		struct event_filter *filter = NULL;
		struct test_filter_data_t *d = &test_filter_data[i];
		int err;

		err = create_filter(&event_ftrace_test_filter, d->filter,
				    false, &filter);
		if (err) {
			printk(KERN_INFO
			       "Failed to get filter for '%s', err %d\n",
			       d->filter, err);
			__free_filter(filter);
			break;
		}

		/* Needed to dereference filter->prog */
		mutex_lock(&event_mutex);
		/*
		 * The preemption disabling is not really needed for self
		 * tests, but the rcu dereference will complain without it.
		 */
		preempt_disable();
		if (*d->not_visited)
			update_pred_fn(filter, d->not_visited);

		test_pred_visited = 0;
		err = filter_match_preds(filter, &d->rec);
		preempt_enable();

		mutex_unlock(&event_mutex);

		__free_filter(filter);

		if (test_pred_visited) {
			printk(KERN_INFO
			       "Failed, unwanted pred visited for filter %s\n",
			       d->filter);
			break;
		}

		if (err != d->match) {
			printk(KERN_INFO
			       "Failed to match filter '%s', expected %d\n",
			       d->filter, d->match);
			break;
		}
	}

	if (i == DATA_CNT)
		printk(KERN_CONT "OK\n");

	return 0;
}

late_initcall(ftrace_test_event_filter);

#endif /* CONFIG_FTRACE_STARTUP_TEST */<|MERGE_RESOLUTION|>--- conflicted
+++ resolved
@@ -764,19 +764,10 @@
 
 static int regex_match_front(char *str, struct regex *r, int len)
 {
-<<<<<<< HEAD
-	if (len < r->len)
-		return 0;
-
-	if (strncmp(str, r->pattern, r->len) == 0)
-		return 1;
-	return 0;
-=======
 	if (len && len < r->len)
 		return 0;
 
 	return strncmp(str, r->pattern, r->len) == 0;
->>>>>>> 5e220483
 }
 
 static int regex_match_middle(char *str, struct regex *r, int len)
