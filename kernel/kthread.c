--- conflicted
+++ resolved
@@ -193,11 +193,7 @@
 
 void kthread_park_complete(struct task_struct *k)
 {
-<<<<<<< HEAD
-	complete(&to_kthread(k)->parked);
-=======
 	complete_all(&to_kthread(k)->parked);
->>>>>>> 5e220483
 }
 
 static int kthread(void *_create)
@@ -463,10 +459,7 @@
 	if (test_bit(KTHREAD_IS_PER_CPU, &kthread->flags))
 		__kthread_bind(k, kthread->cpu, TASK_PARKED);
 
-<<<<<<< HEAD
-=======
 	reinit_completion(&kthread->parked);
->>>>>>> 5e220483
 	clear_bit(KTHREAD_SHOULD_PARK, &kthread->flags);
 	wake_up_state(k, TASK_PARKED);
 }
@@ -491,12 +484,6 @@
 	if (WARN_ON(k->flags & PF_EXITING))
 		return -ENOSYS;
 
-<<<<<<< HEAD
-	if (WARN_ON_ONCE(test_bit(KTHREAD_SHOULD_PARK, &kthread->flags)))
-		return -EBUSY;
-
-=======
->>>>>>> 5e220483
 	set_bit(KTHREAD_SHOULD_PARK, &kthread->flags);
 	if (k != current) {
 		wake_up_process(k);
