--- conflicted
+++ resolved
@@ -128,12 +128,6 @@
 {
 	spin_unlock_irqrestore(&watchdog_lock, *flags);
 }
-<<<<<<< HEAD
-
-static int clocksource_watchdog_kthread(void *data);
-static void __clocksource_change_rating(struct clocksource *cs, int rating);
-=======
->>>>>>> 5e220483
 
 /*
  * Interval: 0.5sec Threshold: 0.0625s
@@ -147,11 +141,7 @@
 	cs->flags |= CLOCK_SOURCE_UNSTABLE;
 
 	/*
-<<<<<<< HEAD
-	 * If the clocksource is registered clocksource_watchdog_kthread() will
-=======
 	 * If the clocksource is registered clocksource_watchdog_work() will
->>>>>>> 5e220483
 	 * re-rate and re-select.
 	 */
 	if (list_empty(&cs->list)) {
@@ -162,11 +152,7 @@
 	if (cs->mark_unstable)
 		cs->mark_unstable(cs);
 
-<<<<<<< HEAD
-	/* kick clocksource_watchdog_kthread() */
-=======
 	/* kick clocksource_watchdog_work() */
->>>>>>> 5e220483
 	if (finished_booting)
 		schedule_work(&watchdog_work);
 }
@@ -176,11 +162,7 @@
  * @cs:		clocksource to be marked unstable
  *
  * This function is called by the x86 TSC code to mark clocksources as unstable;
-<<<<<<< HEAD
- * it defers demotion and re-selection to a kthread.
-=======
  * it defers demotion and re-selection to a work.
->>>>>>> 5e220483
  */
 void clocksource_mark_unstable(struct clocksource *cs)
 {
@@ -460,13 +442,8 @@
 static bool clocksource_is_watchdog(struct clocksource *cs) { return false; }
 void clocksource_mark_unstable(struct clocksource *cs) { }
 
-<<<<<<< HEAD
-static void inline clocksource_watchdog_lock(unsigned long *flags) { }
-static void inline clocksource_watchdog_unlock(unsigned long *flags) { }
-=======
 static inline void clocksource_watchdog_lock(unsigned long *flags) { }
 static inline void clocksource_watchdog_unlock(unsigned long *flags) { }
->>>>>>> 5e220483
 
 #endif /* CONFIG_CLOCKSOURCE_WATCHDOG */
 
