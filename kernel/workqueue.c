--- conflicted
+++ resolved
@@ -4919,15 +4919,10 @@
 
 		raw_spin_unlock_irq(&pool->lock);
 
-<<<<<<< HEAD
-		for_each_pool_worker(worker, pool)
-			WARN_ON_ONCE(set_cpus_allowed_ptr(worker->task, cpu_active_mask) < 0);
-=======
 		for_each_pool_worker(worker, pool) {
 			kthread_set_per_cpu(worker->task, -1);
 			WARN_ON_ONCE(set_cpus_allowed_ptr(worker->task, cpu_possible_mask) < 0);
 		}
->>>>>>> 6ee1d745
 
 		mutex_unlock(&wq_pool_attach_mutex);
 
