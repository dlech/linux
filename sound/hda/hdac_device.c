// SPDX-License-Identifier: GPL-2.0-only
/*
 * HD-audio codec core device
 */

#include <linux/init.h>
#include <linux/delay.h>
#include <linux/device.h>
#include <linux/slab.h>
#include <linux/module.h>
#include <linux/export.h>
#include <linux/pm_runtime.h>
#include <sound/hdaudio.h>
#include <sound/hda_regmap.h>
#include <sound/pcm.h>
#include "local.h"

static void setup_fg_nodes(struct hdac_device *codec);
static int get_codec_vendor_name(struct hdac_device *codec);

static void default_release(struct device *dev)
{
	snd_hdac_device_exit(container_of(dev, struct hdac_device, dev));
}

/**
 * snd_hdac_device_init - initialize the HD-audio codec base device
 * @codec: device to initialize
 * @bus: but to attach
 * @name: device name string
 * @addr: codec address
 *
 * Returns zero for success or a negative error code.
 *
 * This function increments the runtime PM counter and marks it active.
 * The caller needs to turn it off appropriately later.
 *
 * The caller needs to set the device's release op properly by itself.
 */
int snd_hdac_device_init(struct hdac_device *codec, struct hdac_bus *bus,
			 const char *name, unsigned int addr)
{
	struct device *dev;
	hda_nid_t fg;
	int err;

	dev = &codec->dev;
	device_initialize(dev);
	dev->parent = bus->dev;
	dev->bus = &snd_hda_bus_type;
	dev->release = default_release;
	dev->groups = hdac_dev_attr_groups;
	dev_set_name(dev, "%s", name);
	device_enable_async_suspend(dev);

	codec->bus = bus;
	codec->addr = addr;
	codec->type = HDA_DEV_CORE;
	mutex_init(&codec->widget_lock);
	pm_runtime_set_active(&codec->dev);
	pm_runtime_get_noresume(&codec->dev);
	atomic_set(&codec->in_pm, 0);

	err = snd_hdac_bus_add_device(bus, codec);
	if (err < 0)
		goto error;

	/* fill parameters */
	codec->vendor_id = snd_hdac_read_parm(codec, AC_NODE_ROOT,
					      AC_PAR_VENDOR_ID);
	if (codec->vendor_id == -1) {
		/* read again, hopefully the access method was corrected
		 * in the last read...
		 */
		codec->vendor_id = snd_hdac_read_parm(codec, AC_NODE_ROOT,
						      AC_PAR_VENDOR_ID);
	}

	codec->subsystem_id = snd_hdac_read_parm(codec, AC_NODE_ROOT,
						 AC_PAR_SUBSYSTEM_ID);
	codec->revision_id = snd_hdac_read_parm(codec, AC_NODE_ROOT,
						AC_PAR_REV_ID);

	setup_fg_nodes(codec);
	if (!codec->afg && !codec->mfg) {
		dev_err(dev, "no AFG or MFG node found\n");
		err = -ENODEV;
		goto error;
	}

	fg = codec->afg ? codec->afg : codec->mfg;

	err = snd_hdac_refresh_widgets(codec);
	if (err < 0)
		goto error;

	codec->power_caps = snd_hdac_read_parm(codec, fg, AC_PAR_POWER_STATE);
	/* reread ssid if not set by parameter */
	if (codec->subsystem_id == -1 || codec->subsystem_id == 0)
		snd_hdac_read(codec, fg, AC_VERB_GET_SUBSYSTEM_ID, 0,
			      &codec->subsystem_id);

	err = get_codec_vendor_name(codec);
	if (err < 0)
		goto error;

	codec->chip_name = kasprintf(GFP_KERNEL, "ID %x",
				     codec->vendor_id & 0xffff);
	if (!codec->chip_name) {
		err = -ENOMEM;
		goto error;
	}

	return 0;

 error:
	put_device(&codec->dev);
	return err;
}
EXPORT_SYMBOL_GPL(snd_hdac_device_init);

/**
 * snd_hdac_device_exit - clean up the HD-audio codec base device
 * @codec: device to clean up
 */
void snd_hdac_device_exit(struct hdac_device *codec)
{
	pm_runtime_put_noidle(&codec->dev);
	snd_hdac_bus_remove_device(codec->bus, codec);
	kfree(codec->vendor_name);
	kfree(codec->chip_name);
}
EXPORT_SYMBOL_GPL(snd_hdac_device_exit);

/**
 * snd_hdac_device_register - register the hd-audio codec base device
 * codec: the device to register
 */
int snd_hdac_device_register(struct hdac_device *codec)
{
	int err;

	err = device_add(&codec->dev);
	if (err < 0)
		return err;
	mutex_lock(&codec->widget_lock);
	err = hda_widget_sysfs_init(codec);
	mutex_unlock(&codec->widget_lock);
	if (err < 0) {
		device_del(&codec->dev);
		return err;
	}

	return 0;
}
EXPORT_SYMBOL_GPL(snd_hdac_device_register);

/**
 * snd_hdac_device_unregister - unregister the hd-audio codec base device
 * codec: the device to unregister
 */
void snd_hdac_device_unregister(struct hdac_device *codec)
{
	if (device_is_registered(&codec->dev)) {
		mutex_lock(&codec->widget_lock);
		hda_widget_sysfs_exit(codec);
		mutex_unlock(&codec->widget_lock);
		device_del(&codec->dev);
		snd_hdac_bus_remove_device(codec->bus, codec);
	}
}
EXPORT_SYMBOL_GPL(snd_hdac_device_unregister);

/**
 * snd_hdac_device_set_chip_name - set/update the codec name
 * @codec: the HDAC device
 * @name: name string to set
 *
 * Returns 0 if the name is set or updated, or a negative error code.
 */
int snd_hdac_device_set_chip_name(struct hdac_device *codec, const char *name)
{
	char *newname;

	if (!name)
		return 0;
	newname = kstrdup(name, GFP_KERNEL);
	if (!newname)
		return -ENOMEM;
	kfree(codec->chip_name);
	codec->chip_name = newname;
	return 0;
}
EXPORT_SYMBOL_GPL(snd_hdac_device_set_chip_name);

/**
 * snd_hdac_codec_modalias - give the module alias name
 * @codec: HDAC device
 * @buf: string buffer to store
 * @size: string buffer size
 *
 * Returns the size of string, like snprintf(), or a negative error code.
 */
int snd_hdac_codec_modalias(struct hdac_device *codec, char *buf, size_t size)
{
	return snprintf(buf, size, "hdaudio:v%08Xr%08Xa%02X\n",
			codec->vendor_id, codec->revision_id, codec->type);
}
EXPORT_SYMBOL_GPL(snd_hdac_codec_modalias);

/**
 * snd_hdac_make_cmd - compose a 32bit command word to be sent to the
 *	HD-audio controller
 * @codec: the codec object
 * @nid: NID to encode
 * @verb: verb to encode
 * @parm: parameter to encode
 *
 * Return an encoded command verb or -1 for error.
 */
unsigned int snd_hdac_make_cmd(struct hdac_device *codec, hda_nid_t nid,
			       unsigned int verb, unsigned int parm)
{
	u32 val, addr;

	addr = codec->addr;
	if ((addr & ~0xf) || (nid & ~0x7f) ||
	    (verb & ~0xfff) || (parm & ~0xffff)) {
		dev_err(&codec->dev, "out of range cmd %x:%x:%x:%x\n",
			addr, nid, verb, parm);
		return -1;
	}

	val = addr << 28;
	val |= (u32)nid << 20;
	val |= verb << 8;
	val |= parm;
	return val;
}
EXPORT_SYMBOL_GPL(snd_hdac_make_cmd);

/**
 * snd_hdac_exec_verb - execute an encoded verb
 * @codec: the codec object
 * @cmd: encoded verb to execute
 * @flags: optional flags, pass zero for default
 * @res: the pointer to store the result, NULL if running async
 *
 * Returns zero if successful, or a negative error code.
 *
 * This calls the exec_verb op when set in hdac_codec.  If not,
 * call the default snd_hdac_bus_exec_verb().
 */
int snd_hdac_exec_verb(struct hdac_device *codec, unsigned int cmd,
		       unsigned int flags, unsigned int *res)
{
	if (codec->exec_verb)
		return codec->exec_verb(codec, cmd, flags, res);
	return snd_hdac_bus_exec_verb(codec->bus, codec->addr, cmd, res);
}
EXPORT_SYMBOL_GPL(snd_hdac_exec_verb);


/**
 * snd_hdac_read - execute a verb
 * @codec: the codec object
 * @nid: NID to execute a verb
 * @verb: verb to execute
 * @parm: parameter for a verb
 * @res: the pointer to store the result, NULL if running async
 *
 * Returns zero if successful, or a negative error code.
 */
int snd_hdac_read(struct hdac_device *codec, hda_nid_t nid,
		  unsigned int verb, unsigned int parm, unsigned int *res)
{
	unsigned int cmd = snd_hdac_make_cmd(codec, nid, verb, parm);

	return snd_hdac_exec_verb(codec, cmd, 0, res);
}
EXPORT_SYMBOL_GPL(snd_hdac_read);

/**
 * _snd_hdac_read_parm - read a parmeter
 *
 * This function returns zero or an error unlike snd_hdac_read_parm().
 */
int _snd_hdac_read_parm(struct hdac_device *codec, hda_nid_t nid, int parm,
			unsigned int *res)
{
	unsigned int cmd;

	cmd = snd_hdac_regmap_encode_verb(nid, AC_VERB_PARAMETERS) | parm;
	return snd_hdac_regmap_read_raw(codec, cmd, res);
}
EXPORT_SYMBOL_GPL(_snd_hdac_read_parm);

/**
 * snd_hdac_read_parm_uncached - read a codec parameter without caching
 * @codec: the codec object
 * @nid: NID to read a parameter
 * @parm: parameter to read
 *
 * Returns -1 for error.  If you need to distinguish the error more
 * strictly, use snd_hdac_read() directly.
 */
int snd_hdac_read_parm_uncached(struct hdac_device *codec, hda_nid_t nid,
				int parm)
{
	unsigned int cmd, val;

	cmd = snd_hdac_regmap_encode_verb(nid, AC_VERB_PARAMETERS) | parm;
	if (snd_hdac_regmap_read_raw_uncached(codec, cmd, &val) < 0)
		return -1;
	return val;
}
EXPORT_SYMBOL_GPL(snd_hdac_read_parm_uncached);

/**
 * snd_hdac_override_parm - override read-only parameters
 * @codec: the codec object
 * @nid: NID for the parameter
 * @parm: the parameter to change
 * @val: the parameter value to overwrite
 */
int snd_hdac_override_parm(struct hdac_device *codec, hda_nid_t nid,
			   unsigned int parm, unsigned int val)
{
	unsigned int verb = (AC_VERB_PARAMETERS << 8) | (nid << 20) | parm;
	int err;

	if (!codec->regmap)
		return -EINVAL;

	codec->caps_overwriting = true;
	err = snd_hdac_regmap_write_raw(codec, verb, val);
	codec->caps_overwriting = false;
	return err;
}
EXPORT_SYMBOL_GPL(snd_hdac_override_parm);

/**
 * snd_hdac_get_sub_nodes - get start NID and number of subtree nodes
 * @codec: the codec object
 * @nid: NID to inspect
 * @start_id: the pointer to store the starting NID
 *
 * Returns the number of subtree nodes or zero if not found.
 * This function reads parameters always without caching.
 */
int snd_hdac_get_sub_nodes(struct hdac_device *codec, hda_nid_t nid,
			   hda_nid_t *start_id)
{
	unsigned int parm;

	parm = snd_hdac_read_parm_uncached(codec, nid, AC_PAR_NODE_COUNT);
	if (parm == -1) {
		*start_id = 0;
		return 0;
	}
	*start_id = (parm >> 16) & 0x7fff;
	return (int)(parm & 0x7fff);
}
EXPORT_SYMBOL_GPL(snd_hdac_get_sub_nodes);

/*
 * look for an AFG and MFG nodes
 */
static void setup_fg_nodes(struct hdac_device *codec)
{
	int i, total_nodes, function_id;
	hda_nid_t nid;

	total_nodes = snd_hdac_get_sub_nodes(codec, AC_NODE_ROOT, &nid);
	for (i = 0; i < total_nodes; i++, nid++) {
		function_id = snd_hdac_read_parm(codec, nid,
						 AC_PAR_FUNCTION_TYPE);
		switch (function_id & 0xff) {
		case AC_GRP_AUDIO_FUNCTION:
			codec->afg = nid;
			codec->afg_function_id = function_id & 0xff;
			codec->afg_unsol = (function_id >> 8) & 1;
			break;
		case AC_GRP_MODEM_FUNCTION:
			codec->mfg = nid;
			codec->mfg_function_id = function_id & 0xff;
			codec->mfg_unsol = (function_id >> 8) & 1;
			break;
		default:
			break;
		}
	}
}

/**
 * snd_hdac_refresh_widgets - Reset the widget start/end nodes
 * @codec: the codec object
 */
int snd_hdac_refresh_widgets(struct hdac_device *codec)
{
	hda_nid_t start_nid;
	int nums, err = 0;

	/*
	 * Serialize against multiple threads trying to update the sysfs
	 * widgets array.
	 */
	mutex_lock(&codec->widget_lock);
	nums = snd_hdac_get_sub_nodes(codec, codec->afg, &start_nid);
	if (!start_nid || nums <= 0 || nums >= 0xff) {
		dev_err(&codec->dev, "cannot read sub nodes for FG 0x%02x\n",
			codec->afg);
		err = -EINVAL;
		goto unlock;
	}

<<<<<<< HEAD
	if (sysfs) {
		mutex_lock(&codec->widget_lock);
		err = hda_widget_sysfs_reinit(codec, start_nid, nums);
		mutex_unlock(&codec->widget_lock);
		if (err < 0)
			return err;
	}
=======
	err = hda_widget_sysfs_reinit(codec, start_nid, nums);
	if (err < 0)
		goto unlock;
>>>>>>> 4ff96fb5

	codec->num_nodes = nums;
	codec->start_nid = start_nid;
	codec->end_nid = start_nid + nums;
unlock:
	mutex_unlock(&codec->widget_lock);
	return err;
}
EXPORT_SYMBOL_GPL(snd_hdac_refresh_widgets);

/* return CONNLIST_LEN parameter of the given widget */
static unsigned int get_num_conns(struct hdac_device *codec, hda_nid_t nid)
{
	unsigned int wcaps = get_wcaps(codec, nid);
	unsigned int parm;

	if (!(wcaps & AC_WCAP_CONN_LIST) &&
	    get_wcaps_type(wcaps) != AC_WID_VOL_KNB)
		return 0;

	parm = snd_hdac_read_parm(codec, nid, AC_PAR_CONNLIST_LEN);
	if (parm == -1)
		parm = 0;
	return parm;
}

/**
 * snd_hdac_get_connections - get a widget connection list
 * @codec: the codec object
 * @nid: NID
 * @conn_list: the array to store the results, can be NULL
 * @max_conns: the max size of the given array
 *
 * Returns the number of connected widgets, zero for no connection, or a
 * negative error code.  When the number of elements don't fit with the
 * given array size, it returns -ENOSPC.
 *
 * When @conn_list is NULL, it just checks the number of connections.
 */
int snd_hdac_get_connections(struct hdac_device *codec, hda_nid_t nid,
			     hda_nid_t *conn_list, int max_conns)
{
	unsigned int parm;
	int i, conn_len, conns, err;
	unsigned int shift, num_elems, mask;
	hda_nid_t prev_nid;
	int null_count = 0;

	parm = get_num_conns(codec, nid);
	if (!parm)
		return 0;

	if (parm & AC_CLIST_LONG) {
		/* long form */
		shift = 16;
		num_elems = 2;
	} else {
		/* short form */
		shift = 8;
		num_elems = 4;
	}
	conn_len = parm & AC_CLIST_LENGTH;
	mask = (1 << (shift-1)) - 1;

	if (!conn_len)
		return 0; /* no connection */

	if (conn_len == 1) {
		/* single connection */
		err = snd_hdac_read(codec, nid, AC_VERB_GET_CONNECT_LIST, 0,
				    &parm);
		if (err < 0)
			return err;
		if (conn_list)
			conn_list[0] = parm & mask;
		return 1;
	}

	/* multi connection */
	conns = 0;
	prev_nid = 0;
	for (i = 0; i < conn_len; i++) {
		int range_val;
		hda_nid_t val, n;

		if (i % num_elems == 0) {
			err = snd_hdac_read(codec, nid,
					    AC_VERB_GET_CONNECT_LIST, i,
					    &parm);
			if (err < 0)
				return -EIO;
		}
		range_val = !!(parm & (1 << (shift-1))); /* ranges */
		val = parm & mask;
		if (val == 0 && null_count++) {  /* no second chance */
			dev_dbg(&codec->dev,
				"invalid CONNECT_LIST verb %x[%i]:%x\n",
				nid, i, parm);
			return 0;
		}
		parm >>= shift;
		if (range_val) {
			/* ranges between the previous and this one */
			if (!prev_nid || prev_nid >= val) {
				dev_warn(&codec->dev,
					 "invalid dep_range_val %x:%x\n",
					 prev_nid, val);
				continue;
			}
			for (n = prev_nid + 1; n <= val; n++) {
				if (conn_list) {
					if (conns >= max_conns)
						return -ENOSPC;
					conn_list[conns] = n;
				}
				conns++;
			}
		} else {
			if (conn_list) {
				if (conns >= max_conns)
					return -ENOSPC;
				conn_list[conns] = val;
			}
			conns++;
		}
		prev_nid = val;
	}
	return conns;
}
EXPORT_SYMBOL_GPL(snd_hdac_get_connections);

#ifdef CONFIG_PM
/**
 * snd_hdac_power_up - power up the codec
 * @codec: the codec object
 *
 * This function calls the runtime PM helper to power up the given codec.
 * Unlike snd_hdac_power_up_pm(), you should call this only for the code
 * path that isn't included in PM path.  Otherwise it gets stuck.
 *
 * Returns zero if successful, or a negative error code.
 */
int snd_hdac_power_up(struct hdac_device *codec)
{
	return pm_runtime_get_sync(&codec->dev);
}
EXPORT_SYMBOL_GPL(snd_hdac_power_up);

/**
 * snd_hdac_power_down - power down the codec
 * @codec: the codec object
 *
 * Returns zero if successful, or a negative error code.
 */
int snd_hdac_power_down(struct hdac_device *codec)
{
	struct device *dev = &codec->dev;

	pm_runtime_mark_last_busy(dev);
	return pm_runtime_put_autosuspend(dev);
}
EXPORT_SYMBOL_GPL(snd_hdac_power_down);

/**
 * snd_hdac_power_up_pm - power up the codec
 * @codec: the codec object
 *
 * This function can be called in a recursive code path like init code
 * which may be called by PM suspend/resume again.  OTOH, if a power-up
 * call must wake up the sleeper (e.g. in a kctl callback), use
 * snd_hdac_power_up() instead.
 *
 * Returns zero if successful, or a negative error code.
 */
int snd_hdac_power_up_pm(struct hdac_device *codec)
{
	if (!atomic_inc_not_zero(&codec->in_pm))
		return snd_hdac_power_up(codec);
	return 0;
}
EXPORT_SYMBOL_GPL(snd_hdac_power_up_pm);

/* like snd_hdac_power_up_pm(), but only increment the pm count when
 * already powered up.  Returns -1 if not powered up, 1 if incremented
 * or 0 if unchanged.  Only used in hdac_regmap.c
 */
int snd_hdac_keep_power_up(struct hdac_device *codec)
{
	if (!atomic_inc_not_zero(&codec->in_pm)) {
		int ret = pm_runtime_get_if_in_use(&codec->dev);
		if (!ret)
			return -1;
		if (ret < 0)
			return 0;
	}
	return 1;
}

/**
 * snd_hdac_power_down_pm - power down the codec
 * @codec: the codec object
 *
 * Like snd_hdac_power_up_pm(), this function is used in a recursive
 * code path like init code which may be called by PM suspend/resume again.
 *
 * Returns zero if successful, or a negative error code.
 */
int snd_hdac_power_down_pm(struct hdac_device *codec)
{
	if (atomic_dec_if_positive(&codec->in_pm) < 0)
		return snd_hdac_power_down(codec);
	return 0;
}
EXPORT_SYMBOL_GPL(snd_hdac_power_down_pm);
#endif

/* codec vendor labels */
struct hda_vendor_id {
	unsigned int id;
	const char *name;
};

static struct hda_vendor_id hda_vendor_ids[] = {
	{ 0x1002, "ATI" },
	{ 0x1013, "Cirrus Logic" },
	{ 0x1057, "Motorola" },
	{ 0x1095, "Silicon Image" },
	{ 0x10de, "Nvidia" },
	{ 0x10ec, "Realtek" },
	{ 0x1102, "Creative" },
	{ 0x1106, "VIA" },
	{ 0x111d, "IDT" },
	{ 0x11c1, "LSI" },
	{ 0x11d4, "Analog Devices" },
	{ 0x13f6, "C-Media" },
	{ 0x14f1, "Conexant" },
	{ 0x17e8, "Chrontel" },
	{ 0x1854, "LG" },
	{ 0x1aec, "Wolfson Microelectronics" },
	{ 0x1af4, "QEMU" },
	{ 0x434d, "C-Media" },
	{ 0x8086, "Intel" },
	{ 0x8384, "SigmaTel" },
	{} /* terminator */
};

/* store the codec vendor name */
static int get_codec_vendor_name(struct hdac_device *codec)
{
	const struct hda_vendor_id *c;
	u16 vendor_id = codec->vendor_id >> 16;

	for (c = hda_vendor_ids; c->id; c++) {
		if (c->id == vendor_id) {
			codec->vendor_name = kstrdup(c->name, GFP_KERNEL);
			return codec->vendor_name ? 0 : -ENOMEM;
		}
	}

	codec->vendor_name = kasprintf(GFP_KERNEL, "Generic %04x", vendor_id);
	return codec->vendor_name ? 0 : -ENOMEM;
}

/*
 * stream formats
 */
struct hda_rate_tbl {
	unsigned int hz;
	unsigned int alsa_bits;
	unsigned int hda_fmt;
};

/* rate = base * mult / div */
#define HDA_RATE(base, mult, div) \
	(AC_FMT_BASE_##base##K | (((mult) - 1) << AC_FMT_MULT_SHIFT) | \
	 (((div) - 1) << AC_FMT_DIV_SHIFT))

static struct hda_rate_tbl rate_bits[] = {
	/* rate in Hz, ALSA rate bitmask, HDA format value */

	/* autodetected value used in snd_hda_query_supported_pcm */
	{ 8000, SNDRV_PCM_RATE_8000, HDA_RATE(48, 1, 6) },
	{ 11025, SNDRV_PCM_RATE_11025, HDA_RATE(44, 1, 4) },
	{ 16000, SNDRV_PCM_RATE_16000, HDA_RATE(48, 1, 3) },
	{ 22050, SNDRV_PCM_RATE_22050, HDA_RATE(44, 1, 2) },
	{ 32000, SNDRV_PCM_RATE_32000, HDA_RATE(48, 2, 3) },
	{ 44100, SNDRV_PCM_RATE_44100, HDA_RATE(44, 1, 1) },
	{ 48000, SNDRV_PCM_RATE_48000, HDA_RATE(48, 1, 1) },
	{ 88200, SNDRV_PCM_RATE_88200, HDA_RATE(44, 2, 1) },
	{ 96000, SNDRV_PCM_RATE_96000, HDA_RATE(48, 2, 1) },
	{ 176400, SNDRV_PCM_RATE_176400, HDA_RATE(44, 4, 1) },
	{ 192000, SNDRV_PCM_RATE_192000, HDA_RATE(48, 4, 1) },
#define AC_PAR_PCM_RATE_BITS	11
	/* up to bits 10, 384kHZ isn't supported properly */

	/* not autodetected value */
	{ 9600, SNDRV_PCM_RATE_KNOT, HDA_RATE(48, 1, 5) },

	{ 0 } /* terminator */
};

/**
 * snd_hdac_calc_stream_format - calculate the format bitset
 * @rate: the sample rate
 * @channels: the number of channels
 * @format: the PCM format (SNDRV_PCM_FORMAT_XXX)
 * @maxbps: the max. bps
 * @spdif_ctls: HD-audio SPDIF status bits (0 if irrelevant)
 *
 * Calculate the format bitset from the given rate, channels and th PCM format.
 *
 * Return zero if invalid.
 */
unsigned int snd_hdac_calc_stream_format(unsigned int rate,
					 unsigned int channels,
					 snd_pcm_format_t format,
					 unsigned int maxbps,
					 unsigned short spdif_ctls)
{
	int i;
	unsigned int val = 0;

	for (i = 0; rate_bits[i].hz; i++)
		if (rate_bits[i].hz == rate) {
			val = rate_bits[i].hda_fmt;
			break;
		}
	if (!rate_bits[i].hz)
		return 0;

	if (channels == 0 || channels > 8)
		return 0;
	val |= channels - 1;

	switch (snd_pcm_format_width(format)) {
	case 8:
		val |= AC_FMT_BITS_8;
		break;
	case 16:
		val |= AC_FMT_BITS_16;
		break;
	case 20:
	case 24:
	case 32:
		if (maxbps >= 32 || format == SNDRV_PCM_FORMAT_FLOAT_LE)
			val |= AC_FMT_BITS_32;
		else if (maxbps >= 24)
			val |= AC_FMT_BITS_24;
		else
			val |= AC_FMT_BITS_20;
		break;
	default:
		return 0;
	}

	if (spdif_ctls & AC_DIG1_NONAUDIO)
		val |= AC_FMT_TYPE_NON_PCM;

	return val;
}
EXPORT_SYMBOL_GPL(snd_hdac_calc_stream_format);

static unsigned int query_pcm_param(struct hdac_device *codec, hda_nid_t nid)
{
	unsigned int val = 0;

	if (nid != codec->afg &&
	    (get_wcaps(codec, nid) & AC_WCAP_FORMAT_OVRD))
		val = snd_hdac_read_parm(codec, nid, AC_PAR_PCM);
	if (!val || val == -1)
		val = snd_hdac_read_parm(codec, codec->afg, AC_PAR_PCM);
	if (!val || val == -1)
		return 0;
	return val;
}

static unsigned int query_stream_param(struct hdac_device *codec, hda_nid_t nid)
{
	unsigned int streams = snd_hdac_read_parm(codec, nid, AC_PAR_STREAM);

	if (!streams || streams == -1)
		streams = snd_hdac_read_parm(codec, codec->afg, AC_PAR_STREAM);
	if (!streams || streams == -1)
		return 0;
	return streams;
}

/**
 * snd_hdac_query_supported_pcm - query the supported PCM rates and formats
 * @codec: the codec object
 * @nid: NID to query
 * @ratesp: the pointer to store the detected rate bitflags
 * @formatsp: the pointer to store the detected formats
 * @bpsp: the pointer to store the detected format widths
 *
 * Queries the supported PCM rates and formats.  The NULL @ratesp, @formatsp
 * or @bsps argument is ignored.
 *
 * Returns 0 if successful, otherwise a negative error code.
 */
int snd_hdac_query_supported_pcm(struct hdac_device *codec, hda_nid_t nid,
				 u32 *ratesp, u64 *formatsp, unsigned int *bpsp)
{
	unsigned int i, val, wcaps;

	wcaps = get_wcaps(codec, nid);
	val = query_pcm_param(codec, nid);

	if (ratesp) {
		u32 rates = 0;
		for (i = 0; i < AC_PAR_PCM_RATE_BITS; i++) {
			if (val & (1 << i))
				rates |= rate_bits[i].alsa_bits;
		}
		if (rates == 0) {
			dev_err(&codec->dev,
				"rates == 0 (nid=0x%x, val=0x%x, ovrd=%i)\n",
				nid, val,
				(wcaps & AC_WCAP_FORMAT_OVRD) ? 1 : 0);
			return -EIO;
		}
		*ratesp = rates;
	}

	if (formatsp || bpsp) {
		u64 formats = 0;
		unsigned int streams, bps;

		streams = query_stream_param(codec, nid);
		if (!streams)
			return -EIO;

		bps = 0;
		if (streams & AC_SUPFMT_PCM) {
			if (val & AC_SUPPCM_BITS_8) {
				formats |= SNDRV_PCM_FMTBIT_U8;
				bps = 8;
			}
			if (val & AC_SUPPCM_BITS_16) {
				formats |= SNDRV_PCM_FMTBIT_S16_LE;
				bps = 16;
			}
			if (wcaps & AC_WCAP_DIGITAL) {
				if (val & AC_SUPPCM_BITS_32)
					formats |= SNDRV_PCM_FMTBIT_IEC958_SUBFRAME_LE;
				if (val & (AC_SUPPCM_BITS_20|AC_SUPPCM_BITS_24))
					formats |= SNDRV_PCM_FMTBIT_S32_LE;
				if (val & AC_SUPPCM_BITS_24)
					bps = 24;
				else if (val & AC_SUPPCM_BITS_20)
					bps = 20;
			} else if (val & (AC_SUPPCM_BITS_20|AC_SUPPCM_BITS_24|
					  AC_SUPPCM_BITS_32)) {
				formats |= SNDRV_PCM_FMTBIT_S32_LE;
				if (val & AC_SUPPCM_BITS_32)
					bps = 32;
				else if (val & AC_SUPPCM_BITS_24)
					bps = 24;
				else if (val & AC_SUPPCM_BITS_20)
					bps = 20;
			}
		}
#if 0 /* FIXME: CS4206 doesn't work, which is the only codec supporting float */
		if (streams & AC_SUPFMT_FLOAT32) {
			formats |= SNDRV_PCM_FMTBIT_FLOAT_LE;
			if (!bps)
				bps = 32;
		}
#endif
		if (streams == AC_SUPFMT_AC3) {
			/* should be exclusive */
			/* temporary hack: we have still no proper support
			 * for the direct AC3 stream...
			 */
			formats |= SNDRV_PCM_FMTBIT_U8;
			bps = 8;
		}
		if (formats == 0) {
			dev_err(&codec->dev,
				"formats == 0 (nid=0x%x, val=0x%x, ovrd=%i, streams=0x%x)\n",
				nid, val,
				(wcaps & AC_WCAP_FORMAT_OVRD) ? 1 : 0,
				streams);
			return -EIO;
		}
		if (formatsp)
			*formatsp = formats;
		if (bpsp)
			*bpsp = bps;
	}

	return 0;
}
EXPORT_SYMBOL_GPL(snd_hdac_query_supported_pcm);

/**
 * snd_hdac_is_supported_format - Check the validity of the format
 * @codec: the codec object
 * @nid: NID to check
 * @format: the HD-audio format value to check
 *
 * Check whether the given node supports the format value.
 *
 * Returns true if supported, false if not.
 */
bool snd_hdac_is_supported_format(struct hdac_device *codec, hda_nid_t nid,
				  unsigned int format)
{
	int i;
	unsigned int val = 0, rate, stream;

	val = query_pcm_param(codec, nid);
	if (!val)
		return false;

	rate = format & 0xff00;
	for (i = 0; i < AC_PAR_PCM_RATE_BITS; i++)
		if (rate_bits[i].hda_fmt == rate) {
			if (val & (1 << i))
				break;
			return false;
		}
	if (i >= AC_PAR_PCM_RATE_BITS)
		return false;

	stream = query_stream_param(codec, nid);
	if (!stream)
		return false;

	if (stream & AC_SUPFMT_PCM) {
		switch (format & 0xf0) {
		case 0x00:
			if (!(val & AC_SUPPCM_BITS_8))
				return false;
			break;
		case 0x10:
			if (!(val & AC_SUPPCM_BITS_16))
				return false;
			break;
		case 0x20:
			if (!(val & AC_SUPPCM_BITS_20))
				return false;
			break;
		case 0x30:
			if (!(val & AC_SUPPCM_BITS_24))
				return false;
			break;
		case 0x40:
			if (!(val & AC_SUPPCM_BITS_32))
				return false;
			break;
		default:
			return false;
		}
	} else {
		/* FIXME: check for float32 and AC3? */
	}

	return true;
}
EXPORT_SYMBOL_GPL(snd_hdac_is_supported_format);

static unsigned int codec_read(struct hdac_device *hdac, hda_nid_t nid,
			int flags, unsigned int verb, unsigned int parm)
{
	unsigned int cmd = snd_hdac_make_cmd(hdac, nid, verb, parm);
	unsigned int res;

	if (snd_hdac_exec_verb(hdac, cmd, flags, &res))
		return -1;

	return res;
}

static int codec_write(struct hdac_device *hdac, hda_nid_t nid,
			int flags, unsigned int verb, unsigned int parm)
{
	unsigned int cmd = snd_hdac_make_cmd(hdac, nid, verb, parm);

	return snd_hdac_exec_verb(hdac, cmd, flags, NULL);
}

/**
 * snd_hdac_codec_read - send a command and get the response
 * @hdac: the HDAC device
 * @nid: NID to send the command
 * @flags: optional bit flags
 * @verb: the verb to send
 * @parm: the parameter for the verb
 *
 * Send a single command and read the corresponding response.
 *
 * Returns the obtained response value, or -1 for an error.
 */
int snd_hdac_codec_read(struct hdac_device *hdac, hda_nid_t nid,
			int flags, unsigned int verb, unsigned int parm)
{
	return codec_read(hdac, nid, flags, verb, parm);
}
EXPORT_SYMBOL_GPL(snd_hdac_codec_read);

/**
 * snd_hdac_codec_write - send a single command without waiting for response
 * @hdac: the HDAC device
 * @nid: NID to send the command
 * @flags: optional bit flags
 * @verb: the verb to send
 * @parm: the parameter for the verb
 *
 * Send a single command without waiting for response.
 *
 * Returns 0 if successful, or a negative error code.
 */
int snd_hdac_codec_write(struct hdac_device *hdac, hda_nid_t nid,
			int flags, unsigned int verb, unsigned int parm)
{
	return codec_write(hdac, nid, flags, verb, parm);
}
EXPORT_SYMBOL_GPL(snd_hdac_codec_write);

/**
 * snd_hdac_check_power_state - check whether the actual power state matches
 * with the target state
 *
 * @hdac: the HDAC device
 * @nid: NID to send the command
 * @target_state: target state to check for
 *
 * Return true if state matches, false if not
 */
bool snd_hdac_check_power_state(struct hdac_device *hdac,
		hda_nid_t nid, unsigned int target_state)
{
	unsigned int state = codec_read(hdac, nid, 0,
				AC_VERB_GET_POWER_STATE, 0);

	if (state & AC_PWRST_ERROR)
		return true;
	state = (state >> 4) & 0x0f;
	return (state == target_state);
}
EXPORT_SYMBOL_GPL(snd_hdac_check_power_state);
/**
 * snd_hdac_sync_power_state - wait until actual power state matches
 * with the target state
 *
 * @hdac: the HDAC device
 * @nid: NID to send the command
 * @target_state: target state to check for
 *
 * Return power state or PS_ERROR if codec rejects GET verb.
 */
unsigned int snd_hdac_sync_power_state(struct hdac_device *codec,
			hda_nid_t nid, unsigned int power_state)
{
	unsigned long end_time = jiffies + msecs_to_jiffies(500);
	unsigned int state, actual_state, count;

	for (count = 0; count < 500; count++) {
		state = snd_hdac_codec_read(codec, nid, 0,
				AC_VERB_GET_POWER_STATE, 0);
		if (state & AC_PWRST_ERROR) {
			msleep(20);
			break;
		}
		actual_state = (state >> 4) & 0x0f;
		if (actual_state == power_state)
			break;
		if (time_after_eq(jiffies, end_time))
			break;
		/* wait until the codec reachs to the target state */
		msleep(1);
	}
	return state;
}
EXPORT_SYMBOL_GPL(snd_hdac_sync_power_state);<|MERGE_RESOLUTION|>--- conflicted
+++ resolved
@@ -414,19 +414,9 @@
 		goto unlock;
 	}
 
-<<<<<<< HEAD
-	if (sysfs) {
-		mutex_lock(&codec->widget_lock);
-		err = hda_widget_sysfs_reinit(codec, start_nid, nums);
-		mutex_unlock(&codec->widget_lock);
-		if (err < 0)
-			return err;
-	}
-=======
 	err = hda_widget_sysfs_reinit(codec, start_nid, nums);
 	if (err < 0)
 		goto unlock;
->>>>>>> 4ff96fb5
 
 	codec->num_nodes = nums;
 	codec->start_nid = start_nid;
