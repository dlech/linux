--- conflicted
+++ resolved
@@ -419,12 +419,9 @@
 
 	list_del(&rtd->list);
 
-<<<<<<< HEAD
-=======
 	flush_delayed_work(&rtd->delayed_work);
 	snd_soc_pcm_component_free(rtd);
 
->>>>>>> 8c4d2a0b
 	/*
 	 * we don't need to call kfree() for rtd->dev
 	 * see
@@ -1086,116 +1083,6 @@
 }
 EXPORT_SYMBOL_GPL(snd_soc_remove_dai_link);
 
-<<<<<<< HEAD
-static int soc_dai_link_sanity_check(struct snd_soc_card *card,
-				     struct snd_soc_dai_link *link)
-{
-	int i;
-	struct snd_soc_dai_link_component *codec, *platform;
-
-	for_each_link_codecs(link, i, codec) {
-		/*
-		 * Codec must be specified by 1 of name or OF node,
-		 * not both or neither.
-		 */
-		if (!!codec->name == !!codec->of_node) {
-			dev_err(card->dev, "ASoC: Neither/both codec name/of_node are set for %s\n",
-				link->name);
-			return -EINVAL;
-		}
-
-		/* Codec DAI name must be specified */
-		if (!codec->dai_name) {
-			dev_err(card->dev, "ASoC: codec_dai_name not set for %s\n",
-				link->name);
-			return -EINVAL;
-		}
-
-		/*
-		 * Defer card registration if codec component is not added to
-		 * component list.
-		 */
-		if (!soc_find_component(codec))
-			return -EPROBE_DEFER;
-	}
-
-	for_each_link_platforms(link, i, platform) {
-		/*
-		 * Platform may be specified by either name or OF node, but it
-		 * can be left unspecified, then no components will be inserted
-		 * in the rtdcom list
-		 */
-		if (!!platform->name == !!platform->of_node) {
-			dev_err(card->dev,
-				"ASoC: Neither/both platform name/of_node are set for %s\n",
-				link->name);
-			return -EINVAL;
-		}
-
-		/*
-		 * Defer card registration if platform component is not added to
-		 * component list.
-		 */
-		if (!soc_find_component(platform))
-			return -EPROBE_DEFER;
-	}
-
-	/* FIXME */
-	if (link->num_cpus > 1) {
-		dev_err(card->dev,
-			"ASoC: multi cpu is not yet supported %s\n",
-			link->name);
-		return -EINVAL;
-	}
-
-	/*
-	 * CPU device may be specified by either name or OF node, but
-	 * can be left unspecified, and will be matched based on DAI
-	 * name alone..
-	 */
-	if (link->cpus->name && link->cpus->of_node) {
-		dev_err(card->dev,
-			"ASoC: Neither/both cpu name/of_node are set for %s\n",
-			link->name);
-		return -EINVAL;
-	}
-
-	/*
-	 * Defer card registration if cpu dai component is not added to
-	 * component list.
-	 */
-	if ((link->cpus->of_node || link->cpus->name) &&
-	    !soc_find_component(link->cpus))
-		return -EPROBE_DEFER;
-
-	/*
-	 * At least one of CPU DAI name or CPU device name/node must be
-	 * specified
-	 */
-	if (!link->cpus->dai_name &&
-	    !(link->cpus->name || link->cpus->of_node)) {
-		dev_err(card->dev,
-			"ASoC: Neither cpu_dai_name nor cpu_name/of_node are set for %s\n",
-			link->name);
-		return -EINVAL;
-	}
-
-	return 0;
-}
-
-static void soc_unbind_dai_link(struct snd_soc_card *card,
-				struct snd_soc_dai_link *dai_link)
-{
-	struct snd_soc_pcm_runtime *rtd;
-
-	rtd = snd_soc_get_pcm_runtime(card, dai_link->name);
-	if (rtd)
-		soc_free_pcm_runtime(rtd);
-}
-
-static int soc_bind_dai_link(struct snd_soc_card *card,
-	struct snd_soc_dai_link *dai_link)
-=======
 /**
  * snd_soc_add_dai_link - Add a DAI link dynamically
  * @card: The ASoC card to which the DAI link is added
@@ -1209,14 +1096,11 @@
  */
 int snd_soc_add_dai_link(struct snd_soc_card *card,
 			 struct snd_soc_dai_link *dai_link)
->>>>>>> 8c4d2a0b
 {
 	struct snd_soc_pcm_runtime *rtd;
 	struct snd_soc_dai_link_component *codec, *platform;
 	struct snd_soc_component *component;
 	int i, ret;
-<<<<<<< HEAD
-=======
 
 	lockdep_assert_held(&client_mutex);
 
@@ -1225,16 +1109,11 @@
 	 */
 	if (card->add_dai_link)
 		card->add_dai_link(card, dai_link);
->>>>>>> 8c4d2a0b
 
 	if (dai_link->ignore)
 		return 0;
 
 	dev_dbg(card->dev, "ASoC: binding %s\n", dai_link->name);
-
-	ret = soc_dai_link_sanity_check(card, dai_link);
-	if (ret < 0)
-		return ret;
 
 	ret = soc_dai_link_sanity_check(card, dai_link);
 	if (ret < 0)
@@ -1279,12 +1158,9 @@
 		}
 	}
 
-<<<<<<< HEAD
-=======
 	/* see for_each_card_links */
 	list_add_tail(&dai_link->list, &card->dai_link_list);
 
->>>>>>> 8c4d2a0b
 	return 0;
 
 _err_defer:
@@ -1582,71 +1458,6 @@
 }
 EXPORT_SYMBOL_GPL(snd_soc_disconnect_sync);
 
-<<<<<<< HEAD
-/**
- * snd_soc_add_dai_link - Add a DAI link dynamically
- * @card: The ASoC card to which the DAI link is added
- * @dai_link: The new DAI link to add
- *
- * This function adds a DAI link to the ASoC card's link list.
- *
- * Note: Topology can use this API to add DAI links when probing the
- * topology component. And machine drivers can still define static
- * DAI links in dai_link array.
- */
-int snd_soc_add_dai_link(struct snd_soc_card *card,
-		struct snd_soc_dai_link *dai_link)
-{
-	int ret;
-
-	lockdep_assert_held(&client_mutex);
-
-	/*
-	 * Notify the machine driver for extra initialization
-	 */
-	if (card->add_dai_link)
-		card->add_dai_link(card, dai_link);
-
-	ret = soc_bind_dai_link(card, dai_link);
-	if (ret < 0)
-		return ret;
-
-	/* see for_each_card_links */
-	list_add_tail(&dai_link->list, &card->dai_link_list);
-
-	return 0;
-}
-EXPORT_SYMBOL_GPL(snd_soc_add_dai_link);
-
-/**
- * snd_soc_remove_dai_link - Remove a DAI link from the list
- * @card: The ASoC card that owns the link
- * @dai_link: The DAI link to remove
- *
- * This function removes a DAI link from the ASoC card's link list.
- *
- * For DAI links previously added by topology, topology should
- * remove them by using the dobj embedded in the link.
- */
-void snd_soc_remove_dai_link(struct snd_soc_card *card,
-			     struct snd_soc_dai_link *dai_link)
-{
-	lockdep_assert_held(&client_mutex);
-
-	/*
-	 * Notify the machine driver for extra destruction
-	 */
-	if (card->remove_dai_link)
-		card->remove_dai_link(card, dai_link);
-
-	list_del(&dai_link->list);
-
-	soc_unbind_dai_link(card, dai_link);
-}
-EXPORT_SYMBOL_GPL(snd_soc_remove_dai_link);
-
-=======
->>>>>>> 8c4d2a0b
 static int soc_link_dai_pcm_new(struct snd_soc_dai **dais, int num_dais,
 				struct snd_soc_pcm_runtime *rtd)
 {
@@ -2086,7 +1897,6 @@
 static void __soc_setup_card_name(char *name, int len,
 				  const char *name1, const char *name2,
 				  int normalization)
-<<<<<<< HEAD
 {
 	int i;
 
@@ -2118,50 +1928,6 @@
 	}
 }
 
-static void soc_cleanup_card_resources(struct snd_soc_card *card)
-{
-	struct snd_soc_dai_link *link, *_link;
-
-	/* This should be called before snd_card_free() */
-	soc_remove_link_components(card);
-
-	/* free the ALSA card at first; this syncs with pending operations */
-	if (card->snd_card) {
-		snd_card_free(card->snd_card);
-		card->snd_card = NULL;
-=======
-{
-	int i;
-
-	snprintf(name, len, "%s", name1 ? name1 : name2);
-
-	if (!normalization)
-		return;
-
-	/*
-	 * Name normalization
-	 *
-	 * The driver name is somewhat special, as it's used as a key for
-	 * searches in the user-space.
-	 *
-	 * ex)
-	 *	"abcd??efg" -> "abcd__efg"
-	 */
-	for (i = 0; i < len; i++) {
-		switch (name[i]) {
-		case '_':
-		case '-':
-		case '\0':
-			break;
-		default:
-			if (!isalnum(name[i]))
-				name[i] = '_';
-			break;
-		}
->>>>>>> 8c4d2a0b
-	}
-}
-
 static void soc_cleanup_card_resources(struct snd_soc_card *card,
 				       int card_probed)
 {
@@ -2174,10 +1940,7 @@
 
 	/* remove and free each DAI */
 	soc_remove_link_dais(card);
-<<<<<<< HEAD
-=======
 	soc_remove_link_components(card);
->>>>>>> 8c4d2a0b
 
 	for_each_card_links_safe(card, link, _link)
 		snd_soc_remove_dai_link(card, link);
@@ -2289,10 +2052,7 @@
 		dev_err(card->dev,
 			"ASoC: failed to probe aux component %d\n", ret);
 		goto probe_end;
-<<<<<<< HEAD
-=======
-	}
->>>>>>> 8c4d2a0b
+	}
 
 	/* probe all DAI links on this card */
 	ret = soc_probe_link_dais(card);
@@ -2332,8 +2092,6 @@
 			    card->long_name, card->name, 0);
 	soc_setup_card_name(card->snd_card->driver,
 			    card->driver_name, card->name, 1);
-<<<<<<< HEAD
-=======
 
 	if (card->components) {
 		/* the current implementation of snd_component_add() accepts */
@@ -2347,7 +2105,6 @@
 			goto probe_end;
 		}
 	}
->>>>>>> 8c4d2a0b
 
 	if (card->late_probe) {
 		ret = card->late_probe(card);
@@ -2651,25 +2408,6 @@
 }
 EXPORT_SYMBOL_GPL(snd_soc_register_card);
 
-<<<<<<< HEAD
-static void snd_soc_unbind_card(struct snd_soc_card *card, bool unregister)
-{
-	if (card->instantiated) {
-		card->instantiated = false;
-		snd_soc_dapm_shutdown(card);
-		snd_soc_flush_all_delayed_work(card);
-
-		soc_cleanup_card_resources(card);
-		if (!unregister)
-			list_add(&card->list, &unbind_card_list);
-	} else {
-		if (unregister)
-			list_del(&card->list);
-	}
-}
-
-=======
->>>>>>> 8c4d2a0b
 /**
  * snd_soc_unregister_card - Unregister a card with the ASoC core
  *
@@ -2748,11 +2486,7 @@
 	return devm_kstrdup(dev, dai_drv->name, GFP_KERNEL);
 }
 
-<<<<<<< HEAD
-static void soc_del_dai(struct snd_soc_dai *dai)
-=======
 void snd_soc_unregister_dai(struct snd_soc_dai *dai)
->>>>>>> 8c4d2a0b
 {
 	dev_dbg(dai->dev, "ASoC: Unregistered DAI '%s'\n", dai->name);
 	list_del(&dai->list);
@@ -2778,11 +2512,8 @@
 
 	dev_dbg(dev, "ASoC: dynamically register DAI %s\n", dev_name(dev));
 
-<<<<<<< HEAD
-=======
 	lockdep_assert_held(&client_mutex);
 
->>>>>>> 8c4d2a0b
 	dai = devm_kzalloc(dev, sizeof(*dai), GFP_KERNEL);
 	if (dai == NULL)
 		return NULL;
@@ -2820,48 +2551,6 @@
 
 	dev_dbg(dev, "ASoC: Registered DAI '%s'\n", dai->name);
 	return dai;
-}
-
-void snd_soc_unregister_dai(struct snd_soc_dai *dai)
-{
-	soc_del_dai(dai);
-}
-EXPORT_SYMBOL_GPL(snd_soc_unregister_dai);
-
-/**
- * snd_soc_register_dai - Register a DAI dynamically & create its widgets
- *
- * @component: The component the DAIs are registered for
- * @dai_drv: DAI driver to use for the DAI
- *
- * Topology can use this API to register DAIs when probing a component.
- * These DAIs's widgets will be freed in the card cleanup and the DAIs
- * will be freed in the component cleanup.
- */
-struct snd_soc_dai *snd_soc_register_dai(struct snd_soc_component *component,
-					 struct snd_soc_dai_driver *dai_drv,
-					 bool legacy_dai_naming)
-{
-	struct device *dev = component->dev;
-
-	dev_dbg(dev, "ASoC: dai register %s\n", dai_drv->name);
-
-	lockdep_assert_held(&client_mutex);
-	return soc_add_dai(component, dai_drv, legacy_dai_naming);
-}
-EXPORT_SYMBOL_GPL(snd_soc_register_dai);
-
-/**
- * snd_soc_unregister_dai - Unregister DAIs from the ASoC core
- *
- * @component: The component for which the DAIs should be unregistered
- */
-static void snd_soc_unregister_dais(struct snd_soc_component *component)
-{
-	struct snd_soc_dai *dai, *_dai;
-
-	for_each_component_dais_safe(component, dai, _dai)
-		snd_soc_unregister_dai(dai);
 }
 
 /**
