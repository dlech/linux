/*
 * ASoC driver for TI DAVINCI EVM platform
 *
 * Author:      Vladimir Barinov, <vbarinov@embeddedalley.com>
 * Copyright:   (C) 2007 MontaVista Software, Inc., <source@mvista.com>
 *
 * This program is free software; you can redistribute it and/or modify
 * it under the terms of the GNU General Public License version 2 as
 * published by the Free Software Foundation.
 */

#include <linux/module.h>
#include <linux/moduleparam.h>
#include <linux/timer.h>
#include <linux/interrupt.h>
#include <linux/platform_device.h>
#include <linux/i2c.h>
#include <sound/core.h>
#include <sound/pcm.h>
#include <sound/soc.h>
#include <sound/soc-dapm.h>

#include <asm/dma.h>
#include <asm/mach-types.h>

#include <mach/asp.h>
#include <mach/edma.h>
#include <mach/mux.h>

#include "../codecs/tlv320aic3x.h"
#include "../codecs/spdif_transciever.h"
#include "davinci-pcm.h"
#include "davinci-i2s.h"
#include "davinci-mcasp.h"

#define AUDIO_FORMAT (SND_SOC_DAIFMT_DSP_B | \
		SND_SOC_DAIFMT_CBM_CFM | SND_SOC_DAIFMT_IB_NF)
static int evm_hw_params(struct snd_pcm_substream *substream,
			 struct snd_pcm_hw_params *params)
{
	struct snd_soc_pcm_runtime *rtd = substream->private_data;
	struct snd_soc_dai *codec_dai = rtd->dai->codec_dai;
	struct snd_soc_dai *cpu_dai = rtd->dai->cpu_dai;
	int ret = 0;
	unsigned sysclk;

	/* ASP1 on DM355 EVM is clocked by an external oscillator */
	if (machine_is_davinci_dm355_evm() || machine_is_davinci_dm6467_evm())
		sysclk = 27000000;

	/* ASP0 in DM6446 EVM is clocked by U55, as configured by
	 * board-dm644x-evm.c using GPIOs from U18.  There are six
	 * options; here we "know" we use a 48 KHz sample rate.
	 */
	else if (machine_is_davinci_evm())
		sysclk = 12288000;

	else if (machine_is_davinci_da830_evm() ||
				machine_is_davinci_da850_evm())
		sysclk = 24576000;

	else
		return -EINVAL;

	/* set codec DAI configuration */
	ret = snd_soc_dai_set_fmt(codec_dai, AUDIO_FORMAT);
	if (ret < 0)
		return ret;

	/* set cpu DAI configuration */
	ret = snd_soc_dai_set_fmt(cpu_dai, AUDIO_FORMAT);
	if (ret < 0)
		return ret;

	/* set the codec system clock */
	ret = snd_soc_dai_set_sysclk(codec_dai, 0, sysclk, SND_SOC_CLOCK_OUT);
	if (ret < 0)
		return ret;

	return 0;
}

static struct snd_soc_ops evm_ops = {
	.hw_params = evm_hw_params,
};

/* davinci-evm machine dapm widgets */
static const struct snd_soc_dapm_widget aic3x_dapm_widgets[] = {
	SND_SOC_DAPM_HP("Headphone Jack", NULL),
	SND_SOC_DAPM_LINE("Line Out", NULL),
	SND_SOC_DAPM_MIC("Mic Jack", NULL),
	SND_SOC_DAPM_LINE("Line In", NULL),
};

/* davinci-evm machine audio_mapnections to the codec pins */
static const struct snd_soc_dapm_route audio_map[] = {
	/* Headphone connected to HPLOUT, HPROUT */
	{"Headphone Jack", NULL, "HPLOUT"},
	{"Headphone Jack", NULL, "HPROUT"},

	/* Line Out connected to LLOUT, RLOUT */
	{"Line Out", NULL, "LLOUT"},
	{"Line Out", NULL, "RLOUT"},

	/* Mic connected to (MIC3L | MIC3R) */
	{"MIC3L", NULL, "Mic Bias 2V"},
	{"MIC3R", NULL, "Mic Bias 2V"},
	{"Mic Bias 2V", NULL, "Mic Jack"},

	/* Line In connected to (LINE1L | LINE2L), (LINE1R | LINE2R) */
	{"LINE1L", NULL, "Line In"},
	{"LINE2L", NULL, "Line In"},
	{"LINE1R", NULL, "Line In"},
	{"LINE2R", NULL, "Line In"},
};

/* Logic for a aic3x as connected on a davinci-evm */
static int evm_aic3x_init(struct snd_soc_codec *codec)
{
	/* Add davinci-evm specific widgets */
	snd_soc_dapm_new_controls(codec, aic3x_dapm_widgets,
				  ARRAY_SIZE(aic3x_dapm_widgets));

	/* Set up davinci-evm specific audio path audio_map */
	snd_soc_dapm_add_routes(codec, audio_map, ARRAY_SIZE(audio_map));

	/* not connected */
	snd_soc_dapm_disable_pin(codec, "MONO_LOUT");
	snd_soc_dapm_disable_pin(codec, "HPLCOM");
	snd_soc_dapm_disable_pin(codec, "HPRCOM");

	/* always connected */
	snd_soc_dapm_enable_pin(codec, "Headphone Jack");
	snd_soc_dapm_enable_pin(codec, "Line Out");
	snd_soc_dapm_enable_pin(codec, "Mic Jack");
	snd_soc_dapm_enable_pin(codec, "Line In");

	snd_soc_dapm_sync(codec);

	return 0;
}

/* davinci-evm digital audio interface glue - connects codec <--> CPU */
static struct snd_soc_dai_link evm_dai = {
	.name = "TLV320AIC3X",
	.stream_name = "AIC3X",
	.cpu_dai = &davinci_i2s_dai,
	.codec_dai = &aic3x_dai,
	.init = evm_aic3x_init,
	.ops = &evm_ops,
};

static struct snd_soc_dai_link dm6467_evm_dai[] = {
	{
		.name = "TLV320AIC3X",
		.stream_name = "AIC3X",
		.cpu_dai = &davinci_mcasp_dai[DAVINCI_MCASP_I2S_DAI],
		.codec_dai = &aic3x_dai,
		.init = evm_aic3x_init,
		.ops = &evm_ops,
	},
	{
		.name = "McASP",
		.stream_name = "spdif",
		.cpu_dai = &davinci_mcasp_dai[DAVINCI_MCASP_DIT_DAI],
		.codec_dai = &dit_stub_dai,
		.ops = &evm_ops,
	},
};
<<<<<<< HEAD
=======
static struct snd_soc_dai_link da8xx_evm_dai = {
	.name = "TLV320AIC3X",
	.stream_name = "AIC3X",
	.cpu_dai = &davinci_mcasp_dai[DAVINCI_MCASP_I2S_DAI],
	.codec_dai = &aic3x_dai,
	.init = evm_aic3x_init,
	.ops = &evm_ops,
};
>>>>>>> 17d857be

/* davinci-evm audio machine driver */
static struct snd_soc_card snd_soc_card_evm = {
	.name = "DaVinci EVM",
	.platform = &davinci_soc_platform,
	.dai_link = &evm_dai,
	.num_links = 1,
};

/* davinci dm6467 evm audio machine driver */
static struct snd_soc_card dm6467_snd_soc_card_evm = {
	.name = "DaVinci DM6467 EVM",
	.platform = &davinci_soc_platform,
	.dai_link = dm6467_evm_dai,
	.num_links = ARRAY_SIZE(dm6467_evm_dai),
<<<<<<< HEAD
};

/* evm audio private data */
static struct aic3x_setup_data evm_aic3x_setup = {
	.i2c_bus = 1,
	.i2c_address = 0x1b,
};

/* dm6467 evm audio private data */
static struct aic3x_setup_data dm6467_evm_aic3x_setup = {
       .i2c_bus = 1,
       .i2c_address = 0x18,
};

=======
};

static struct snd_soc_card da830_snd_soc_card = {
	.name = "DA830/OMAP-L137 EVM",
	.dai_link = &da8xx_evm_dai,
	.platform = &davinci_soc_platform,
	.num_links = 1,
};

static struct snd_soc_card da850_snd_soc_card = {
	.name = "DA850/OMAP-L138 EVM",
	.dai_link = &da8xx_evm_dai,
	.platform = &davinci_soc_platform,
	.num_links = 1,
};

static struct aic3x_setup_data aic3x_setup;

>>>>>>> 17d857be
/* evm audio subsystem */
static struct snd_soc_device evm_snd_devdata = {
	.card = &snd_soc_card_evm,
	.codec_dev = &soc_codec_dev_aic3x,
<<<<<<< HEAD
	.codec_data = &evm_aic3x_setup,
=======
	.codec_data = &aic3x_setup,
>>>>>>> 17d857be
};

/* evm audio subsystem */
static struct snd_soc_device dm6467_evm_snd_devdata = {
	.card = &dm6467_snd_soc_card_evm,
	.codec_dev = &soc_codec_dev_aic3x,
<<<<<<< HEAD
	.codec_data = &dm6467_evm_aic3x_setup,
=======
	.codec_data = &aic3x_setup,
};

/* evm audio subsystem */
static struct snd_soc_device da830_evm_snd_devdata = {
	.card = &da830_snd_soc_card,
	.codec_dev = &soc_codec_dev_aic3x,
	.codec_data = &aic3x_setup,
};

static struct snd_soc_device da850_evm_snd_devdata = {
	.card		= &da850_snd_soc_card,
	.codec_dev	= &soc_codec_dev_aic3x,
	.codec_data	= &aic3x_setup,
>>>>>>> 17d857be
};

static struct platform_device *evm_snd_device;

static int __init evm_init(void)
{
	struct snd_soc_device *evm_snd_dev_data;
	int index;
	int ret;

	if (machine_is_davinci_evm()) {
		evm_snd_dev_data = &evm_snd_devdata;
		index = 0;
	} else if (machine_is_davinci_dm355_evm()) {
		evm_snd_dev_data = &evm_snd_devdata;
<<<<<<< HEAD
		index = 1;
	} else if (machine_is_davinci_dm6467_evm()) {
		evm_snd_dev_data = &dm6467_evm_snd_devdata;
=======
		index = 1;
	} else if (machine_is_davinci_dm6467_evm()) {
		evm_snd_dev_data = &dm6467_evm_snd_devdata;
		index = 0;
	} else if (machine_is_davinci_da830_evm()) {
		evm_snd_dev_data = &da830_evm_snd_devdata;
		index = 1;
	} else if (machine_is_davinci_da850_evm()) {
		evm_snd_dev_data = &da850_evm_snd_devdata;
>>>>>>> 17d857be
		index = 0;
	} else
		return -EINVAL;

	evm_snd_device = platform_device_alloc("soc-audio", index);
	if (!evm_snd_device)
		return -ENOMEM;

	platform_set_drvdata(evm_snd_device, evm_snd_dev_data);
	evm_snd_dev_data->dev = &evm_snd_device->dev;
	ret = platform_device_add(evm_snd_device);
	if (ret)
		platform_device_put(evm_snd_device);

	return ret;
}

static void __exit evm_exit(void)
{
	platform_device_unregister(evm_snd_device);
}

module_init(evm_init);
module_exit(evm_exit);

MODULE_AUTHOR("Vladimir Barinov");
MODULE_DESCRIPTION("TI DAVINCI EVM ASoC driver");
MODULE_LICENSE("GPL");<|MERGE_RESOLUTION|>--- conflicted
+++ resolved
@@ -167,8 +167,6 @@
 		.ops = &evm_ops,
 	},
 };
-<<<<<<< HEAD
-=======
 static struct snd_soc_dai_link da8xx_evm_dai = {
 	.name = "TLV320AIC3X",
 	.stream_name = "AIC3X",
@@ -177,7 +175,6 @@
 	.init = evm_aic3x_init,
 	.ops = &evm_ops,
 };
->>>>>>> 17d857be
 
 /* davinci-evm audio machine driver */
 static struct snd_soc_card snd_soc_card_evm = {
@@ -193,22 +190,6 @@
 	.platform = &davinci_soc_platform,
 	.dai_link = dm6467_evm_dai,
 	.num_links = ARRAY_SIZE(dm6467_evm_dai),
-<<<<<<< HEAD
-};
-
-/* evm audio private data */
-static struct aic3x_setup_data evm_aic3x_setup = {
-	.i2c_bus = 1,
-	.i2c_address = 0x1b,
-};
-
-/* dm6467 evm audio private data */
-static struct aic3x_setup_data dm6467_evm_aic3x_setup = {
-       .i2c_bus = 1,
-       .i2c_address = 0x18,
-};
-
-=======
 };
 
 static struct snd_soc_card da830_snd_soc_card = {
@@ -227,25 +208,17 @@
 
 static struct aic3x_setup_data aic3x_setup;
 
->>>>>>> 17d857be
 /* evm audio subsystem */
 static struct snd_soc_device evm_snd_devdata = {
 	.card = &snd_soc_card_evm,
 	.codec_dev = &soc_codec_dev_aic3x,
-<<<<<<< HEAD
-	.codec_data = &evm_aic3x_setup,
-=======
 	.codec_data = &aic3x_setup,
->>>>>>> 17d857be
 };
 
 /* evm audio subsystem */
 static struct snd_soc_device dm6467_evm_snd_devdata = {
 	.card = &dm6467_snd_soc_card_evm,
 	.codec_dev = &soc_codec_dev_aic3x,
-<<<<<<< HEAD
-	.codec_data = &dm6467_evm_aic3x_setup,
-=======
 	.codec_data = &aic3x_setup,
 };
 
@@ -260,7 +233,6 @@
 	.card		= &da850_snd_soc_card,
 	.codec_dev	= &soc_codec_dev_aic3x,
 	.codec_data	= &aic3x_setup,
->>>>>>> 17d857be
 };
 
 static struct platform_device *evm_snd_device;
@@ -276,11 +248,6 @@
 		index = 0;
 	} else if (machine_is_davinci_dm355_evm()) {
 		evm_snd_dev_data = &evm_snd_devdata;
-<<<<<<< HEAD
-		index = 1;
-	} else if (machine_is_davinci_dm6467_evm()) {
-		evm_snd_dev_data = &dm6467_evm_snd_devdata;
-=======
 		index = 1;
 	} else if (machine_is_davinci_dm6467_evm()) {
 		evm_snd_dev_data = &dm6467_evm_snd_devdata;
@@ -290,7 +257,6 @@
 		index = 1;
 	} else if (machine_is_davinci_da850_evm()) {
 		evm_snd_dev_data = &da850_evm_snd_devdata;
->>>>>>> 17d857be
 		index = 0;
 	} else
 		return -EINVAL;
