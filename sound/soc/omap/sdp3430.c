--- conflicted
+++ resolved
@@ -40,15 +40,10 @@
 #include "omap-pcm.h"
 #include "../codecs/twl4030.h"
 
-<<<<<<< HEAD
-#define TWL4030_INTBR_PMBR1	0x0D
-#define EXTMUTE(value)		(value << 2)
-=======
 /* TWL4030 PMBR1 Register */
 #define TWL4030_INTBR_PMBR1		0x0D
 /* TWL4030 PMBR1 Register GPIO6 mux bit */
 #define TWL4030_GPIO6_PWM0_MUTE(value)	(value << 2)
->>>>>>> 17d857be
 
 static struct snd_soc_card snd_soc_sdp3430;
 
@@ -326,17 +321,12 @@
 	*(unsigned int *)sdp3430_dai[1].cpu_dai->private_data = 2; /* McBSP3 */
 
 	/* Set TWL4030 GPIO6 as EXTMUTE signal */
-<<<<<<< HEAD
-	twl4030_i2c_write_u8(TWL4030_MODULE_INTBR, EXTMUTE(0x02),
-							TWL4030_MODULE_INTBR);
-=======
 	twl4030_i2c_read_u8(TWL4030_MODULE_INTBR, &pin_mux,
 						TWL4030_INTBR_PMBR1);
 	pin_mux &= ~TWL4030_GPIO6_PWM0_MUTE(0x03);
 	pin_mux |= TWL4030_GPIO6_PWM0_MUTE(0x02);
 	twl4030_i2c_write_u8(TWL4030_MODULE_INTBR, pin_mux,
 						TWL4030_INTBR_PMBR1);
->>>>>>> 17d857be
 
 	ret = platform_device_add(sdp3430_snd_device);
 	if (ret)
