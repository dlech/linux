--- conflicted
+++ resolved
@@ -492,19 +492,11 @@
 	phys_addr_t pgd_phys;
 	u64 vmid;
 	bool new_gen;
-<<<<<<< HEAD
 
 	read_lock(&kvm_vmid_lock);
 	new_gen = need_new_vmid_gen(kvm);
 	read_unlock(&kvm_vmid_lock);
 
-=======
-
-	read_lock(&kvm_vmid_lock);
-	new_gen = need_new_vmid_gen(kvm);
-	read_unlock(&kvm_vmid_lock);
-
->>>>>>> 5e220483
 	if (!new_gen)
 		return;
 
