--- conflicted
+++ resolved
@@ -65,20 +65,6 @@
 		clock-names = "tmu_apbif";
 		vtmu-supply = <&tmu_regulator_node>;
 		#thermal-sensor-cells = <0>;
-<<<<<<< HEAD
-	};
-
-Example 2):
-
-	tmuctrl_0: tmuctrl@160118 {
-		compatible = "samsung,exynos5440-tmu";
-		reg = <0x160118 0x230>, <0x160368 0x10>;
-		interrupts = <0 58 0>;
-		clocks = <&clock 21>;
-		clock-names = "tmu_apbif";
-		#thermal-sensor-cells = <0>;
-=======
->>>>>>> 5e220483
 	};
 
 Example 2): (In case of Exynos5420 "with misplaced TRIMINFO register")
