--- conflicted
+++ resolved
@@ -51,11 +51,7 @@
      ".global paravirt_ret0\n"
      "paravirt_ret0:\n\t"
      "xor %" _ASM_AX ", %" _ASM_AX ";\n\t"
-<<<<<<< HEAD
-     "ret\n\t"
-=======
      ASM_RET
->>>>>>> 754e0b0e
      ".size paravirt_ret0, . - paravirt_ret0\n\t"
      ".type paravirt_ret0, @function\n\t"
      ".popsection");
