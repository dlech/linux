--- conflicted
+++ resolved
@@ -79,17 +79,7 @@
 #include <asm/qspinlock.h>
 #include <asm/intel-family.h>
 #include <asm/cpu_device_id.h>
-<<<<<<< HEAD
-
-/* Number of siblings per CPU package */
-int smp_num_siblings = 1;
-EXPORT_SYMBOL(smp_num_siblings);
-
-/* Last level cache ID of each logical CPU */
-DEFINE_PER_CPU_READ_MOSTLY(u16, cpu_llc_id) = BAD_APICID;
-=======
 #include <asm/spec-ctrl.h>
->>>>>>> 5e220483
 
 /* representing HT siblings of each logical CPU */
 DEFINE_PER_CPU_READ_MOSTLY(cpumask_var_t, cpu_sibling_map);
