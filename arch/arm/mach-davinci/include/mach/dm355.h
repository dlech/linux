--- conflicted
+++ resolved
@@ -13,10 +13,7 @@
 
 #include <mach/hardware.h>
 #include <mach/asp.h>
-<<<<<<< HEAD
-=======
 #include <media/davinci/vpfe_capture.h>
->>>>>>> 17d857be
 
 #define ASP1_TX_EVT_EN	1
 #define ASP1_RX_EVT_EN	2
@@ -27,9 +24,6 @@
 void dm355_init_spi0(unsigned chipselect_mask,
 		struct spi_board_info *info, unsigned len);
 void __init dm355_init_asp1(u32 evt_enable, struct snd_platform_data *pdata);
-<<<<<<< HEAD
-=======
 void dm355_set_vpfe_config(struct vpfe_config *cfg);
->>>>>>> 17d857be
 
 #endif /* __ASM_ARCH_DM355_H */