--- conflicted
+++ resolved
@@ -15,13 +15,10 @@
 
 #include <linux/io.h>
 #include <asm-generic/gpio.h>
-<<<<<<< HEAD
+
+#include <mach/irqs.h>
 
 #define DAVINCI_GPIO_BASE 0x01C67000
-=======
-#include <mach/hardware.h>
-#include <mach/irqs.h>
->>>>>>> 8e492151
 
 /*
  * basic gpio routines
