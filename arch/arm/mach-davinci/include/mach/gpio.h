--- conflicted
+++ resolved
@@ -71,19 +71,11 @@
 	void *__iomem ptr;
 
 	if (gpio < 32)
-<<<<<<< HEAD
-		ptr = (void *__iomem) IO_ADDRESS(DAVINCI_GPIO_BASE + 0x10);
-	else if (gpio < 64)
-		ptr = (void *__iomem) IO_ADDRESS(DAVINCI_GPIO_BASE + 0x38);
-	else if (gpio < DAVINCI_N_GPIO)
-		ptr = (void *__iomem) IO_ADDRESS(DAVINCI_GPIO_BASE + 0x60);
-=======
 		ptr = IO_ADDRESS(DAVINCI_GPIO_BASE + 0x10);
 	else if (gpio < 64)
 		ptr = IO_ADDRESS(DAVINCI_GPIO_BASE + 0x38);
 	else if (gpio < DAVINCI_N_GPIO)
 		ptr = IO_ADDRESS(DAVINCI_GPIO_BASE + 0x60);
->>>>>>> f7429fd3
 	else
 		ptr = NULL;
 	return ptr;
