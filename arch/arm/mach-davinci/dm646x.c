/*
 * TI DaVinci DM644x chip specific setup
 *
 * Author: Kevin Hilman, Deep Root Systems, LLC
 *
 * 2007 (c) Deep Root Systems, LLC. This file is licensed under
 * the terms of the GNU General Public License version 2. This program
 * is licensed "as is" without any warranty of any kind, whether express
 * or implied.
 */
#include <linux/kernel.h>
#include <linux/init.h>
#include <linux/clk.h>
#include <linux/serial_8250.h>
#include <linux/platform_device.h>
#include <linux/gpio.h>

#include <asm/mach/map.h>

#include <mach/dm646x.h>
#include <mach/clock.h>
#include <mach/cputype.h>
#include <mach/edma.h>
#include <mach/irqs.h>
#include <mach/psc.h>
#include <mach/mux.h>
#include <mach/time.h>
#include <mach/serial.h>
#include <mach/common.h>
#include <mach/asp.h>

#include "clock.h"
#include "mux.h"

#define DAVINCI_VPIF_BASE       (0x01C12000)
#define VDD3P3V_PWDN_OFFSET	(0x48)
#define VSCLKDIS_OFFSET		(0x6C)

#define VDD3P3V_VID_MASK	(BIT_MASK(3) | BIT_MASK(2) | BIT_MASK(1) |\
					BIT_MASK(0))
#define VSCLKDIS_MASK		(BIT_MASK(11) | BIT_MASK(10) | BIT_MASK(9) |\
					BIT_MASK(8))

/*
 * Device specific clocks
 */
#define DM646X_REF_FREQ		27000000
#define DM646X_AUX_FREQ		24000000

static struct pll_data pll1_data = {
	.num       = 1,
	.phys_base = DAVINCI_PLL1_BASE,
};

static struct pll_data pll2_data = {
	.num       = 2,
	.phys_base = DAVINCI_PLL2_BASE,
};

static struct clk ref_clk = {
	.name = "ref_clk",
	.rate = DM646X_REF_FREQ,
};

static struct clk aux_clkin = {
	.name = "aux_clkin",
	.rate = DM646X_AUX_FREQ,
};

static struct clk pll1_clk = {
	.name = "pll1",
	.parent = &ref_clk,
	.pll_data = &pll1_data,
	.flags = CLK_PLL,
};

static struct clk pll1_sysclk1 = {
	.name = "pll1_sysclk1",
	.parent = &pll1_clk,
	.flags = CLK_PLL,
	.div_reg = PLLDIV1,
};

static struct clk pll1_sysclk2 = {
	.name = "pll1_sysclk2",
	.parent = &pll1_clk,
	.flags = CLK_PLL,
	.div_reg = PLLDIV2,
};

static struct clk pll1_sysclk3 = {
	.name = "pll1_sysclk3",
	.parent = &pll1_clk,
	.flags = CLK_PLL,
	.div_reg = PLLDIV3,
};

static struct clk pll1_sysclk4 = {
	.name = "pll1_sysclk4",
	.parent = &pll1_clk,
	.flags = CLK_PLL,
	.div_reg = PLLDIV4,
};

static struct clk pll1_sysclk5 = {
	.name = "pll1_sysclk5",
	.parent = &pll1_clk,
	.flags = CLK_PLL,
	.div_reg = PLLDIV5,
};

static struct clk pll1_sysclk6 = {
	.name = "pll1_sysclk6",
	.parent = &pll1_clk,
	.flags = CLK_PLL,
	.div_reg = PLLDIV6,
};

static struct clk pll1_sysclk8 = {
	.name = "pll1_sysclk8",
	.parent = &pll1_clk,
	.flags = CLK_PLL,
	.div_reg = PLLDIV8,
};

static struct clk pll1_sysclk9 = {
	.name = "pll1_sysclk9",
	.parent = &pll1_clk,
	.flags = CLK_PLL,
	.div_reg = PLLDIV9,
};

static struct clk pll1_sysclkbp = {
	.name = "pll1_sysclkbp",
	.parent = &pll1_clk,
	.flags = CLK_PLL | PRE_PLL,
	.div_reg = BPDIV,
};

static struct clk pll1_aux_clk = {
	.name = "pll1_aux_clk",
	.parent = &pll1_clk,
	.flags = CLK_PLL | PRE_PLL,
};

static struct clk pll2_clk = {
	.name = "pll2_clk",
	.parent = &ref_clk,
	.pll_data = &pll2_data,
	.flags = CLK_PLL,
};

static struct clk pll2_sysclk1 = {
	.name = "pll2_sysclk1",
	.parent = &pll2_clk,
	.flags = CLK_PLL,
	.div_reg = PLLDIV1,
};

static struct clk dsp_clk = {
	.name = "dsp",
	.parent = &pll1_sysclk1,
	.lpsc = DM646X_LPSC_C64X_CPU,
	.flags = PSC_DSP,
	.usecount = 1,			/* REVISIT how to disable? */
};

static struct clk arm_clk = {
	.name = "arm",
	.parent = &pll1_sysclk2,
	.lpsc = DM646X_LPSC_ARM,
	.flags = ALWAYS_ENABLED,
};

static struct clk edma_cc_clk = {
	.name = "edma_cc",
	.parent = &pll1_sysclk2,
	.lpsc = DM646X_LPSC_TPCC,
	.flags = ALWAYS_ENABLED,
};

static struct clk edma_tc0_clk = {
	.name = "edma_tc0",
	.parent = &pll1_sysclk2,
	.lpsc = DM646X_LPSC_TPTC0,
	.flags = ALWAYS_ENABLED,
};

static struct clk edma_tc1_clk = {
	.name = "edma_tc1",
	.parent = &pll1_sysclk2,
	.lpsc = DM646X_LPSC_TPTC1,
	.flags = ALWAYS_ENABLED,
};

static struct clk edma_tc2_clk = {
	.name = "edma_tc2",
	.parent = &pll1_sysclk2,
	.lpsc = DM646X_LPSC_TPTC2,
	.flags = ALWAYS_ENABLED,
};

static struct clk edma_tc3_clk = {
	.name = "edma_tc3",
	.parent = &pll1_sysclk2,
	.lpsc = DM646X_LPSC_TPTC3,
	.flags = ALWAYS_ENABLED,
};

static struct clk uart0_clk = {
	.name = "uart0",
	.parent = &aux_clkin,
	.lpsc = DM646X_LPSC_UART0,
};

static struct clk uart1_clk = {
	.name = "uart1",
	.parent = &aux_clkin,
	.lpsc = DM646X_LPSC_UART1,
};

static struct clk uart2_clk = {
	.name = "uart2",
	.parent = &aux_clkin,
	.lpsc = DM646X_LPSC_UART2,
};

static struct clk i2c_clk = {
	.name = "I2CCLK",
	.parent = &pll1_sysclk3,
	.lpsc = DM646X_LPSC_I2C,
};

static struct clk gpio_clk = {
	.name = "gpio",
	.parent = &pll1_sysclk3,
	.lpsc = DM646X_LPSC_GPIO,
};

static struct clk mcasp0_clk = {
	.name = "mcasp0",
	.parent = &pll1_sysclk3,
	.lpsc = DM646X_LPSC_McASP0,
};

static struct clk mcasp1_clk = {
	.name = "mcasp1",
	.parent = &pll1_sysclk3,
	.lpsc = DM646X_LPSC_McASP1,
};

static struct clk aemif_clk = {
	.name = "aemif",
	.parent = &pll1_sysclk3,
	.lpsc = DM646X_LPSC_AEMIF,
	.flags = ALWAYS_ENABLED,
};

static struct clk emac_clk = {
	.name = "emac",
	.parent = &pll1_sysclk3,
	.lpsc = DM646X_LPSC_EMAC,
};

static struct clk pwm0_clk = {
	.name = "pwm0",
	.parent = &pll1_sysclk3,
	.lpsc = DM646X_LPSC_PWM0,
	.usecount = 1,            /* REVIST: disabling hangs system */
};

static struct clk pwm1_clk = {
	.name = "pwm1",
	.parent = &pll1_sysclk3,
	.lpsc = DM646X_LPSC_PWM1,
	.usecount = 1,            /* REVIST: disabling hangs system */
};

static struct clk timer0_clk = {
	.name = "timer0",
	.parent = &pll1_sysclk3,
	.lpsc = DM646X_LPSC_TIMER0,
};

static struct clk timer1_clk = {
	.name = "timer1",
	.parent = &pll1_sysclk3,
	.lpsc = DM646X_LPSC_TIMER1,
};

static struct clk timer2_clk = {
	.name = "timer2",
	.parent = &pll1_sysclk3,
	.flags = ALWAYS_ENABLED, /* no LPSC, always enabled; c.f. spruep9a */
};


static struct clk ide_clk = {
	.name = "ide",
	.parent = &pll1_sysclk4,
	.lpsc = DAVINCI_LPSC_ATA,
};

static struct clk vpif0_clk = {
	.name = "vpif0",
	.parent = &ref_clk,
	.lpsc = DM646X_LPSC_VPSSMSTR,
	.flags = ALWAYS_ENABLED,
};

static struct clk vpif1_clk = {
	.name = "vpif1",
	.parent = &ref_clk,
	.lpsc = DM646X_LPSC_VPSSSLV,
	.flags = ALWAYS_ENABLED,
};

struct davinci_clk dm646x_clks[] = {
	CLK(NULL, "ref", &ref_clk),
	CLK(NULL, "aux", &aux_clkin),
	CLK(NULL, "pll1", &pll1_clk),
	CLK(NULL, "pll1_sysclk", &pll1_sysclk1),
	CLK(NULL, "pll1_sysclk", &pll1_sysclk2),
	CLK(NULL, "pll1_sysclk", &pll1_sysclk3),
	CLK(NULL, "pll1_sysclk", &pll1_sysclk4),
	CLK(NULL, "pll1_sysclk", &pll1_sysclk5),
	CLK(NULL, "pll1_sysclk", &pll1_sysclk6),
	CLK(NULL, "pll1_sysclk", &pll1_sysclk8),
	CLK(NULL, "pll1_sysclk", &pll1_sysclk9),
	CLK(NULL, "pll1_sysclk", &pll1_sysclkbp),
	CLK(NULL, "pll1_aux", &pll1_aux_clk),
	CLK(NULL, "pll2", &pll2_clk),
	CLK(NULL, "pll2_sysclk1", &pll2_sysclk1),
	CLK(NULL, "dsp", &dsp_clk),
	CLK(NULL, "arm", &arm_clk),
	CLK(NULL, "edma_cc", &edma_cc_clk),
	CLK(NULL, "edma_tc0", &edma_tc0_clk),
	CLK(NULL, "edma_tc1", &edma_tc1_clk),
	CLK(NULL, "edma_tc2", &edma_tc2_clk),
	CLK(NULL, "edma_tc3", &edma_tc3_clk),
	CLK(NULL, "uart0", &uart0_clk),
	CLK(NULL, "uart1", &uart1_clk),
	CLK(NULL, "uart2", &uart2_clk),
	CLK("i2c_davinci.1", NULL, &i2c_clk),
	CLK(NULL, "gpio", &gpio_clk),
	CLK("davinci-mcasp.0", NULL, &mcasp0_clk),
	CLK("davinci-mcasp.1", NULL, &mcasp1_clk),
	CLK(NULL, "aemif", &aemif_clk),
	CLK("davinci_emac.1", NULL, &emac_clk),
	CLK(NULL, "pwm0", &pwm0_clk),
	CLK(NULL, "pwm1", &pwm1_clk),
	CLK(NULL, "timer0", &timer0_clk),
	CLK(NULL, "timer1", &timer1_clk),
	CLK("watchdog", NULL, &timer2_clk),
	CLK("palm_bk3710", NULL, &ide_clk),
	CLK(NULL, "vpif0", &vpif0_clk),
	CLK(NULL, "vpif1", &vpif1_clk),
	CLK(NULL, NULL, NULL),
};

static struct emac_platform_data dm646x_emac_pdata = {
	.ctrl_reg_offset	= DM646X_EMAC_CNTRL_OFFSET,
	.ctrl_mod_reg_offset	= DM646X_EMAC_CNTRL_MOD_OFFSET,
	.ctrl_ram_offset	= DM646X_EMAC_CNTRL_RAM_OFFSET,
	.mdio_reg_offset	= DM646X_EMAC_MDIO_OFFSET,
	.ctrl_ram_size		= DM646X_EMAC_CNTRL_RAM_SIZE,
	.version		= EMAC_VERSION_2,
};

static struct resource dm646x_emac_resources[] = {
	{
		.start	= DM646X_EMAC_BASE,
		.end	= DM646X_EMAC_BASE + 0x47ff,
		.flags	= IORESOURCE_MEM,
	},
	{
		.start	= IRQ_DM646X_EMACRXTHINT,
		.end	= IRQ_DM646X_EMACRXTHINT,
		.flags	= IORESOURCE_IRQ,
	},
	{
		.start	= IRQ_DM646X_EMACRXINT,
		.end	= IRQ_DM646X_EMACRXINT,
		.flags	= IORESOURCE_IRQ,
	},
	{
		.start	= IRQ_DM646X_EMACTXINT,
		.end	= IRQ_DM646X_EMACTXINT,
		.flags	= IORESOURCE_IRQ,
	},
	{
		.start	= IRQ_DM646X_EMACMISCINT,
		.end	= IRQ_DM646X_EMACMISCINT,
		.flags	= IORESOURCE_IRQ,
	},
};

static struct platform_device dm646x_emac_device = {
	.name		= "davinci_emac",
	.id		= 1,
	.dev = {
		.platform_data	= &dm646x_emac_pdata,
	},
	.num_resources	= ARRAY_SIZE(dm646x_emac_resources),
	.resource	= dm646x_emac_resources,
};

#define PINMUX0		0x00
#define PINMUX1		0x04

/*
 * Device specific mux setup
 *
 *	soc	description	mux  mode   mode  mux	 dbg
 *				reg  offset mask  mode
 */
static const struct mux_config dm646x_pins[] = {
#ifdef CONFIG_DAVINCI_MUX
MUX_CFG(DM646X, ATAEN,		0,   0,     5,	  1,	 true)

MUX_CFG(DM646X, AUDCK1,		0,   29,    1,	  0,	 false)

MUX_CFG(DM646X, AUDCK0,		0,   28,    1,	  0,	 false)

MUX_CFG(DM646X, CRGMUX,			0,   24,    7,    5,	 true)

MUX_CFG(DM646X, STSOMUX_DISABLE,	0,   22,    3,    0,	 true)

MUX_CFG(DM646X, STSIMUX_DISABLE,	0,   20,    3,    0,	 true)

MUX_CFG(DM646X, PTSOMUX_DISABLE,	0,   18,    3,    0,	 true)

MUX_CFG(DM646X, PTSIMUX_DISABLE,	0,   16,    3,    0,	 true)

MUX_CFG(DM646X, STSOMUX,		0,   22,    3,    2,	 true)

MUX_CFG(DM646X, STSIMUX,		0,   20,    3,    2,	 true)

MUX_CFG(DM646X, PTSOMUX_PARALLEL,	0,   18,    3,    2,	 true)

MUX_CFG(DM646X, PTSIMUX_PARALLEL,	0,   16,    3,    2,	 true)

MUX_CFG(DM646X, PTSOMUX_SERIAL,		0,   18,    3,    3,	 true)

MUX_CFG(DM646X, PTSIMUX_SERIAL,		0,   16,    3,    3,	 true)
#endif
};

static u8 dm646x_default_priorities[DAVINCI_N_AINTC_IRQ] = {
	[IRQ_DM646X_VP_VERTINT0]        = 7,
	[IRQ_DM646X_VP_VERTINT1]        = 7,
	[IRQ_DM646X_VP_VERTINT2]        = 7,
	[IRQ_DM646X_VP_VERTINT3]        = 7,
	[IRQ_DM646X_VP_ERRINT]          = 7,
	[IRQ_DM646X_RESERVED_1]         = 7,
	[IRQ_DM646X_RESERVED_2]         = 7,
	[IRQ_DM646X_WDINT]              = 7,
	[IRQ_DM646X_CRGENINT0]          = 7,
	[IRQ_DM646X_CRGENINT1]          = 7,
	[IRQ_DM646X_TSIFINT0]           = 7,
	[IRQ_DM646X_TSIFINT1]           = 7,
	[IRQ_DM646X_VDCEINT]            = 7,
	[IRQ_DM646X_USBINT]             = 7,
	[IRQ_DM646X_USBDMAINT]          = 7,
	[IRQ_DM646X_PCIINT]             = 7,
	[IRQ_CCINT0]                    = 7,    /* dma */
	[IRQ_CCERRINT]                  = 7,    /* dma */
	[IRQ_TCERRINT0]                 = 7,    /* dma */
	[IRQ_TCERRINT]                  = 7,    /* dma */
	[IRQ_DM646X_TCERRINT2]          = 7,
	[IRQ_DM646X_TCERRINT3]          = 7,
	[IRQ_DM646X_IDE]                = 7,
	[IRQ_DM646X_HPIINT]             = 7,
	[IRQ_DM646X_EMACRXTHINT]        = 7,
	[IRQ_DM646X_EMACRXINT]          = 7,
	[IRQ_DM646X_EMACTXINT]          = 7,
	[IRQ_DM646X_EMACMISCINT]        = 7,
	[IRQ_DM646X_MCASP0TXINT]        = 7,
	[IRQ_DM646X_MCASP0RXINT]        = 7,
	[IRQ_AEMIFINT]                  = 7,
	[IRQ_DM646X_RESERVED_3]         = 7,
	[IRQ_DM646X_MCASP1TXINT]        = 7,    /* clockevent */
	[IRQ_TINT0_TINT34]              = 7,    /* clocksource */
	[IRQ_TINT1_TINT12]              = 7,    /* DSP timer */
	[IRQ_TINT1_TINT34]              = 7,    /* system tick */
	[IRQ_PWMINT0]                   = 7,
	[IRQ_PWMINT1]                   = 7,
	[IRQ_DM646X_VLQINT]             = 7,
	[IRQ_I2C]                       = 7,
	[IRQ_UARTINT0]                  = 7,
	[IRQ_UARTINT1]                  = 7,
	[IRQ_DM646X_UARTINT2]           = 7,
	[IRQ_DM646X_SPINT0]             = 7,
	[IRQ_DM646X_SPINT1]             = 7,
	[IRQ_DM646X_DSP2ARMINT]         = 7,
	[IRQ_DM646X_RESERVED_4]         = 7,
	[IRQ_DM646X_PSCINT]             = 7,
	[IRQ_DM646X_GPIO0]              = 7,
	[IRQ_DM646X_GPIO1]              = 7,
	[IRQ_DM646X_GPIO2]              = 7,
	[IRQ_DM646X_GPIO3]              = 7,
	[IRQ_DM646X_GPIO4]              = 7,
	[IRQ_DM646X_GPIO5]              = 7,
	[IRQ_DM646X_GPIO6]              = 7,
	[IRQ_DM646X_GPIO7]              = 7,
	[IRQ_DM646X_GPIOBNK0]           = 7,
	[IRQ_DM646X_GPIOBNK1]           = 7,
	[IRQ_DM646X_GPIOBNK2]           = 7,
	[IRQ_DM646X_DDRINT]             = 7,
	[IRQ_DM646X_AEMIFINT]           = 7,
	[IRQ_COMMTX]                    = 7,
	[IRQ_COMMRX]                    = 7,
	[IRQ_EMUINT]                    = 7,
};

/*----------------------------------------------------------------------*/

static const s8 dma_chan_dm646x_no_event[] = {
	 0,  1,  2,  3, 13,
	14, 15, 24, 25, 26,
	27, 30, 31, 54, 55,
	56,
	-1
};

/* Four Transfer Controllers on DM646x */
static const s8
dm646x_queue_tc_mapping[][2] = {
	/* {event queue no, TC no} */
	{0, 0},
	{1, 1},
	{2, 2},
	{3, 3},
	{-1, -1},
};

static const s8
dm646x_queue_priority_mapping[][2] = {
	/* {event queue no, Priority} */
	{0, 4},
	{1, 0},
	{2, 5},
	{3, 1},
	{-1, -1},
};

static struct edma_soc_info dm646x_edma_info[] = {
	{
		.n_channel		= 64,
		.n_region		= 6,	/* 0-1, 4-7 */
		.n_slot			= 512,
		.n_tc			= 4,
		.n_cc			= 1,
		.noevent		= dma_chan_dm646x_no_event,
		.queue_tc_mapping	= dm646x_queue_tc_mapping,
		.queue_priority_mapping	= dm646x_queue_priority_mapping,
	},
};

static struct resource edma_resources[] = {
	{
		.name	= "edma_cc0",
		.start	= 0x01c00000,
		.end	= 0x01c00000 + SZ_64K - 1,
		.flags	= IORESOURCE_MEM,
	},
	{
		.name	= "edma_tc0",
		.start	= 0x01c10000,
		.end	= 0x01c10000 + SZ_1K - 1,
		.flags	= IORESOURCE_MEM,
	},
	{
		.name	= "edma_tc1",
		.start	= 0x01c10400,
		.end	= 0x01c10400 + SZ_1K - 1,
		.flags	= IORESOURCE_MEM,
	},
	{
		.name	= "edma_tc2",
		.start	= 0x01c10800,
		.end	= 0x01c10800 + SZ_1K - 1,
		.flags	= IORESOURCE_MEM,
	},
	{
		.name	= "edma_tc3",
		.start	= 0x01c10c00,
		.end	= 0x01c10c00 + SZ_1K - 1,
		.flags	= IORESOURCE_MEM,
	},
	{
		.name	= "edma0",
		.start	= IRQ_CCINT0,
		.flags	= IORESOURCE_IRQ,
	},
	{
		.name	= "edma0_err",
		.start	= IRQ_CCERRINT,
		.flags	= IORESOURCE_IRQ,
	},
	/* not using TC*_ERR */
};

static struct platform_device dm646x_edma_device = {
	.name			= "edma",
	.id			= 0,
	.dev.platform_data	= dm646x_edma_info,
	.num_resources		= ARRAY_SIZE(edma_resources),
	.resource		= edma_resources,
};

static struct resource ide_resources[] = {
	{
		.start          = DM646X_ATA_REG_BASE,
		.end            = DM646X_ATA_REG_BASE + 0x7ff,
		.flags          = IORESOURCE_MEM,
	},
	{
		.start          = IRQ_DM646X_IDE,
		.end            = IRQ_DM646X_IDE,
		.flags          = IORESOURCE_IRQ,
	},
};

static u64 ide_dma_mask = DMA_BIT_MASK(32);

static struct platform_device ide_dev = {
	.name           = "palm_bk3710",
	.id             = -1,
	.resource       = ide_resources,
	.num_resources  = ARRAY_SIZE(ide_resources),
	.dev = {
		.dma_mask		= &ide_dma_mask,
		.coherent_dma_mask      = DMA_BIT_MASK(32),
	},
};

static struct resource dm646x_mcasp0_resources[] = {
	{
		.name	= "mcasp0",
		.start 	= DAVINCI_DM646X_MCASP0_REG_BASE,
		.end 	= DAVINCI_DM646X_MCASP0_REG_BASE + (SZ_1K << 1) - 1,
		.flags 	= IORESOURCE_MEM,
	},
	/* first TX, then RX */
	{
		.start	= DAVINCI_DM646X_DMA_MCASP0_AXEVT0,
		.end	= DAVINCI_DM646X_DMA_MCASP0_AXEVT0,
		.flags	= IORESOURCE_DMA,
	},
	{
		.start	= DAVINCI_DM646X_DMA_MCASP0_AREVT0,
		.end	= DAVINCI_DM646X_DMA_MCASP0_AREVT0,
		.flags	= IORESOURCE_DMA,
	},
};

static struct resource dm646x_mcasp1_resources[] = {
	{
		.name	= "mcasp1",
		.start	= DAVINCI_DM646X_MCASP1_REG_BASE,
		.end	= DAVINCI_DM646X_MCASP1_REG_BASE + (SZ_1K << 1) - 1,
		.flags	= IORESOURCE_MEM,
	},
	/* DIT mode, only TX event */
	{
		.start	= DAVINCI_DM646X_DMA_MCASP1_AXEVT1,
		.end	= DAVINCI_DM646X_DMA_MCASP1_AXEVT1,
		.flags	= IORESOURCE_DMA,
	},
	/* DIT mode, dummy entry */
	{
		.start	= -1,
		.end	= -1,
		.flags	= IORESOURCE_DMA,
	},
};

static struct platform_device dm646x_mcasp0_device = {
	.name		= "davinci-mcasp",
	.id		= 0,
	.num_resources	= ARRAY_SIZE(dm646x_mcasp0_resources),
	.resource	= dm646x_mcasp0_resources,
};

static struct platform_device dm646x_mcasp1_device = {
	.name		= "davinci-mcasp",
	.id		= 1,
	.num_resources	= ARRAY_SIZE(dm646x_mcasp1_resources),
	.resource	= dm646x_mcasp1_resources,
};

static struct platform_device dm646x_dit_device = {
	.name	= "spdif-dit",
	.id	= -1,
};

<<<<<<< HEAD
=======
static u64 vpif_dma_mask = DMA_BIT_MASK(32);

static struct resource vpif_resource[] = {
	{
		.start	= DAVINCI_VPIF_BASE,
		.end	= DAVINCI_VPIF_BASE + 0x03ff,
		.flags	= IORESOURCE_MEM,
	}
};

static struct platform_device vpif_dev = {
	.name		= "vpif",
	.id		= -1,
	.dev		= {
			.dma_mask 		= &vpif_dma_mask,
			.coherent_dma_mask	= DMA_BIT_MASK(32),
	},
	.resource	= vpif_resource,
	.num_resources	= ARRAY_SIZE(vpif_resource),
};

static struct resource vpif_display_resource[] = {
	{
		.start = IRQ_DM646X_VP_VERTINT2,
		.end   = IRQ_DM646X_VP_VERTINT2,
		.flags = IORESOURCE_IRQ,
	},
	{
		.start = IRQ_DM646X_VP_VERTINT3,
		.end   = IRQ_DM646X_VP_VERTINT3,
		.flags = IORESOURCE_IRQ,
	},
};

static struct platform_device vpif_display_dev = {
	.name		= "vpif_display",
	.id		= -1,
	.dev		= {
			.dma_mask 		= &vpif_dma_mask,
			.coherent_dma_mask	= DMA_BIT_MASK(32),
	},
	.resource	= vpif_display_resource,
	.num_resources	= ARRAY_SIZE(vpif_display_resource),
};

static struct resource vpif_capture_resource[] = {
	{
		.start = IRQ_DM646X_VP_VERTINT0,
		.end   = IRQ_DM646X_VP_VERTINT0,
		.flags = IORESOURCE_IRQ,
	},
	{
		.start = IRQ_DM646X_VP_VERTINT1,
		.end   = IRQ_DM646X_VP_VERTINT1,
		.flags = IORESOURCE_IRQ,
	},
};

static struct platform_device vpif_capture_dev = {
	.name		= "vpif_capture",
	.id		= -1,
	.dev		= {
			.dma_mask 		= &vpif_dma_mask,
			.coherent_dma_mask	= DMA_BIT_MASK(32),
	},
	.resource	= vpif_capture_resource,
	.num_resources	= ARRAY_SIZE(vpif_capture_resource),
};

>>>>>>> 17d857be
/*----------------------------------------------------------------------*/

static struct map_desc dm646x_io_desc[] = {
	{
		.virtual	= IO_VIRT,
		.pfn		= __phys_to_pfn(IO_PHYS),
		.length		= IO_SIZE,
		.type		= MT_DEVICE
	},
	{
		.virtual	= SRAM_VIRT,
		.pfn		= __phys_to_pfn(0x00010000),
		.length		= SZ_32K,
		/* MT_MEMORY_NONCACHED requires supersection alignment */
		.type		= MT_DEVICE,
	},
};

/* Contents of JTAG ID register used to identify exact cpu type */
static struct davinci_id dm646x_ids[] = {
	{
		.variant	= 0x0,
		.part_no	= 0xb770,
		.manufacturer	= 0x017,
		.cpu_id		= DAVINCI_CPU_ID_DM6467,
		.name		= "dm6467_rev1.x",
	},
	{
		.variant	= 0x1,
		.part_no	= 0xb770,
		.manufacturer	= 0x017,
		.cpu_id		= DAVINCI_CPU_ID_DM6467,
		.name		= "dm6467_rev3.x",
	},
};

static void __iomem *dm646x_psc_bases[] = {
	IO_ADDRESS(DAVINCI_PWR_SLEEP_CNTRL_BASE),
};

/*
 * T0_BOT: Timer 0, bottom:  clockevent source for hrtimers
 * T0_TOP: Timer 0, top   :  clocksource for generic timekeeping
 * T1_BOT: Timer 1, bottom:  (used by DSP in TI DSPLink code)
 * T1_TOP: Timer 1, top   :  <unused>
 */
struct davinci_timer_info dm646x_timer_info = {
	.timers		= davinci_timer_instance,
	.clockevent_id	= T0_BOT,
	.clocksource_id	= T0_TOP,
};

static struct plat_serial8250_port dm646x_serial_platform_data[] = {
	{
		.mapbase	= DAVINCI_UART0_BASE,
		.irq		= IRQ_UARTINT0,
		.flags		= UPF_BOOT_AUTOCONF | UPF_SKIP_TEST |
				  UPF_IOREMAP,
		.iotype		= UPIO_MEM32,
		.regshift	= 2,
	},
	{
		.mapbase	= DAVINCI_UART1_BASE,
		.irq		= IRQ_UARTINT1,
		.flags		= UPF_BOOT_AUTOCONF | UPF_SKIP_TEST |
				  UPF_IOREMAP,
		.iotype		= UPIO_MEM32,
		.regshift	= 2,
	},
	{
		.mapbase	= DAVINCI_UART2_BASE,
		.irq		= IRQ_DM646X_UARTINT2,
		.flags		= UPF_BOOT_AUTOCONF | UPF_SKIP_TEST |
				  UPF_IOREMAP,
		.iotype		= UPIO_MEM32,
		.regshift	= 2,
	},
	{
		.flags		= 0
	},
};

static struct platform_device dm646x_serial_device = {
	.name			= "serial8250",
	.id			= PLAT8250_DEV_PLATFORM,
	.dev			= {
		.platform_data	= dm646x_serial_platform_data,
	},
};

static struct davinci_soc_info davinci_soc_info_dm646x = {
	.io_desc		= dm646x_io_desc,
	.io_desc_num		= ARRAY_SIZE(dm646x_io_desc),
	.jtag_id_base		= IO_ADDRESS(0x01c40028),
	.ids			= dm646x_ids,
	.ids_num		= ARRAY_SIZE(dm646x_ids),
	.cpu_clks		= dm646x_clks,
	.psc_bases		= dm646x_psc_bases,
	.psc_bases_num		= ARRAY_SIZE(dm646x_psc_bases),
	.pinmux_base		= IO_ADDRESS(DAVINCI_SYSTEM_MODULE_BASE),
	.pinmux_pins		= dm646x_pins,
	.pinmux_pins_num	= ARRAY_SIZE(dm646x_pins),
	.intc_base		= IO_ADDRESS(DAVINCI_ARM_INTC_BASE),
	.intc_type		= DAVINCI_INTC_TYPE_AINTC,
	.intc_irq_prios		= dm646x_default_priorities,
	.intc_irq_num		= DAVINCI_N_AINTC_IRQ,
	.timer_info		= &dm646x_timer_info,
	.gpio_base		= IO_ADDRESS(DAVINCI_GPIO_BASE),
	.gpio_num		= 43, /* Only 33 usable */
	.gpio_irq		= IRQ_DM646X_GPIOBNK0,
	.serial_dev		= &dm646x_serial_device,
	.emac_pdata		= &dm646x_emac_pdata,
	.sram_dma		= 0x10010000,
	.sram_len		= SZ_32K,
};

void __init dm646x_init_ide()
{
	davinci_cfg_reg(DM646X_ATAEN);
	platform_device_register(&ide_dev);
}

void __init dm646x_init_mcasp0(struct snd_platform_data *pdata)
{
	dm646x_mcasp0_device.dev.platform_data = pdata;
	platform_device_register(&dm646x_mcasp0_device);
}

void __init dm646x_init_mcasp1(struct snd_platform_data *pdata)
{
	dm646x_mcasp1_device.dev.platform_data = pdata;
	platform_device_register(&dm646x_mcasp1_device);
	platform_device_register(&dm646x_dit_device);
}

<<<<<<< HEAD
=======
void dm646x_setup_vpif(struct vpif_display_config *display_config,
		       struct vpif_capture_config *capture_config)
{
	unsigned int value;
	void __iomem *base = IO_ADDRESS(DAVINCI_SYSTEM_MODULE_BASE);

	value = __raw_readl(base + VSCLKDIS_OFFSET);
	value &= ~VSCLKDIS_MASK;
	__raw_writel(value, base + VSCLKDIS_OFFSET);

	value = __raw_readl(base + VDD3P3V_PWDN_OFFSET);
	value &= ~VDD3P3V_VID_MASK;
	__raw_writel(value, base + VDD3P3V_PWDN_OFFSET);

	davinci_cfg_reg(DM646X_STSOMUX_DISABLE);
	davinci_cfg_reg(DM646X_STSIMUX_DISABLE);
	davinci_cfg_reg(DM646X_PTSOMUX_DISABLE);
	davinci_cfg_reg(DM646X_PTSIMUX_DISABLE);

	vpif_display_dev.dev.platform_data = display_config;
	vpif_capture_dev.dev.platform_data = capture_config;
	platform_device_register(&vpif_dev);
	platform_device_register(&vpif_display_dev);
	platform_device_register(&vpif_capture_dev);
}

>>>>>>> 17d857be
void __init dm646x_init(void)
{
	davinci_common_init(&davinci_soc_info_dm646x);
}

static int __init dm646x_init_devices(void)
{
	if (!cpu_is_davinci_dm646x())
		return 0;

	platform_device_register(&dm646x_edma_device);
	platform_device_register(&dm646x_emac_device);
	return 0;
}
postcore_initcall(dm646x_init_devices);<|MERGE_RESOLUTION|>--- conflicted
+++ resolved
@@ -695,8 +695,6 @@
 	.id	= -1,
 };
 
-<<<<<<< HEAD
-=======
 static u64 vpif_dma_mask = DMA_BIT_MASK(32);
 
 static struct resource vpif_resource[] = {
@@ -766,7 +764,6 @@
 	.num_resources	= ARRAY_SIZE(vpif_capture_resource),
 };
 
->>>>>>> 17d857be
 /*----------------------------------------------------------------------*/
 
 static struct map_desc dm646x_io_desc[] = {
@@ -902,8 +899,6 @@
 	platform_device_register(&dm646x_dit_device);
 }
 
-<<<<<<< HEAD
-=======
 void dm646x_setup_vpif(struct vpif_display_config *display_config,
 		       struct vpif_capture_config *capture_config)
 {
@@ -930,7 +925,6 @@
 	platform_device_register(&vpif_capture_dev);
 }
 
->>>>>>> 17d857be
 void __init dm646x_init(void)
 {
 	davinci_common_init(&davinci_soc_info_dm646x);
