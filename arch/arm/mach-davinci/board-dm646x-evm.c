--- conflicted
+++ resolved
@@ -313,8 +313,6 @@
 	},
 };
 
-<<<<<<< HEAD
-=======
 static struct i2c_client *cpld_client;
 
 static int cpld_video_probe(struct i2c_client *client,
@@ -349,7 +347,6 @@
 	i2c_add_driver(&cpld_video_driver);
 }
 
->>>>>>> 17d857be
 static struct i2c_board_info __initdata i2c_info[] =  {
 	{
 		I2C_BOARD_INFO("24c256", 0x50),
@@ -364,14 +361,10 @@
 	},
 	{
 		I2C_BOARD_INFO("tlv320aic33", 0x18),
-<<<<<<< HEAD
-	}
-=======
 	},
 	{
 		I2C_BOARD_INFO("cpld_video", 0x3b),
 	},
->>>>>>> 17d857be
 };
 
 static struct davinci_i2c_platform_data i2c_pdata = {
