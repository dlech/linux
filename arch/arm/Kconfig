--- conflicted
+++ resolved
@@ -525,12 +525,9 @@
 	select GENERIC_GPIO
 	select ARCH_REQUIRE_GPIOLIB
 	select HAVE_CLK
-<<<<<<< HEAD
+	select ZONE_DMA
 	select HAVE_IDE
 
-=======
-	select ZONE_DMA
->>>>>>> f7429fd3
 	help
 	  Support for TI's DaVinci platform.
 
