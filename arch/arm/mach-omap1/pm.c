--- conflicted
+++ resolved
@@ -94,12 +94,6 @@
 
 #endif
 
-<<<<<<< HEAD
-#endif
-
-extern struct kset power_subsys;
-=======
->>>>>>> cc13e442
 static void (*omap_sram_suspend)(unsigned long r0, unsigned long r1) = NULL;
 
 /*
@@ -658,7 +652,7 @@
 
 
 
-static struct platform_suspend_ops omap_pm_ops = {
+static struct platform_suspend_ops omap_pm_ops ={
 	.prepare	= omap_pm_prepare,
 	.enter		= omap_pm_enter,
 	.finish		= omap_pm_finish,
@@ -723,15 +717,9 @@
 #endif
 
 #ifdef CONFIG_OMAP_32K_TIMER
-<<<<<<< HEAD
-	error = subsys_create_file(&power_subsys, &sleep_while_idle_attr);
-	if (error)
-		printk(KERN_ERR "subsys_create_file failed: %d\n", error);
-=======
 	error = sysfs_create_file(power_kobj, &sleep_while_idle_attr);
 	if (error)
 		printk(KERN_ERR "sysfs_create_file failed: %d\n", error);
->>>>>>> cc13e442
 #endif
 
 	if (cpu_is_omap16xx()) {
