--- conflicted
+++ resolved
@@ -1071,11 +1071,7 @@
 	.globl	vector_fiq
 
 	.section .vectors, "ax", %progbits
-<<<<<<< HEAD
-	.reloc  .text, R_ARM_NONE, .
-=======
 	RELOC_TEXT_NONE
->>>>>>> 17b65575
 	W(b)	vector_rst
 	W(b)	vector_und
 ARM(	.reloc	., R_ARM_LDR_PC_G0, .L__vector_swi		)
@@ -1089,11 +1085,7 @@
 
 #ifdef CONFIG_HARDEN_BRANCH_HISTORY
 	.section .vectors.bhb.loop8, "ax", %progbits
-<<<<<<< HEAD
-	.reloc  .text, R_ARM_NONE, .
-=======
 	RELOC_TEXT_NONE
->>>>>>> 17b65575
 	W(b)	vector_rst
 	W(b)	vector_bhb_loop8_und
 ARM(	.reloc	., R_ARM_LDR_PC_G0, .L__vector_bhb_loop8_swi	)
@@ -1106,11 +1098,7 @@
 	W(b)	vector_bhb_loop8_fiq
 
 	.section .vectors.bhb.bpiall, "ax", %progbits
-<<<<<<< HEAD
-	.reloc  .text, R_ARM_NONE, .
-=======
 	RELOC_TEXT_NONE
->>>>>>> 17b65575
 	W(b)	vector_rst
 	W(b)	vector_bhb_bpiall_und
 ARM(	.reloc	., R_ARM_LDR_PC_G0, .L__vector_bhb_bpiall_swi	)
