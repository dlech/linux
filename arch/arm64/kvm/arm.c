// SPDX-License-Identifier: GPL-2.0-only
/*
 * Copyright (C) 2012 - Virtual Open Systems and Columbia University
 * Author: Christoffer Dall <c.dall@virtualopensystems.com>
 */

#include <linux/bug.h>
#include <linux/cpu_pm.h>
#include <linux/entry-kvm.h>
#include <linux/errno.h>
#include <linux/err.h>
#include <linux/kvm_host.h>
#include <linux/list.h>
#include <linux/module.h>
#include <linux/vmalloc.h>
#include <linux/fs.h>
#include <linux/mman.h>
#include <linux/sched.h>
#include <linux/kvm.h>
#include <linux/kvm_irqfd.h>
#include <linux/irqbypass.h>
#include <linux/sched/stat.h>
#include <linux/psci.h>
#include <trace/events/kvm.h>

#define CREATE_TRACE_POINTS
#include "trace_arm.h"

#include <linux/uaccess.h>
#include <asm/ptrace.h>
#include <asm/mman.h>
#include <asm/tlbflush.h>
#include <asm/cacheflush.h>
#include <asm/cpufeature.h>
#include <asm/virt.h>
#include <asm/kvm_arm.h>
#include <asm/kvm_asm.h>
#include <asm/kvm_emulate.h>
#include <asm/kvm_mmu.h>
#include <asm/kvm_nested.h>
#include <asm/kvm_pkvm.h>
#include <asm/kvm_ptrauth.h>
#include <asm/sections.h>

#include <kvm/arm_hypercalls.h>
#include <kvm/arm_pmu.h>
#include <kvm/arm_psci.h>

#include "sys_regs.h"

static enum kvm_mode kvm_mode = KVM_MODE_DEFAULT;

enum kvm_wfx_trap_policy {
	KVM_WFX_NOTRAP_SINGLE_TASK, /* Default option */
	KVM_WFX_NOTRAP,
	KVM_WFX_TRAP,
};

static enum kvm_wfx_trap_policy kvm_wfi_trap_policy __read_mostly = KVM_WFX_NOTRAP_SINGLE_TASK;
static enum kvm_wfx_trap_policy kvm_wfe_trap_policy __read_mostly = KVM_WFX_NOTRAP_SINGLE_TASK;

DECLARE_KVM_HYP_PER_CPU(unsigned long, kvm_hyp_vector);

DEFINE_PER_CPU(unsigned long, kvm_arm_hyp_stack_page);
DECLARE_KVM_NVHE_PER_CPU(struct kvm_nvhe_init_params, kvm_init_params);

DECLARE_KVM_NVHE_PER_CPU(struct kvm_cpu_context, kvm_hyp_ctxt);

static bool vgic_present, kvm_arm_initialised;

static DEFINE_PER_CPU(unsigned char, kvm_hyp_initialized);

bool is_kvm_arm_initialised(void)
{
	return kvm_arm_initialised;
}

int kvm_arch_vcpu_should_kick(struct kvm_vcpu *vcpu)
{
	return kvm_vcpu_exiting_guest_mode(vcpu) == IN_GUEST_MODE;
}

/*
 * This functions as an allow-list of protected VM capabilities.
 * Features not explicitly allowed by this function are denied.
 */
static bool pkvm_ext_allowed(struct kvm *kvm, long ext)
{
	switch (ext) {
	case KVM_CAP_IRQCHIP:
	case KVM_CAP_ARM_PSCI:
	case KVM_CAP_ARM_PSCI_0_2:
	case KVM_CAP_NR_VCPUS:
	case KVM_CAP_MAX_VCPUS:
	case KVM_CAP_MAX_VCPU_ID:
	case KVM_CAP_MSI_DEVID:
	case KVM_CAP_ARM_VM_IPA_SIZE:
	case KVM_CAP_ARM_PMU_V3:
	case KVM_CAP_ARM_SVE:
	case KVM_CAP_ARM_PTRAUTH_ADDRESS:
	case KVM_CAP_ARM_PTRAUTH_GENERIC:
		return true;
	default:
		return false;
	}
}

int kvm_vm_ioctl_enable_cap(struct kvm *kvm,
			    struct kvm_enable_cap *cap)
{
	int r = -EINVAL;

	if (cap->flags)
		return -EINVAL;

	if (kvm_vm_is_protected(kvm) && !pkvm_ext_allowed(kvm, cap->cap))
		return -EINVAL;

	switch (cap->cap) {
	case KVM_CAP_ARM_NISV_TO_USER:
		r = 0;
		set_bit(KVM_ARCH_FLAG_RETURN_NISV_IO_ABORT_TO_USER,
			&kvm->arch.flags);
		break;
	case KVM_CAP_ARM_MTE:
		mutex_lock(&kvm->lock);
		if (system_supports_mte() && !kvm->created_vcpus) {
			r = 0;
			set_bit(KVM_ARCH_FLAG_MTE_ENABLED, &kvm->arch.flags);
		}
		mutex_unlock(&kvm->lock);
		break;
	case KVM_CAP_ARM_SYSTEM_SUSPEND:
		r = 0;
		set_bit(KVM_ARCH_FLAG_SYSTEM_SUSPEND_ENABLED, &kvm->arch.flags);
		break;
	case KVM_CAP_ARM_EAGER_SPLIT_CHUNK_SIZE:
		mutex_lock(&kvm->slots_lock);
		/*
		 * To keep things simple, allow changing the chunk
		 * size only when no memory slots have been created.
		 */
		if (kvm_are_all_memslots_empty(kvm)) {
			u64 new_cap = cap->args[0];

			if (!new_cap || kvm_is_block_size_supported(new_cap)) {
				r = 0;
				kvm->arch.mmu.split_page_chunk_size = new_cap;
			}
		}
		mutex_unlock(&kvm->slots_lock);
		break;
	default:
		break;
	}

	return r;
}

static int kvm_arm_default_max_vcpus(void)
{
	return vgic_present ? kvm_vgic_get_max_vcpus() : KVM_MAX_VCPUS;
}

/**
 * kvm_arch_init_vm - initializes a VM data structure
 * @kvm:	pointer to the KVM struct
 * @type:	kvm device type
 */
int kvm_arch_init_vm(struct kvm *kvm, unsigned long type)
{
	int ret;

	mutex_init(&kvm->arch.config_lock);

#ifdef CONFIG_LOCKDEP
	/* Clue in lockdep that the config_lock must be taken inside kvm->lock */
	mutex_lock(&kvm->lock);
	mutex_lock(&kvm->arch.config_lock);
	mutex_unlock(&kvm->arch.config_lock);
	mutex_unlock(&kvm->lock);
#endif

	kvm_init_nested(kvm);

	ret = kvm_share_hyp(kvm, kvm + 1);
	if (ret)
		return ret;

	ret = pkvm_init_host_vm(kvm);
	if (ret)
		goto err_unshare_kvm;

	if (!zalloc_cpumask_var(&kvm->arch.supported_cpus, GFP_KERNEL_ACCOUNT)) {
		ret = -ENOMEM;
		goto err_unshare_kvm;
	}
	cpumask_copy(kvm->arch.supported_cpus, cpu_possible_mask);

	ret = kvm_init_stage2_mmu(kvm, &kvm->arch.mmu, type);
	if (ret)
		goto err_free_cpumask;

	kvm_vgic_early_init(kvm);

	kvm_timer_init_vm(kvm);

	/* The maximum number of VCPUs is limited by the host's GIC model */
	kvm->max_vcpus = kvm_arm_default_max_vcpus();

	kvm_arm_init_hypercalls(kvm);

	bitmap_zero(kvm->arch.vcpu_features, KVM_VCPU_MAX_FEATURES);

	return 0;

err_free_cpumask:
	free_cpumask_var(kvm->arch.supported_cpus);
err_unshare_kvm:
	kvm_unshare_hyp(kvm, kvm + 1);
	return ret;
}

vm_fault_t kvm_arch_vcpu_fault(struct kvm_vcpu *vcpu, struct vm_fault *vmf)
{
	return VM_FAULT_SIGBUS;
}

void kvm_arch_create_vm_debugfs(struct kvm *kvm)
{
	kvm_sys_regs_create_debugfs(kvm);
	kvm_s2_ptdump_create_debugfs(kvm);
}

static void kvm_destroy_mpidr_data(struct kvm *kvm)
{
	struct kvm_mpidr_data *data;

	mutex_lock(&kvm->arch.config_lock);

	data = rcu_dereference_protected(kvm->arch.mpidr_data,
					 lockdep_is_held(&kvm->arch.config_lock));
	if (data) {
		rcu_assign_pointer(kvm->arch.mpidr_data, NULL);
		synchronize_rcu();
		kfree(data);
	}

	mutex_unlock(&kvm->arch.config_lock);
}

/**
 * kvm_arch_destroy_vm - destroy the VM data structure
 * @kvm:	pointer to the KVM struct
 */
void kvm_arch_destroy_vm(struct kvm *kvm)
{
	bitmap_free(kvm->arch.pmu_filter);
	free_cpumask_var(kvm->arch.supported_cpus);

	kvm_vgic_destroy(kvm);

	if (is_protected_kvm_enabled())
		pkvm_destroy_hyp_vm(kvm);

	kvm_destroy_mpidr_data(kvm);

	kfree(kvm->arch.sysreg_masks);
	kvm_destroy_vcpus(kvm);

	kvm_unshare_hyp(kvm, kvm + 1);

	kvm_arm_teardown_hypercalls(kvm);
}

static bool kvm_has_full_ptr_auth(void)
{
	bool apa, gpa, api, gpi, apa3, gpa3;
	u64 isar1, isar2, val;

	/*
	 * Check that:
	 *
	 * - both Address and Generic auth are implemented for a given
         *   algorithm (Q5, IMPDEF or Q3)
	 * - only a single algorithm is implemented.
	 */
	if (!system_has_full_ptr_auth())
		return false;

	isar1 = read_sanitised_ftr_reg(SYS_ID_AA64ISAR1_EL1);
	isar2 = read_sanitised_ftr_reg(SYS_ID_AA64ISAR2_EL1);

	apa = !!FIELD_GET(ID_AA64ISAR1_EL1_APA_MASK, isar1);
	val = FIELD_GET(ID_AA64ISAR1_EL1_GPA_MASK, isar1);
	gpa = (val == ID_AA64ISAR1_EL1_GPA_IMP);

	api = !!FIELD_GET(ID_AA64ISAR1_EL1_API_MASK, isar1);
	val = FIELD_GET(ID_AA64ISAR1_EL1_GPI_MASK, isar1);
	gpi = (val == ID_AA64ISAR1_EL1_GPI_IMP);

	apa3 = !!FIELD_GET(ID_AA64ISAR2_EL1_APA3_MASK, isar2);
	val  = FIELD_GET(ID_AA64ISAR2_EL1_GPA3_MASK, isar2);
	gpa3 = (val == ID_AA64ISAR2_EL1_GPA3_IMP);

	return (apa == gpa && api == gpi && apa3 == gpa3 &&
		(apa + api + apa3) == 1);
}

int kvm_vm_ioctl_check_extension(struct kvm *kvm, long ext)
{
	int r;

	if (kvm && kvm_vm_is_protected(kvm) && !pkvm_ext_allowed(kvm, ext))
		return 0;

	switch (ext) {
	case KVM_CAP_IRQCHIP:
		r = vgic_present;
		break;
	case KVM_CAP_IOEVENTFD:
	case KVM_CAP_USER_MEMORY:
	case KVM_CAP_SYNC_MMU:
	case KVM_CAP_DESTROY_MEMORY_REGION_WORKS:
	case KVM_CAP_ONE_REG:
	case KVM_CAP_ARM_PSCI:
	case KVM_CAP_ARM_PSCI_0_2:
	case KVM_CAP_READONLY_MEM:
	case KVM_CAP_MP_STATE:
	case KVM_CAP_IMMEDIATE_EXIT:
	case KVM_CAP_VCPU_EVENTS:
	case KVM_CAP_ARM_IRQ_LINE_LAYOUT_2:
	case KVM_CAP_ARM_NISV_TO_USER:
	case KVM_CAP_ARM_INJECT_EXT_DABT:
	case KVM_CAP_SET_GUEST_DEBUG:
	case KVM_CAP_VCPU_ATTRIBUTES:
	case KVM_CAP_PTP_KVM:
	case KVM_CAP_ARM_SYSTEM_SUSPEND:
	case KVM_CAP_IRQFD_RESAMPLE:
	case KVM_CAP_COUNTER_OFFSET:
		r = 1;
		break;
	case KVM_CAP_SET_GUEST_DEBUG2:
		return KVM_GUESTDBG_VALID_MASK;
	case KVM_CAP_ARM_SET_DEVICE_ADDR:
		r = 1;
		break;
	case KVM_CAP_NR_VCPUS:
		/*
		 * ARM64 treats KVM_CAP_NR_CPUS differently from all other
		 * architectures, as it does not always bound it to
		 * KVM_CAP_MAX_VCPUS. It should not matter much because
		 * this is just an advisory value.
		 */
		r = min_t(unsigned int, num_online_cpus(),
			  kvm_arm_default_max_vcpus());
		break;
	case KVM_CAP_MAX_VCPUS:
	case KVM_CAP_MAX_VCPU_ID:
		if (kvm)
			r = kvm->max_vcpus;
		else
			r = kvm_arm_default_max_vcpus();
		break;
	case KVM_CAP_MSI_DEVID:
		if (!kvm)
			r = -EINVAL;
		else
			r = kvm->arch.vgic.msis_require_devid;
		break;
	case KVM_CAP_ARM_USER_IRQ:
		/*
		 * 1: EL1_VTIMER, EL1_PTIMER, and PMU.
		 * (bump this number if adding more devices)
		 */
		r = 1;
		break;
	case KVM_CAP_ARM_MTE:
		r = system_supports_mte();
		break;
	case KVM_CAP_STEAL_TIME:
		r = kvm_arm_pvtime_supported();
		break;
	case KVM_CAP_ARM_EL1_32BIT:
		r = cpus_have_final_cap(ARM64_HAS_32BIT_EL1);
		break;
	case KVM_CAP_GUEST_DEBUG_HW_BPS:
		r = get_num_brps();
		break;
	case KVM_CAP_GUEST_DEBUG_HW_WPS:
		r = get_num_wrps();
		break;
	case KVM_CAP_ARM_PMU_V3:
		r = kvm_arm_support_pmu_v3();
		break;
	case KVM_CAP_ARM_INJECT_SERROR_ESR:
		r = cpus_have_final_cap(ARM64_HAS_RAS_EXTN);
		break;
	case KVM_CAP_ARM_VM_IPA_SIZE:
		r = get_kvm_ipa_limit();
		break;
	case KVM_CAP_ARM_SVE:
		r = system_supports_sve();
		break;
	case KVM_CAP_ARM_PTRAUTH_ADDRESS:
	case KVM_CAP_ARM_PTRAUTH_GENERIC:
		r = kvm_has_full_ptr_auth();
		break;
	case KVM_CAP_ARM_EAGER_SPLIT_CHUNK_SIZE:
		if (kvm)
			r = kvm->arch.mmu.split_page_chunk_size;
		else
			r = KVM_ARM_EAGER_SPLIT_CHUNK_SIZE_DEFAULT;
		break;
	case KVM_CAP_ARM_SUPPORTED_BLOCK_SIZES:
		r = kvm_supported_block_sizes();
		break;
	case KVM_CAP_ARM_SUPPORTED_REG_MASK_RANGES:
		r = BIT(0);
		break;
	default:
		r = 0;
	}

	return r;
}

long kvm_arch_dev_ioctl(struct file *filp,
			unsigned int ioctl, unsigned long arg)
{
	return -EINVAL;
}

struct kvm *kvm_arch_alloc_vm(void)
{
	size_t sz = sizeof(struct kvm);

	if (!has_vhe())
		return kzalloc(sz, GFP_KERNEL_ACCOUNT);

	return __vmalloc(sz, GFP_KERNEL_ACCOUNT | __GFP_HIGHMEM | __GFP_ZERO);
}

int kvm_arch_vcpu_precreate(struct kvm *kvm, unsigned int id)
{
	if (irqchip_in_kernel(kvm) && vgic_initialized(kvm))
		return -EBUSY;

	if (id >= kvm->max_vcpus)
		return -EINVAL;

	return 0;
}

int kvm_arch_vcpu_create(struct kvm_vcpu *vcpu)
{
	int err;

	spin_lock_init(&vcpu->arch.mp_state_lock);

#ifdef CONFIG_LOCKDEP
	/* Inform lockdep that the config_lock is acquired after vcpu->mutex */
	mutex_lock(&vcpu->mutex);
	mutex_lock(&vcpu->kvm->arch.config_lock);
	mutex_unlock(&vcpu->kvm->arch.config_lock);
	mutex_unlock(&vcpu->mutex);
#endif

	/* Force users to call KVM_ARM_VCPU_INIT */
	vcpu_clear_flag(vcpu, VCPU_INITIALIZED);

	vcpu->arch.mmu_page_cache.gfp_zero = __GFP_ZERO;

	/* Set up the timer */
	kvm_timer_vcpu_init(vcpu);

	kvm_pmu_vcpu_init(vcpu);

	kvm_arm_pvtime_vcpu_init(&vcpu->arch);

	vcpu->arch.hw_mmu = &vcpu->kvm->arch.mmu;

	/*
	 * This vCPU may have been created after mpidr_data was initialized.
	 * Throw out the pre-computed mappings if that is the case which forces
	 * KVM to fall back to iteratively searching the vCPUs.
	 */
	kvm_destroy_mpidr_data(vcpu->kvm);

	err = kvm_vgic_vcpu_init(vcpu);
	if (err)
		return err;

	return kvm_share_hyp(vcpu, vcpu + 1);
}

void kvm_arch_vcpu_postcreate(struct kvm_vcpu *vcpu)
{
}

void kvm_arch_vcpu_destroy(struct kvm_vcpu *vcpu)
{
	if (!is_protected_kvm_enabled())
		kvm_mmu_free_memory_cache(&vcpu->arch.mmu_page_cache);
	else
		free_hyp_memcache(&vcpu->arch.pkvm_memcache);
	kvm_timer_vcpu_terminate(vcpu);
	kvm_pmu_vcpu_destroy(vcpu);
	kvm_vgic_vcpu_destroy(vcpu);
	kvm_arm_vcpu_destroy(vcpu);
}

void kvm_arch_vcpu_blocking(struct kvm_vcpu *vcpu)
{

}

void kvm_arch_vcpu_unblocking(struct kvm_vcpu *vcpu)
{

}

static void vcpu_set_pauth_traps(struct kvm_vcpu *vcpu)
{
	if (vcpu_has_ptrauth(vcpu) && !is_protected_kvm_enabled()) {
		/*
		 * Either we're running an L2 guest, and the API/APK bits come
		 * from L1's HCR_EL2, or API/APK are both set.
		 */
		if (unlikely(vcpu_has_nv(vcpu) && !is_hyp_ctxt(vcpu))) {
			u64 val;

			val = __vcpu_sys_reg(vcpu, HCR_EL2);
			val &= (HCR_API | HCR_APK);
			vcpu->arch.hcr_el2 &= ~(HCR_API | HCR_APK);
			vcpu->arch.hcr_el2 |= val;
		} else {
			vcpu->arch.hcr_el2 |= (HCR_API | HCR_APK);
		}

		/*
		 * Save the host keys if there is any chance for the guest
		 * to use pauth, as the entry code will reload the guest
		 * keys in that case.
		 */
		if (vcpu->arch.hcr_el2 & (HCR_API | HCR_APK)) {
			struct kvm_cpu_context *ctxt;

			ctxt = this_cpu_ptr_hyp_sym(kvm_hyp_ctxt);
			ptrauth_save_keys(ctxt);
		}
	}
}

static bool kvm_vcpu_should_clear_twi(struct kvm_vcpu *vcpu)
{
	if (unlikely(kvm_wfi_trap_policy != KVM_WFX_NOTRAP_SINGLE_TASK))
		return kvm_wfi_trap_policy == KVM_WFX_NOTRAP;

	return single_task_running() &&
	       (atomic_read(&vcpu->arch.vgic_cpu.vgic_v3.its_vpe.vlpi_count) ||
		vcpu->kvm->arch.vgic.nassgireq);
}

static bool kvm_vcpu_should_clear_twe(struct kvm_vcpu *vcpu)
{
	if (unlikely(kvm_wfe_trap_policy != KVM_WFX_NOTRAP_SINGLE_TASK))
		return kvm_wfe_trap_policy == KVM_WFX_NOTRAP;

	return single_task_running();
}

void kvm_arch_vcpu_load(struct kvm_vcpu *vcpu, int cpu)
{
	struct kvm_s2_mmu *mmu;
	int *last_ran;

	if (is_protected_kvm_enabled())
		goto nommu;

	if (vcpu_has_nv(vcpu))
		kvm_vcpu_load_hw_mmu(vcpu);

	mmu = vcpu->arch.hw_mmu;
	last_ran = this_cpu_ptr(mmu->last_vcpu_ran);

	/*
	 * We guarantee that both TLBs and I-cache are private to each
	 * vcpu. If detecting that a vcpu from the same VM has
	 * previously run on the same physical CPU, call into the
	 * hypervisor code to nuke the relevant contexts.
	 *
	 * We might get preempted before the vCPU actually runs, but
	 * over-invalidation doesn't affect correctness.
	 */
	if (*last_ran != vcpu->vcpu_idx) {
		kvm_call_hyp(__kvm_flush_cpu_context, mmu);
		*last_ran = vcpu->vcpu_idx;
	}

nommu:
	vcpu->cpu = cpu;

	kvm_vgic_load(vcpu);
	kvm_timer_vcpu_load(vcpu);
	kvm_vcpu_load_debug(vcpu);
	if (has_vhe())
		kvm_vcpu_load_vhe(vcpu);
	kvm_arch_vcpu_load_fp(vcpu);
	kvm_vcpu_pmu_restore_guest(vcpu);
	if (kvm_arm_is_pvtime_enabled(&vcpu->arch))
		kvm_make_request(KVM_REQ_RECORD_STEAL, vcpu);

	if (kvm_vcpu_should_clear_twe(vcpu))
		vcpu->arch.hcr_el2 &= ~HCR_TWE;
	else
		vcpu->arch.hcr_el2 |= HCR_TWE;

	if (kvm_vcpu_should_clear_twi(vcpu))
		vcpu->arch.hcr_el2 &= ~HCR_TWI;
	else
		vcpu->arch.hcr_el2 |= HCR_TWI;

	vcpu_set_pauth_traps(vcpu);

<<<<<<< HEAD
=======
	kvm_arch_vcpu_load_debug_state_flags(vcpu);

	if (is_protected_kvm_enabled()) {
		kvm_call_hyp_nvhe(__pkvm_vcpu_load,
				  vcpu->kvm->arch.pkvm.handle,
				  vcpu->vcpu_idx, vcpu->arch.hcr_el2);
		kvm_call_hyp(__vgic_v3_restore_vmcr_aprs,
			     &vcpu->arch.vgic_cpu.vgic_v3);
	}

>>>>>>> fce886a6
	if (!cpumask_test_cpu(cpu, vcpu->kvm->arch.supported_cpus))
		vcpu_set_on_unsupported_cpu(vcpu);
}

void kvm_arch_vcpu_put(struct kvm_vcpu *vcpu)
{
<<<<<<< HEAD
	kvm_vcpu_put_debug(vcpu);
=======
	if (is_protected_kvm_enabled()) {
		kvm_call_hyp(__vgic_v3_save_vmcr_aprs,
			     &vcpu->arch.vgic_cpu.vgic_v3);
		kvm_call_hyp_nvhe(__pkvm_vcpu_put);
	}

	kvm_arch_vcpu_put_debug_state_flags(vcpu);
>>>>>>> fce886a6
	kvm_arch_vcpu_put_fp(vcpu);
	if (has_vhe())
		kvm_vcpu_put_vhe(vcpu);
	kvm_timer_vcpu_put(vcpu);
	kvm_vgic_put(vcpu);
	kvm_vcpu_pmu_restore_host(vcpu);
	if (vcpu_has_nv(vcpu))
		kvm_vcpu_put_hw_mmu(vcpu);
	kvm_arm_vmid_clear_active();

	vcpu_clear_on_unsupported_cpu(vcpu);
	vcpu->cpu = -1;
}

static void __kvm_arm_vcpu_power_off(struct kvm_vcpu *vcpu)
{
	WRITE_ONCE(vcpu->arch.mp_state.mp_state, KVM_MP_STATE_STOPPED);
	kvm_make_request(KVM_REQ_SLEEP, vcpu);
	kvm_vcpu_kick(vcpu);
}

void kvm_arm_vcpu_power_off(struct kvm_vcpu *vcpu)
{
	spin_lock(&vcpu->arch.mp_state_lock);
	__kvm_arm_vcpu_power_off(vcpu);
	spin_unlock(&vcpu->arch.mp_state_lock);
}

bool kvm_arm_vcpu_stopped(struct kvm_vcpu *vcpu)
{
	return READ_ONCE(vcpu->arch.mp_state.mp_state) == KVM_MP_STATE_STOPPED;
}

static void kvm_arm_vcpu_suspend(struct kvm_vcpu *vcpu)
{
	WRITE_ONCE(vcpu->arch.mp_state.mp_state, KVM_MP_STATE_SUSPENDED);
	kvm_make_request(KVM_REQ_SUSPEND, vcpu);
	kvm_vcpu_kick(vcpu);
}

static bool kvm_arm_vcpu_suspended(struct kvm_vcpu *vcpu)
{
	return READ_ONCE(vcpu->arch.mp_state.mp_state) == KVM_MP_STATE_SUSPENDED;
}

int kvm_arch_vcpu_ioctl_get_mpstate(struct kvm_vcpu *vcpu,
				    struct kvm_mp_state *mp_state)
{
	*mp_state = READ_ONCE(vcpu->arch.mp_state);

	return 0;
}

int kvm_arch_vcpu_ioctl_set_mpstate(struct kvm_vcpu *vcpu,
				    struct kvm_mp_state *mp_state)
{
	int ret = 0;

	spin_lock(&vcpu->arch.mp_state_lock);

	switch (mp_state->mp_state) {
	case KVM_MP_STATE_RUNNABLE:
		WRITE_ONCE(vcpu->arch.mp_state, *mp_state);
		break;
	case KVM_MP_STATE_STOPPED:
		__kvm_arm_vcpu_power_off(vcpu);
		break;
	case KVM_MP_STATE_SUSPENDED:
		kvm_arm_vcpu_suspend(vcpu);
		break;
	default:
		ret = -EINVAL;
	}

	spin_unlock(&vcpu->arch.mp_state_lock);

	return ret;
}

/**
 * kvm_arch_vcpu_runnable - determine if the vcpu can be scheduled
 * @v:		The VCPU pointer
 *
 * If the guest CPU is not waiting for interrupts or an interrupt line is
 * asserted, the CPU is by definition runnable.
 */
int kvm_arch_vcpu_runnable(struct kvm_vcpu *v)
{
	bool irq_lines = *vcpu_hcr(v) & (HCR_VI | HCR_VF);
	return ((irq_lines || kvm_vgic_vcpu_pending_irq(v))
		&& !kvm_arm_vcpu_stopped(v) && !v->arch.pause);
}

bool kvm_arch_vcpu_in_kernel(struct kvm_vcpu *vcpu)
{
	return vcpu_mode_priv(vcpu);
}

#ifdef CONFIG_GUEST_PERF_EVENTS
unsigned long kvm_arch_vcpu_get_ip(struct kvm_vcpu *vcpu)
{
	return *vcpu_pc(vcpu);
}
#endif

static void kvm_init_mpidr_data(struct kvm *kvm)
{
	struct kvm_mpidr_data *data = NULL;
	unsigned long c, mask, nr_entries;
	u64 aff_set = 0, aff_clr = ~0UL;
	struct kvm_vcpu *vcpu;

	mutex_lock(&kvm->arch.config_lock);

	if (rcu_access_pointer(kvm->arch.mpidr_data) ||
	    atomic_read(&kvm->online_vcpus) == 1)
		goto out;

	kvm_for_each_vcpu(c, vcpu, kvm) {
		u64 aff = kvm_vcpu_get_mpidr_aff(vcpu);
		aff_set |= aff;
		aff_clr &= aff;
	}

	/*
	 * A significant bit can be either 0 or 1, and will only appear in
	 * aff_set. Use aff_clr to weed out the useless stuff.
	 */
	mask = aff_set ^ aff_clr;
	nr_entries = BIT_ULL(hweight_long(mask));

	/*
	 * Don't let userspace fool us. If we need more than a single page
	 * to describe the compressed MPIDR array, just fall back to the
	 * iterative method. Single vcpu VMs do not need this either.
	 */
	if (struct_size(data, cmpidr_to_idx, nr_entries) <= PAGE_SIZE)
		data = kzalloc(struct_size(data, cmpidr_to_idx, nr_entries),
			       GFP_KERNEL_ACCOUNT);

	if (!data)
		goto out;

	data->mpidr_mask = mask;

	kvm_for_each_vcpu(c, vcpu, kvm) {
		u64 aff = kvm_vcpu_get_mpidr_aff(vcpu);
		u16 index = kvm_mpidr_index(data, aff);

		data->cmpidr_to_idx[index] = c;
	}

	rcu_assign_pointer(kvm->arch.mpidr_data, data);
out:
	mutex_unlock(&kvm->arch.config_lock);
}

/*
 * Handle both the initialisation that is being done when the vcpu is
 * run for the first time, as well as the updates that must be
 * performed each time we get a new thread dealing with this vcpu.
 */
int kvm_arch_vcpu_run_pid_change(struct kvm_vcpu *vcpu)
{
	struct kvm *kvm = vcpu->kvm;
	int ret;

	if (!kvm_vcpu_initialized(vcpu))
		return -ENOEXEC;

	if (!kvm_arm_vcpu_is_finalized(vcpu))
		return -EPERM;

	ret = kvm_arch_vcpu_run_map_fp(vcpu);
	if (ret)
		return ret;

	if (likely(vcpu_has_run_once(vcpu)))
		return 0;

	kvm_init_mpidr_data(kvm);

	if (likely(irqchip_in_kernel(kvm))) {
		/*
		 * Map the VGIC hardware resources before running a vcpu the
		 * first time on this VM.
		 */
		ret = kvm_vgic_map_resources(kvm);
		if (ret)
			return ret;
	}

	ret = kvm_finalize_sys_regs(vcpu);
	if (ret)
		return ret;

	/*
	 * This needs to happen after any restriction has been applied
	 * to the feature set.
	 */
	kvm_calculate_traps(vcpu);

	ret = kvm_timer_enable(vcpu);
	if (ret)
		return ret;

	ret = kvm_arm_pmu_v3_enable(vcpu);
	if (ret)
		return ret;

	if (is_protected_kvm_enabled()) {
		ret = pkvm_create_hyp_vm(kvm);
		if (ret)
			return ret;
	}

	mutex_lock(&kvm->arch.config_lock);
	set_bit(KVM_ARCH_FLAG_HAS_RAN_ONCE, &kvm->arch.flags);
	mutex_unlock(&kvm->arch.config_lock);

	return ret;
}

bool kvm_arch_intc_initialized(struct kvm *kvm)
{
	return vgic_initialized(kvm);
}

void kvm_arm_halt_guest(struct kvm *kvm)
{
	unsigned long i;
	struct kvm_vcpu *vcpu;

	kvm_for_each_vcpu(i, vcpu, kvm)
		vcpu->arch.pause = true;
	kvm_make_all_cpus_request(kvm, KVM_REQ_SLEEP);
}

void kvm_arm_resume_guest(struct kvm *kvm)
{
	unsigned long i;
	struct kvm_vcpu *vcpu;

	kvm_for_each_vcpu(i, vcpu, kvm) {
		vcpu->arch.pause = false;
		__kvm_vcpu_wake_up(vcpu);
	}
}

static void kvm_vcpu_sleep(struct kvm_vcpu *vcpu)
{
	struct rcuwait *wait = kvm_arch_vcpu_get_wait(vcpu);

	rcuwait_wait_event(wait,
			   (!kvm_arm_vcpu_stopped(vcpu)) && (!vcpu->arch.pause),
			   TASK_INTERRUPTIBLE);

	if (kvm_arm_vcpu_stopped(vcpu) || vcpu->arch.pause) {
		/* Awaken to handle a signal, request we sleep again later. */
		kvm_make_request(KVM_REQ_SLEEP, vcpu);
	}

	/*
	 * Make sure we will observe a potential reset request if we've
	 * observed a change to the power state. Pairs with the smp_wmb() in
	 * kvm_psci_vcpu_on().
	 */
	smp_rmb();
}

/**
 * kvm_vcpu_wfi - emulate Wait-For-Interrupt behavior
 * @vcpu:	The VCPU pointer
 *
 * Suspend execution of a vCPU until a valid wake event is detected, i.e. until
 * the vCPU is runnable.  The vCPU may or may not be scheduled out, depending
 * on when a wake event arrives, e.g. there may already be a pending wake event.
 */
void kvm_vcpu_wfi(struct kvm_vcpu *vcpu)
{
	/*
	 * Sync back the state of the GIC CPU interface so that we have
	 * the latest PMR and group enables. This ensures that
	 * kvm_arch_vcpu_runnable has up-to-date data to decide whether
	 * we have pending interrupts, e.g. when determining if the
	 * vCPU should block.
	 *
	 * For the same reason, we want to tell GICv4 that we need
	 * doorbells to be signalled, should an interrupt become pending.
	 */
	preempt_disable();
	vcpu_set_flag(vcpu, IN_WFI);
	kvm_vgic_put(vcpu);
	preempt_enable();

	kvm_vcpu_halt(vcpu);
	vcpu_clear_flag(vcpu, IN_WFIT);

	preempt_disable();
	vcpu_clear_flag(vcpu, IN_WFI);
	kvm_vgic_load(vcpu);
	preempt_enable();
}

static int kvm_vcpu_suspend(struct kvm_vcpu *vcpu)
{
	if (!kvm_arm_vcpu_suspended(vcpu))
		return 1;

	kvm_vcpu_wfi(vcpu);

	/*
	 * The suspend state is sticky; we do not leave it until userspace
	 * explicitly marks the vCPU as runnable. Request that we suspend again
	 * later.
	 */
	kvm_make_request(KVM_REQ_SUSPEND, vcpu);

	/*
	 * Check to make sure the vCPU is actually runnable. If so, exit to
	 * userspace informing it of the wakeup condition.
	 */
	if (kvm_arch_vcpu_runnable(vcpu)) {
		memset(&vcpu->run->system_event, 0, sizeof(vcpu->run->system_event));
		vcpu->run->system_event.type = KVM_SYSTEM_EVENT_WAKEUP;
		vcpu->run->exit_reason = KVM_EXIT_SYSTEM_EVENT;
		return 0;
	}

	/*
	 * Otherwise, we were unblocked to process a different event, such as a
	 * pending signal. Return 1 and allow kvm_arch_vcpu_ioctl_run() to
	 * process the event.
	 */
	return 1;
}

/**
 * check_vcpu_requests - check and handle pending vCPU requests
 * @vcpu:	the VCPU pointer
 *
 * Return: 1 if we should enter the guest
 *	   0 if we should exit to userspace
 *	   < 0 if we should exit to userspace, where the return value indicates
 *	   an error
 */
static int check_vcpu_requests(struct kvm_vcpu *vcpu)
{
	if (kvm_request_pending(vcpu)) {
		if (kvm_check_request(KVM_REQ_VM_DEAD, vcpu))
			return -EIO;

		if (kvm_check_request(KVM_REQ_SLEEP, vcpu))
			kvm_vcpu_sleep(vcpu);

		if (kvm_check_request(KVM_REQ_VCPU_RESET, vcpu))
			kvm_reset_vcpu(vcpu);

		/*
		 * Clear IRQ_PENDING requests that were made to guarantee
		 * that a VCPU sees new virtual interrupts.
		 */
		kvm_check_request(KVM_REQ_IRQ_PENDING, vcpu);

		if (kvm_check_request(KVM_REQ_RECORD_STEAL, vcpu))
			kvm_update_stolen_time(vcpu);

		if (kvm_check_request(KVM_REQ_RELOAD_GICv4, vcpu)) {
			/* The distributor enable bits were changed */
			preempt_disable();
			vgic_v4_put(vcpu);
			vgic_v4_load(vcpu);
			preempt_enable();
		}

		if (kvm_check_request(KVM_REQ_RELOAD_PMU, vcpu))
			kvm_vcpu_reload_pmu(vcpu);

		if (kvm_check_request(KVM_REQ_RESYNC_PMU_EL0, vcpu))
			kvm_vcpu_pmu_restore_guest(vcpu);

		if (kvm_check_request(KVM_REQ_SUSPEND, vcpu))
			return kvm_vcpu_suspend(vcpu);

		if (kvm_dirty_ring_check_request(vcpu))
			return 0;

		check_nested_vcpu_requests(vcpu);
	}

	return 1;
}

static bool vcpu_mode_is_bad_32bit(struct kvm_vcpu *vcpu)
{
	if (likely(!vcpu_mode_is_32bit(vcpu)))
		return false;

	if (vcpu_has_nv(vcpu))
		return true;

	return !kvm_supports_32bit_el0();
}

/**
 * kvm_vcpu_exit_request - returns true if the VCPU should *not* enter the guest
 * @vcpu:	The VCPU pointer
 * @ret:	Pointer to write optional return code
 *
 * Returns: true if the VCPU needs to return to a preemptible + interruptible
 *	    and skip guest entry.
 *
 * This function disambiguates between two different types of exits: exits to a
 * preemptible + interruptible kernel context and exits to userspace. For an
 * exit to userspace, this function will write the return code to ret and return
 * true. For an exit to preemptible + interruptible kernel context (i.e. check
 * for pending work and re-enter), return true without writing to ret.
 */
static bool kvm_vcpu_exit_request(struct kvm_vcpu *vcpu, int *ret)
{
	struct kvm_run *run = vcpu->run;

	/*
	 * If we're using a userspace irqchip, then check if we need
	 * to tell a userspace irqchip about timer or PMU level
	 * changes and if so, exit to userspace (the actual level
	 * state gets updated in kvm_timer_update_run and
	 * kvm_pmu_update_run below).
	 */
	if (unlikely(!irqchip_in_kernel(vcpu->kvm))) {
		if (kvm_timer_should_notify_user(vcpu) ||
		    kvm_pmu_should_notify_user(vcpu)) {
			*ret = -EINTR;
			run->exit_reason = KVM_EXIT_INTR;
			return true;
		}
	}

	if (unlikely(vcpu_on_unsupported_cpu(vcpu))) {
		run->exit_reason = KVM_EXIT_FAIL_ENTRY;
		run->fail_entry.hardware_entry_failure_reason = KVM_EXIT_FAIL_ENTRY_CPU_UNSUPPORTED;
		run->fail_entry.cpu = smp_processor_id();
		*ret = 0;
		return true;
	}

	return kvm_request_pending(vcpu) ||
			xfer_to_guest_mode_work_pending();
}

/*
 * Actually run the vCPU, entering an RCU extended quiescent state (EQS) while
 * the vCPU is running.
 *
 * This must be noinstr as instrumentation may make use of RCU, and this is not
 * safe during the EQS.
 */
static int noinstr kvm_arm_vcpu_enter_exit(struct kvm_vcpu *vcpu)
{
	int ret;

	guest_state_enter_irqoff();
	ret = kvm_call_hyp_ret(__kvm_vcpu_run, vcpu);
	guest_state_exit_irqoff();

	return ret;
}

/**
 * kvm_arch_vcpu_ioctl_run - the main VCPU run function to execute guest code
 * @vcpu:	The VCPU pointer
 *
 * This function is called through the VCPU_RUN ioctl called from user space. It
 * will execute VM code in a loop until the time slice for the process is used
 * or some emulation is needed from user space in which case the function will
 * return with return value 0 and with the kvm_run structure filled in with the
 * required data for the requested emulation.
 */
int kvm_arch_vcpu_ioctl_run(struct kvm_vcpu *vcpu)
{
	struct kvm_run *run = vcpu->run;
	int ret;

	if (run->exit_reason == KVM_EXIT_MMIO) {
		ret = kvm_handle_mmio_return(vcpu);
		if (ret <= 0)
			return ret;
	}

	vcpu_load(vcpu);

	if (!vcpu->wants_to_run) {
		ret = -EINTR;
		goto out;
	}

	kvm_sigset_activate(vcpu);

	ret = 1;
	run->exit_reason = KVM_EXIT_UNKNOWN;
	run->flags = 0;
	while (ret > 0) {
		/*
		 * Check conditions before entering the guest
		 */
		ret = xfer_to_guest_mode_handle_work(vcpu);
		if (!ret)
			ret = 1;

		if (ret > 0)
			ret = check_vcpu_requests(vcpu);

		/*
		 * Preparing the interrupts to be injected also
		 * involves poking the GIC, which must be done in a
		 * non-preemptible context.
		 */
		preempt_disable();

		/*
		 * The VMID allocator only tracks active VMIDs per
		 * physical CPU, and therefore the VMID allocated may not be
		 * preserved on VMID roll-over if the task was preempted,
		 * making a thread's VMID inactive. So we need to call
		 * kvm_arm_vmid_update() in non-premptible context.
		 */
		if (kvm_arm_vmid_update(&vcpu->arch.hw_mmu->vmid) &&
		    has_vhe())
			__load_stage2(vcpu->arch.hw_mmu,
				      vcpu->arch.hw_mmu->arch);

		kvm_pmu_flush_hwstate(vcpu);

		local_irq_disable();

		kvm_vgic_flush_hwstate(vcpu);

		kvm_pmu_update_vcpu_events(vcpu);

		/*
		 * Ensure we set mode to IN_GUEST_MODE after we disable
		 * interrupts and before the final VCPU requests check.
		 * See the comment in kvm_vcpu_exiting_guest_mode() and
		 * Documentation/virt/kvm/vcpu-requests.rst
		 */
		smp_store_mb(vcpu->mode, IN_GUEST_MODE);

		if (ret <= 0 || kvm_vcpu_exit_request(vcpu, &ret)) {
			vcpu->mode = OUTSIDE_GUEST_MODE;
			isb(); /* Ensure work in x_flush_hwstate is committed */
			kvm_pmu_sync_hwstate(vcpu);
			if (unlikely(!irqchip_in_kernel(vcpu->kvm)))
				kvm_timer_sync_user(vcpu);
			kvm_vgic_sync_hwstate(vcpu);
			local_irq_enable();
			preempt_enable();
			continue;
		}

		kvm_arch_vcpu_ctxflush_fp(vcpu);

		/**************************************************************
		 * Enter the guest
		 */
		trace_kvm_entry(*vcpu_pc(vcpu));
		guest_timing_enter_irqoff();

		ret = kvm_arm_vcpu_enter_exit(vcpu);

		vcpu->mode = OUTSIDE_GUEST_MODE;
		vcpu->stat.exits++;
		/*
		 * Back from guest
		 *************************************************************/

		/*
		 * We must sync the PMU state before the vgic state so
		 * that the vgic can properly sample the updated state of the
		 * interrupt line.
		 */
		kvm_pmu_sync_hwstate(vcpu);

		/*
		 * Sync the vgic state before syncing the timer state because
		 * the timer code needs to know if the virtual timer
		 * interrupts are active.
		 */
		kvm_vgic_sync_hwstate(vcpu);

		/*
		 * Sync the timer hardware state before enabling interrupts as
		 * we don't want vtimer interrupts to race with syncing the
		 * timer virtual interrupt state.
		 */
		if (unlikely(!irqchip_in_kernel(vcpu->kvm)))
			kvm_timer_sync_user(vcpu);

		kvm_arch_vcpu_ctxsync_fp(vcpu);

		/*
		 * We must ensure that any pending interrupts are taken before
		 * we exit guest timing so that timer ticks are accounted as
		 * guest time. Transiently unmask interrupts so that any
		 * pending interrupts are taken.
		 *
		 * Per ARM DDI 0487G.b section D1.13.4, an ISB (or other
		 * context synchronization event) is necessary to ensure that
		 * pending interrupts are taken.
		 */
		if (ARM_EXCEPTION_CODE(ret) == ARM_EXCEPTION_IRQ) {
			local_irq_enable();
			isb();
			local_irq_disable();
		}

		guest_timing_exit_irqoff();

		local_irq_enable();

		trace_kvm_exit(ret, kvm_vcpu_trap_get_class(vcpu), *vcpu_pc(vcpu));

		/* Exit types that need handling before we can be preempted */
		handle_exit_early(vcpu, ret);

		preempt_enable();

		/*
		 * The ARMv8 architecture doesn't give the hypervisor
		 * a mechanism to prevent a guest from dropping to AArch32 EL0
		 * if implemented by the CPU. If we spot the guest in such
		 * state and that we decided it wasn't supposed to do so (like
		 * with the asymmetric AArch32 case), return to userspace with
		 * a fatal error.
		 */
		if (vcpu_mode_is_bad_32bit(vcpu)) {
			/*
			 * As we have caught the guest red-handed, decide that
			 * it isn't fit for purpose anymore by making the vcpu
			 * invalid. The VMM can try and fix it by issuing  a
			 * KVM_ARM_VCPU_INIT if it really wants to.
			 */
			vcpu_clear_flag(vcpu, VCPU_INITIALIZED);
			ret = ARM_EXCEPTION_IL;
		}

		ret = handle_exit(vcpu, ret);
	}

	/* Tell userspace about in-kernel device output levels */
	if (unlikely(!irqchip_in_kernel(vcpu->kvm))) {
		kvm_timer_update_run(vcpu);
		kvm_pmu_update_run(vcpu);
	}

	kvm_sigset_deactivate(vcpu);

out:
	/*
	 * In the unlikely event that we are returning to userspace
	 * with pending exceptions or PC adjustment, commit these
	 * adjustments in order to give userspace a consistent view of
	 * the vcpu state. Note that this relies on __kvm_adjust_pc()
	 * being preempt-safe on VHE.
	 */
	if (unlikely(vcpu_get_flag(vcpu, PENDING_EXCEPTION) ||
		     vcpu_get_flag(vcpu, INCREMENT_PC)))
		kvm_call_hyp(__kvm_adjust_pc, vcpu);

	vcpu_put(vcpu);
	return ret;
}

static int vcpu_interrupt_line(struct kvm_vcpu *vcpu, int number, bool level)
{
	int bit_index;
	bool set;
	unsigned long *hcr;

	if (number == KVM_ARM_IRQ_CPU_IRQ)
		bit_index = __ffs(HCR_VI);
	else /* KVM_ARM_IRQ_CPU_FIQ */
		bit_index = __ffs(HCR_VF);

	hcr = vcpu_hcr(vcpu);
	if (level)
		set = test_and_set_bit(bit_index, hcr);
	else
		set = test_and_clear_bit(bit_index, hcr);

	/*
	 * If we didn't change anything, no need to wake up or kick other CPUs
	 */
	if (set == level)
		return 0;

	/*
	 * The vcpu irq_lines field was updated, wake up sleeping VCPUs and
	 * trigger a world-switch round on the running physical CPU to set the
	 * virtual IRQ/FIQ fields in the HCR appropriately.
	 */
	kvm_make_request(KVM_REQ_IRQ_PENDING, vcpu);
	kvm_vcpu_kick(vcpu);

	return 0;
}

int kvm_vm_ioctl_irq_line(struct kvm *kvm, struct kvm_irq_level *irq_level,
			  bool line_status)
{
	u32 irq = irq_level->irq;
	unsigned int irq_type, vcpu_id, irq_num;
	struct kvm_vcpu *vcpu = NULL;
	bool level = irq_level->level;

	irq_type = (irq >> KVM_ARM_IRQ_TYPE_SHIFT) & KVM_ARM_IRQ_TYPE_MASK;
	vcpu_id = (irq >> KVM_ARM_IRQ_VCPU_SHIFT) & KVM_ARM_IRQ_VCPU_MASK;
	vcpu_id += ((irq >> KVM_ARM_IRQ_VCPU2_SHIFT) & KVM_ARM_IRQ_VCPU2_MASK) * (KVM_ARM_IRQ_VCPU_MASK + 1);
	irq_num = (irq >> KVM_ARM_IRQ_NUM_SHIFT) & KVM_ARM_IRQ_NUM_MASK;

	trace_kvm_irq_line(irq_type, vcpu_id, irq_num, irq_level->level);

	switch (irq_type) {
	case KVM_ARM_IRQ_TYPE_CPU:
		if (irqchip_in_kernel(kvm))
			return -ENXIO;

		vcpu = kvm_get_vcpu_by_id(kvm, vcpu_id);
		if (!vcpu)
			return -EINVAL;

		if (irq_num > KVM_ARM_IRQ_CPU_FIQ)
			return -EINVAL;

		return vcpu_interrupt_line(vcpu, irq_num, level);
	case KVM_ARM_IRQ_TYPE_PPI:
		if (!irqchip_in_kernel(kvm))
			return -ENXIO;

		vcpu = kvm_get_vcpu_by_id(kvm, vcpu_id);
		if (!vcpu)
			return -EINVAL;

		if (irq_num < VGIC_NR_SGIS || irq_num >= VGIC_NR_PRIVATE_IRQS)
			return -EINVAL;

		return kvm_vgic_inject_irq(kvm, vcpu, irq_num, level, NULL);
	case KVM_ARM_IRQ_TYPE_SPI:
		if (!irqchip_in_kernel(kvm))
			return -ENXIO;

		if (irq_num < VGIC_NR_PRIVATE_IRQS)
			return -EINVAL;

		return kvm_vgic_inject_irq(kvm, NULL, irq_num, level, NULL);
	}

	return -EINVAL;
}

static unsigned long system_supported_vcpu_features(void)
{
	unsigned long features = KVM_VCPU_VALID_FEATURES;

	if (!cpus_have_final_cap(ARM64_HAS_32BIT_EL1))
		clear_bit(KVM_ARM_VCPU_EL1_32BIT, &features);

	if (!kvm_arm_support_pmu_v3())
		clear_bit(KVM_ARM_VCPU_PMU_V3, &features);

	if (!system_supports_sve())
		clear_bit(KVM_ARM_VCPU_SVE, &features);

	if (!kvm_has_full_ptr_auth()) {
		clear_bit(KVM_ARM_VCPU_PTRAUTH_ADDRESS, &features);
		clear_bit(KVM_ARM_VCPU_PTRAUTH_GENERIC, &features);
	}

	if (!cpus_have_final_cap(ARM64_HAS_NESTED_VIRT))
		clear_bit(KVM_ARM_VCPU_HAS_EL2, &features);

	return features;
}

static int kvm_vcpu_init_check_features(struct kvm_vcpu *vcpu,
					const struct kvm_vcpu_init *init)
{
	unsigned long features = init->features[0];
	int i;

	if (features & ~KVM_VCPU_VALID_FEATURES)
		return -ENOENT;

	for (i = 1; i < ARRAY_SIZE(init->features); i++) {
		if (init->features[i])
			return -ENOENT;
	}

	if (features & ~system_supported_vcpu_features())
		return -EINVAL;

	/*
	 * For now make sure that both address/generic pointer authentication
	 * features are requested by the userspace together.
	 */
	if (test_bit(KVM_ARM_VCPU_PTRAUTH_ADDRESS, &features) !=
	    test_bit(KVM_ARM_VCPU_PTRAUTH_GENERIC, &features))
		return -EINVAL;

	if (!test_bit(KVM_ARM_VCPU_EL1_32BIT, &features))
		return 0;

	/* MTE is incompatible with AArch32 */
	if (kvm_has_mte(vcpu->kvm))
		return -EINVAL;

	/* NV is incompatible with AArch32 */
	if (test_bit(KVM_ARM_VCPU_HAS_EL2, &features))
		return -EINVAL;

	return 0;
}

static bool kvm_vcpu_init_changed(struct kvm_vcpu *vcpu,
				  const struct kvm_vcpu_init *init)
{
	unsigned long features = init->features[0];

	return !bitmap_equal(vcpu->kvm->arch.vcpu_features, &features,
			     KVM_VCPU_MAX_FEATURES);
}

static int kvm_setup_vcpu(struct kvm_vcpu *vcpu)
{
	struct kvm *kvm = vcpu->kvm;
	int ret = 0;

	/*
	 * When the vCPU has a PMU, but no PMU is set for the guest
	 * yet, set the default one.
	 */
	if (kvm_vcpu_has_pmu(vcpu) && !kvm->arch.arm_pmu)
		ret = kvm_arm_set_default_pmu(kvm);

	/* Prepare for nested if required */
	if (!ret && vcpu_has_nv(vcpu))
		ret = kvm_vcpu_init_nested(vcpu);

	return ret;
}

static int __kvm_vcpu_set_target(struct kvm_vcpu *vcpu,
				 const struct kvm_vcpu_init *init)
{
	unsigned long features = init->features[0];
	struct kvm *kvm = vcpu->kvm;
	int ret = -EINVAL;

	mutex_lock(&kvm->arch.config_lock);

	if (test_bit(KVM_ARCH_FLAG_VCPU_FEATURES_CONFIGURED, &kvm->arch.flags) &&
	    kvm_vcpu_init_changed(vcpu, init))
		goto out_unlock;

	bitmap_copy(kvm->arch.vcpu_features, &features, KVM_VCPU_MAX_FEATURES);

	ret = kvm_setup_vcpu(vcpu);
	if (ret)
		goto out_unlock;

	/* Now we know what it is, we can reset it. */
	kvm_reset_vcpu(vcpu);

	set_bit(KVM_ARCH_FLAG_VCPU_FEATURES_CONFIGURED, &kvm->arch.flags);
	vcpu_set_flag(vcpu, VCPU_INITIALIZED);
	ret = 0;
out_unlock:
	mutex_unlock(&kvm->arch.config_lock);
	return ret;
}

static int kvm_vcpu_set_target(struct kvm_vcpu *vcpu,
			       const struct kvm_vcpu_init *init)
{
	int ret;

	if (init->target != KVM_ARM_TARGET_GENERIC_V8 &&
	    init->target != kvm_target_cpu())
		return -EINVAL;

	ret = kvm_vcpu_init_check_features(vcpu, init);
	if (ret)
		return ret;

	if (!kvm_vcpu_initialized(vcpu))
		return __kvm_vcpu_set_target(vcpu, init);

	if (kvm_vcpu_init_changed(vcpu, init))
		return -EINVAL;

	kvm_reset_vcpu(vcpu);
	return 0;
}

static int kvm_arch_vcpu_ioctl_vcpu_init(struct kvm_vcpu *vcpu,
					 struct kvm_vcpu_init *init)
{
	bool power_off = false;
	int ret;

	/*
	 * Treat the power-off vCPU feature as ephemeral. Clear the bit to avoid
	 * reflecting it in the finalized feature set, thus limiting its scope
	 * to a single KVM_ARM_VCPU_INIT call.
	 */
	if (init->features[0] & BIT(KVM_ARM_VCPU_POWER_OFF)) {
		init->features[0] &= ~BIT(KVM_ARM_VCPU_POWER_OFF);
		power_off = true;
	}

	ret = kvm_vcpu_set_target(vcpu, init);
	if (ret)
		return ret;

	/*
	 * Ensure a rebooted VM will fault in RAM pages and detect if the
	 * guest MMU is turned off and flush the caches as needed.
	 *
	 * S2FWB enforces all memory accesses to RAM being cacheable,
	 * ensuring that the data side is always coherent. We still
	 * need to invalidate the I-cache though, as FWB does *not*
	 * imply CTR_EL0.DIC.
	 */
	if (vcpu_has_run_once(vcpu)) {
		if (!cpus_have_final_cap(ARM64_HAS_STAGE2_FWB))
			stage2_unmap_vm(vcpu->kvm);
		else
			icache_inval_all_pou();
	}

	vcpu_reset_hcr(vcpu);
	vcpu->arch.cptr_el2 = kvm_get_reset_cptr_el2(vcpu);

	/*
	 * Handle the "start in power-off" case.
	 */
	spin_lock(&vcpu->arch.mp_state_lock);

	if (power_off)
		__kvm_arm_vcpu_power_off(vcpu);
	else
		WRITE_ONCE(vcpu->arch.mp_state.mp_state, KVM_MP_STATE_RUNNABLE);

	spin_unlock(&vcpu->arch.mp_state_lock);

	return 0;
}

static int kvm_arm_vcpu_set_attr(struct kvm_vcpu *vcpu,
				 struct kvm_device_attr *attr)
{
	int ret = -ENXIO;

	switch (attr->group) {
	default:
		ret = kvm_arm_vcpu_arch_set_attr(vcpu, attr);
		break;
	}

	return ret;
}

static int kvm_arm_vcpu_get_attr(struct kvm_vcpu *vcpu,
				 struct kvm_device_attr *attr)
{
	int ret = -ENXIO;

	switch (attr->group) {
	default:
		ret = kvm_arm_vcpu_arch_get_attr(vcpu, attr);
		break;
	}

	return ret;
}

static int kvm_arm_vcpu_has_attr(struct kvm_vcpu *vcpu,
				 struct kvm_device_attr *attr)
{
	int ret = -ENXIO;

	switch (attr->group) {
	default:
		ret = kvm_arm_vcpu_arch_has_attr(vcpu, attr);
		break;
	}

	return ret;
}

static int kvm_arm_vcpu_get_events(struct kvm_vcpu *vcpu,
				   struct kvm_vcpu_events *events)
{
	memset(events, 0, sizeof(*events));

	return __kvm_arm_vcpu_get_events(vcpu, events);
}

static int kvm_arm_vcpu_set_events(struct kvm_vcpu *vcpu,
				   struct kvm_vcpu_events *events)
{
	int i;

	/* check whether the reserved field is zero */
	for (i = 0; i < ARRAY_SIZE(events->reserved); i++)
		if (events->reserved[i])
			return -EINVAL;

	/* check whether the pad field is zero */
	for (i = 0; i < ARRAY_SIZE(events->exception.pad); i++)
		if (events->exception.pad[i])
			return -EINVAL;

	return __kvm_arm_vcpu_set_events(vcpu, events);
}

long kvm_arch_vcpu_ioctl(struct file *filp,
			 unsigned int ioctl, unsigned long arg)
{
	struct kvm_vcpu *vcpu = filp->private_data;
	void __user *argp = (void __user *)arg;
	struct kvm_device_attr attr;
	long r;

	switch (ioctl) {
	case KVM_ARM_VCPU_INIT: {
		struct kvm_vcpu_init init;

		r = -EFAULT;
		if (copy_from_user(&init, argp, sizeof(init)))
			break;

		r = kvm_arch_vcpu_ioctl_vcpu_init(vcpu, &init);
		break;
	}
	case KVM_SET_ONE_REG:
	case KVM_GET_ONE_REG: {
		struct kvm_one_reg reg;

		r = -ENOEXEC;
		if (unlikely(!kvm_vcpu_initialized(vcpu)))
			break;

		r = -EFAULT;
		if (copy_from_user(&reg, argp, sizeof(reg)))
			break;

		/*
		 * We could owe a reset due to PSCI. Handle the pending reset
		 * here to ensure userspace register accesses are ordered after
		 * the reset.
		 */
		if (kvm_check_request(KVM_REQ_VCPU_RESET, vcpu))
			kvm_reset_vcpu(vcpu);

		if (ioctl == KVM_SET_ONE_REG)
			r = kvm_arm_set_reg(vcpu, &reg);
		else
			r = kvm_arm_get_reg(vcpu, &reg);
		break;
	}
	case KVM_GET_REG_LIST: {
		struct kvm_reg_list __user *user_list = argp;
		struct kvm_reg_list reg_list;
		unsigned n;

		r = -ENOEXEC;
		if (unlikely(!kvm_vcpu_initialized(vcpu)))
			break;

		r = -EPERM;
		if (!kvm_arm_vcpu_is_finalized(vcpu))
			break;

		r = -EFAULT;
		if (copy_from_user(&reg_list, user_list, sizeof(reg_list)))
			break;
		n = reg_list.n;
		reg_list.n = kvm_arm_num_regs(vcpu);
		if (copy_to_user(user_list, &reg_list, sizeof(reg_list)))
			break;
		r = -E2BIG;
		if (n < reg_list.n)
			break;
		r = kvm_arm_copy_reg_indices(vcpu, user_list->reg);
		break;
	}
	case KVM_SET_DEVICE_ATTR: {
		r = -EFAULT;
		if (copy_from_user(&attr, argp, sizeof(attr)))
			break;
		r = kvm_arm_vcpu_set_attr(vcpu, &attr);
		break;
	}
	case KVM_GET_DEVICE_ATTR: {
		r = -EFAULT;
		if (copy_from_user(&attr, argp, sizeof(attr)))
			break;
		r = kvm_arm_vcpu_get_attr(vcpu, &attr);
		break;
	}
	case KVM_HAS_DEVICE_ATTR: {
		r = -EFAULT;
		if (copy_from_user(&attr, argp, sizeof(attr)))
			break;
		r = kvm_arm_vcpu_has_attr(vcpu, &attr);
		break;
	}
	case KVM_GET_VCPU_EVENTS: {
		struct kvm_vcpu_events events;

		if (kvm_arm_vcpu_get_events(vcpu, &events))
			return -EINVAL;

		if (copy_to_user(argp, &events, sizeof(events)))
			return -EFAULT;

		return 0;
	}
	case KVM_SET_VCPU_EVENTS: {
		struct kvm_vcpu_events events;

		if (copy_from_user(&events, argp, sizeof(events)))
			return -EFAULT;

		return kvm_arm_vcpu_set_events(vcpu, &events);
	}
	case KVM_ARM_VCPU_FINALIZE: {
		int what;

		if (!kvm_vcpu_initialized(vcpu))
			return -ENOEXEC;

		if (get_user(what, (const int __user *)argp))
			return -EFAULT;

		return kvm_arm_vcpu_finalize(vcpu, what);
	}
	default:
		r = -EINVAL;
	}

	return r;
}

void kvm_arch_sync_dirty_log(struct kvm *kvm, struct kvm_memory_slot *memslot)
{

}

static int kvm_vm_ioctl_set_device_addr(struct kvm *kvm,
					struct kvm_arm_device_addr *dev_addr)
{
	switch (FIELD_GET(KVM_ARM_DEVICE_ID_MASK, dev_addr->id)) {
	case KVM_ARM_DEVICE_VGIC_V2:
		if (!vgic_present)
			return -ENXIO;
		return kvm_set_legacy_vgic_v2_addr(kvm, dev_addr);
	default:
		return -ENODEV;
	}
}

static int kvm_vm_has_attr(struct kvm *kvm, struct kvm_device_attr *attr)
{
	switch (attr->group) {
	case KVM_ARM_VM_SMCCC_CTRL:
		return kvm_vm_smccc_has_attr(kvm, attr);
	default:
		return -ENXIO;
	}
}

static int kvm_vm_set_attr(struct kvm *kvm, struct kvm_device_attr *attr)
{
	switch (attr->group) {
	case KVM_ARM_VM_SMCCC_CTRL:
		return kvm_vm_smccc_set_attr(kvm, attr);
	default:
		return -ENXIO;
	}
}

int kvm_arch_vm_ioctl(struct file *filp, unsigned int ioctl, unsigned long arg)
{
	struct kvm *kvm = filp->private_data;
	void __user *argp = (void __user *)arg;
	struct kvm_device_attr attr;

	switch (ioctl) {
	case KVM_CREATE_IRQCHIP: {
		int ret;
		if (!vgic_present)
			return -ENXIO;
		mutex_lock(&kvm->lock);
		ret = kvm_vgic_create(kvm, KVM_DEV_TYPE_ARM_VGIC_V2);
		mutex_unlock(&kvm->lock);
		return ret;
	}
	case KVM_ARM_SET_DEVICE_ADDR: {
		struct kvm_arm_device_addr dev_addr;

		if (copy_from_user(&dev_addr, argp, sizeof(dev_addr)))
			return -EFAULT;
		return kvm_vm_ioctl_set_device_addr(kvm, &dev_addr);
	}
	case KVM_ARM_PREFERRED_TARGET: {
		struct kvm_vcpu_init init = {
			.target = KVM_ARM_TARGET_GENERIC_V8,
		};

		if (copy_to_user(argp, &init, sizeof(init)))
			return -EFAULT;

		return 0;
	}
	case KVM_ARM_MTE_COPY_TAGS: {
		struct kvm_arm_copy_mte_tags copy_tags;

		if (copy_from_user(&copy_tags, argp, sizeof(copy_tags)))
			return -EFAULT;
		return kvm_vm_ioctl_mte_copy_tags(kvm, &copy_tags);
	}
	case KVM_ARM_SET_COUNTER_OFFSET: {
		struct kvm_arm_counter_offset offset;

		if (copy_from_user(&offset, argp, sizeof(offset)))
			return -EFAULT;
		return kvm_vm_ioctl_set_counter_offset(kvm, &offset);
	}
	case KVM_HAS_DEVICE_ATTR: {
		if (copy_from_user(&attr, argp, sizeof(attr)))
			return -EFAULT;

		return kvm_vm_has_attr(kvm, &attr);
	}
	case KVM_SET_DEVICE_ATTR: {
		if (copy_from_user(&attr, argp, sizeof(attr)))
			return -EFAULT;

		return kvm_vm_set_attr(kvm, &attr);
	}
	case KVM_ARM_GET_REG_WRITABLE_MASKS: {
		struct reg_mask_range range;

		if (copy_from_user(&range, argp, sizeof(range)))
			return -EFAULT;
		return kvm_vm_ioctl_get_reg_writable_masks(kvm, &range);
	}
	default:
		return -EINVAL;
	}
}

/* unlocks vcpus from @vcpu_lock_idx and smaller */
static void unlock_vcpus(struct kvm *kvm, int vcpu_lock_idx)
{
	struct kvm_vcpu *tmp_vcpu;

	for (; vcpu_lock_idx >= 0; vcpu_lock_idx--) {
		tmp_vcpu = kvm_get_vcpu(kvm, vcpu_lock_idx);
		mutex_unlock(&tmp_vcpu->mutex);
	}
}

void unlock_all_vcpus(struct kvm *kvm)
{
	lockdep_assert_held(&kvm->lock);

	unlock_vcpus(kvm, atomic_read(&kvm->online_vcpus) - 1);
}

/* Returns true if all vcpus were locked, false otherwise */
bool lock_all_vcpus(struct kvm *kvm)
{
	struct kvm_vcpu *tmp_vcpu;
	unsigned long c;

	lockdep_assert_held(&kvm->lock);

	/*
	 * Any time a vcpu is in an ioctl (including running), the
	 * core KVM code tries to grab the vcpu->mutex.
	 *
	 * By grabbing the vcpu->mutex of all VCPUs we ensure that no
	 * other VCPUs can fiddle with the state while we access it.
	 */
	kvm_for_each_vcpu(c, tmp_vcpu, kvm) {
		if (!mutex_trylock(&tmp_vcpu->mutex)) {
			unlock_vcpus(kvm, c - 1);
			return false;
		}
	}

	return true;
}

static unsigned long nvhe_percpu_size(void)
{
	return (unsigned long)CHOOSE_NVHE_SYM(__per_cpu_end) -
		(unsigned long)CHOOSE_NVHE_SYM(__per_cpu_start);
}

static unsigned long nvhe_percpu_order(void)
{
	unsigned long size = nvhe_percpu_size();

	return size ? get_order(size) : 0;
}

static size_t pkvm_host_sve_state_order(void)
{
	return get_order(pkvm_host_sve_state_size());
}

/* A lookup table holding the hypervisor VA for each vector slot */
static void *hyp_spectre_vector_selector[BP_HARDEN_EL2_SLOTS];

static void kvm_init_vector_slot(void *base, enum arm64_hyp_spectre_vector slot)
{
	hyp_spectre_vector_selector[slot] = __kvm_vector_slot2addr(base, slot);
}

static int kvm_init_vector_slots(void)
{
	int err;
	void *base;

	base = kern_hyp_va(kvm_ksym_ref(__kvm_hyp_vector));
	kvm_init_vector_slot(base, HYP_VECTOR_DIRECT);

	base = kern_hyp_va(kvm_ksym_ref(__bp_harden_hyp_vecs));
	kvm_init_vector_slot(base, HYP_VECTOR_SPECTRE_DIRECT);

	if (kvm_system_needs_idmapped_vectors() &&
	    !is_protected_kvm_enabled()) {
		err = create_hyp_exec_mappings(__pa_symbol(__bp_harden_hyp_vecs),
					       __BP_HARDEN_HYP_VECS_SZ, &base);
		if (err)
			return err;
	}

	kvm_init_vector_slot(base, HYP_VECTOR_INDIRECT);
	kvm_init_vector_slot(base, HYP_VECTOR_SPECTRE_INDIRECT);
	return 0;
}

static void __init cpu_prepare_hyp_mode(int cpu, u32 hyp_va_bits)
{
	struct kvm_nvhe_init_params *params = per_cpu_ptr_nvhe_sym(kvm_init_params, cpu);
	u64 mmfr0 = read_sanitised_ftr_reg(SYS_ID_AA64MMFR0_EL1);
	unsigned long tcr;

	/*
	 * Calculate the raw per-cpu offset without a translation from the
	 * kernel's mapping to the linear mapping, and store it in tpidr_el2
	 * so that we can use adr_l to access per-cpu variables in EL2.
	 * Also drop the KASAN tag which gets in the way...
	 */
	params->tpidr_el2 = (unsigned long)kasan_reset_tag(per_cpu_ptr_nvhe_sym(__per_cpu_start, cpu)) -
			    (unsigned long)kvm_ksym_ref(CHOOSE_NVHE_SYM(__per_cpu_start));

	params->mair_el2 = read_sysreg(mair_el1);

	tcr = read_sysreg(tcr_el1);
	if (cpus_have_final_cap(ARM64_KVM_HVHE)) {
		tcr |= TCR_EPD1_MASK;
	} else {
		tcr &= TCR_EL2_MASK;
		tcr |= TCR_EL2_RES1;
	}
	tcr &= ~TCR_T0SZ_MASK;
	tcr |= TCR_T0SZ(hyp_va_bits);
	tcr &= ~TCR_EL2_PS_MASK;
	tcr |= FIELD_PREP(TCR_EL2_PS_MASK, kvm_get_parange(mmfr0));
	if (kvm_lpa2_is_enabled())
		tcr |= TCR_EL2_DS;
	params->tcr_el2 = tcr;

	params->pgd_pa = kvm_mmu_get_httbr();
	if (is_protected_kvm_enabled())
		params->hcr_el2 = HCR_HOST_NVHE_PROTECTED_FLAGS;
	else
		params->hcr_el2 = HCR_HOST_NVHE_FLAGS;
	if (cpus_have_final_cap(ARM64_KVM_HVHE))
		params->hcr_el2 |= HCR_E2H;
	params->vttbr = params->vtcr = 0;

	/*
	 * Flush the init params from the data cache because the struct will
	 * be read while the MMU is off.
	 */
	kvm_flush_dcache_to_poc(params, sizeof(*params));
}

static void hyp_install_host_vector(void)
{
	struct kvm_nvhe_init_params *params;
	struct arm_smccc_res res;

	/* Switch from the HYP stub to our own HYP init vector */
	__hyp_set_vectors(kvm_get_idmap_vector());

	/*
	 * Call initialization code, and switch to the full blown HYP code.
	 * If the cpucaps haven't been finalized yet, something has gone very
	 * wrong, and hyp will crash and burn when it uses any
	 * cpus_have_*_cap() wrapper.
	 */
	BUG_ON(!system_capabilities_finalized());
	params = this_cpu_ptr_nvhe_sym(kvm_init_params);
	arm_smccc_1_1_hvc(KVM_HOST_SMCCC_FUNC(__kvm_hyp_init), virt_to_phys(params), &res);
	WARN_ON(res.a0 != SMCCC_RET_SUCCESS);
}

static void cpu_init_hyp_mode(void)
{
	hyp_install_host_vector();

	/*
	 * Disabling SSBD on a non-VHE system requires us to enable SSBS
	 * at EL2.
	 */
	if (this_cpu_has_cap(ARM64_SSBS) &&
	    arm64_get_spectre_v4_state() == SPECTRE_VULNERABLE) {
		kvm_call_hyp_nvhe(__kvm_enable_ssbs);
	}
}

static void cpu_hyp_reset(void)
{
	if (!is_kernel_in_hyp_mode())
		__hyp_reset_vectors();
}

/*
 * EL2 vectors can be mapped and rerouted in a number of ways,
 * depending on the kernel configuration and CPU present:
 *
 * - If the CPU is affected by Spectre-v2, the hardening sequence is
 *   placed in one of the vector slots, which is executed before jumping
 *   to the real vectors.
 *
 * - If the CPU also has the ARM64_SPECTRE_V3A cap, the slot
 *   containing the hardening sequence is mapped next to the idmap page,
 *   and executed before jumping to the real vectors.
 *
 * - If the CPU only has the ARM64_SPECTRE_V3A cap, then an
 *   empty slot is selected, mapped next to the idmap page, and
 *   executed before jumping to the real vectors.
 *
 * Note that ARM64_SPECTRE_V3A is somewhat incompatible with
 * VHE, as we don't have hypervisor-specific mappings. If the system
 * is VHE and yet selects this capability, it will be ignored.
 */
static void cpu_set_hyp_vector(void)
{
	struct bp_hardening_data *data = this_cpu_ptr(&bp_hardening_data);
	void *vector = hyp_spectre_vector_selector[data->slot];

	if (!is_protected_kvm_enabled())
		*this_cpu_ptr_hyp_sym(kvm_hyp_vector) = (unsigned long)vector;
	else
		kvm_call_hyp_nvhe(__pkvm_cpu_set_vector, data->slot);
}

static void cpu_hyp_init_context(void)
{
	kvm_init_host_cpu_context(host_data_ptr(host_ctxt));
	kvm_init_host_debug_data();

	if (!is_kernel_in_hyp_mode())
		cpu_init_hyp_mode();
}

static void cpu_hyp_init_features(void)
{
	cpu_set_hyp_vector();

	if (is_kernel_in_hyp_mode())
		kvm_timer_init_vhe();

	if (vgic_present)
		kvm_vgic_init_cpu_hardware();
}

static void cpu_hyp_reinit(void)
{
	cpu_hyp_reset();
	cpu_hyp_init_context();
	cpu_hyp_init_features();
}

static void cpu_hyp_init(void *discard)
{
	if (!__this_cpu_read(kvm_hyp_initialized)) {
		cpu_hyp_reinit();
		__this_cpu_write(kvm_hyp_initialized, 1);
	}
}

static void cpu_hyp_uninit(void *discard)
{
	if (__this_cpu_read(kvm_hyp_initialized)) {
		cpu_hyp_reset();
		__this_cpu_write(kvm_hyp_initialized, 0);
	}
}

int kvm_arch_enable_virtualization_cpu(void)
{
	/*
	 * Most calls to this function are made with migration
	 * disabled, but not with preemption disabled. The former is
	 * enough to ensure correctness, but most of the helpers
	 * expect the later and will throw a tantrum otherwise.
	 */
	preempt_disable();

	cpu_hyp_init(NULL);

	kvm_vgic_cpu_up();
	kvm_timer_cpu_up();

	preempt_enable();

	return 0;
}

void kvm_arch_disable_virtualization_cpu(void)
{
	kvm_timer_cpu_down();
	kvm_vgic_cpu_down();

	if (!is_protected_kvm_enabled())
		cpu_hyp_uninit(NULL);
}

#ifdef CONFIG_CPU_PM
static int hyp_init_cpu_pm_notifier(struct notifier_block *self,
				    unsigned long cmd,
				    void *v)
{
	/*
	 * kvm_hyp_initialized is left with its old value over
	 * PM_ENTER->PM_EXIT. It is used to indicate PM_EXIT should
	 * re-enable hyp.
	 */
	switch (cmd) {
	case CPU_PM_ENTER:
		if (__this_cpu_read(kvm_hyp_initialized))
			/*
			 * don't update kvm_hyp_initialized here
			 * so that the hyp will be re-enabled
			 * when we resume. See below.
			 */
			cpu_hyp_reset();

		return NOTIFY_OK;
	case CPU_PM_ENTER_FAILED:
	case CPU_PM_EXIT:
		if (__this_cpu_read(kvm_hyp_initialized))
			/* The hyp was enabled before suspend. */
			cpu_hyp_reinit();

		return NOTIFY_OK;

	default:
		return NOTIFY_DONE;
	}
}

static struct notifier_block hyp_init_cpu_pm_nb = {
	.notifier_call = hyp_init_cpu_pm_notifier,
};

static void __init hyp_cpu_pm_init(void)
{
	if (!is_protected_kvm_enabled())
		cpu_pm_register_notifier(&hyp_init_cpu_pm_nb);
}
static void __init hyp_cpu_pm_exit(void)
{
	if (!is_protected_kvm_enabled())
		cpu_pm_unregister_notifier(&hyp_init_cpu_pm_nb);
}
#else
static inline void __init hyp_cpu_pm_init(void)
{
}
static inline void __init hyp_cpu_pm_exit(void)
{
}
#endif

static void __init init_cpu_logical_map(void)
{
	unsigned int cpu;

	/*
	 * Copy the MPIDR <-> logical CPU ID mapping to hyp.
	 * Only copy the set of online CPUs whose features have been checked
	 * against the finalized system capabilities. The hypervisor will not
	 * allow any other CPUs from the `possible` set to boot.
	 */
	for_each_online_cpu(cpu)
		hyp_cpu_logical_map[cpu] = cpu_logical_map(cpu);
}

#define init_psci_0_1_impl_state(config, what)	\
	config.psci_0_1_ ## what ## _implemented = psci_ops.what

static bool __init init_psci_relay(void)
{
	/*
	 * If PSCI has not been initialized, protected KVM cannot install
	 * itself on newly booted CPUs.
	 */
	if (!psci_ops.get_version) {
		kvm_err("Cannot initialize protected mode without PSCI\n");
		return false;
	}

	kvm_host_psci_config.version = psci_ops.get_version();
	kvm_host_psci_config.smccc_version = arm_smccc_get_version();

	if (kvm_host_psci_config.version == PSCI_VERSION(0, 1)) {
		kvm_host_psci_config.function_ids_0_1 = get_psci_0_1_function_ids();
		init_psci_0_1_impl_state(kvm_host_psci_config, cpu_suspend);
		init_psci_0_1_impl_state(kvm_host_psci_config, cpu_on);
		init_psci_0_1_impl_state(kvm_host_psci_config, cpu_off);
		init_psci_0_1_impl_state(kvm_host_psci_config, migrate);
	}
	return true;
}

static int __init init_subsystems(void)
{
	int err = 0;

	/*
	 * Enable hardware so that subsystem initialisation can access EL2.
	 */
	on_each_cpu(cpu_hyp_init, NULL, 1);

	/*
	 * Register CPU lower-power notifier
	 */
	hyp_cpu_pm_init();

	/*
	 * Init HYP view of VGIC
	 */
	err = kvm_vgic_hyp_init();
	switch (err) {
	case 0:
		vgic_present = true;
		break;
	case -ENODEV:
	case -ENXIO:
		vgic_present = false;
		err = 0;
		break;
	default:
		goto out;
	}

	/*
	 * Init HYP architected timer support
	 */
	err = kvm_timer_hyp_init(vgic_present);
	if (err)
		goto out;

	kvm_register_perf_callbacks(NULL);

out:
	if (err)
		hyp_cpu_pm_exit();

	if (err || !is_protected_kvm_enabled())
		on_each_cpu(cpu_hyp_uninit, NULL, 1);

	return err;
}

static void __init teardown_subsystems(void)
{
	kvm_unregister_perf_callbacks();
	hyp_cpu_pm_exit();
}

static void __init teardown_hyp_mode(void)
{
	bool free_sve = system_supports_sve() && is_protected_kvm_enabled();
	int cpu;

	free_hyp_pgds();
	for_each_possible_cpu(cpu) {
		free_page(per_cpu(kvm_arm_hyp_stack_page, cpu));
		free_pages(kvm_nvhe_sym(kvm_arm_hyp_percpu_base)[cpu], nvhe_percpu_order());

		if (free_sve) {
			struct cpu_sve_state *sve_state;

			sve_state = per_cpu_ptr_nvhe_sym(kvm_host_data, cpu)->sve_state;
			free_pages((unsigned long) sve_state, pkvm_host_sve_state_order());
		}
	}
}

static int __init do_pkvm_init(u32 hyp_va_bits)
{
	void *per_cpu_base = kvm_ksym_ref(kvm_nvhe_sym(kvm_arm_hyp_percpu_base));
	int ret;

	preempt_disable();
	cpu_hyp_init_context();
	ret = kvm_call_hyp_nvhe(__pkvm_init, hyp_mem_base, hyp_mem_size,
				num_possible_cpus(), kern_hyp_va(per_cpu_base),
				hyp_va_bits);
	cpu_hyp_init_features();

	/*
	 * The stub hypercalls are now disabled, so set our local flag to
	 * prevent a later re-init attempt in kvm_arch_enable_virtualization_cpu().
	 */
	__this_cpu_write(kvm_hyp_initialized, 1);
	preempt_enable();

	return ret;
}

static u64 get_hyp_id_aa64pfr0_el1(void)
{
	/*
	 * Track whether the system isn't affected by spectre/meltdown in the
	 * hypervisor's view of id_aa64pfr0_el1, used for protected VMs.
	 * Although this is per-CPU, we make it global for simplicity, e.g., not
	 * to have to worry about vcpu migration.
	 *
	 * Unlike for non-protected VMs, userspace cannot override this for
	 * protected VMs.
	 */
	u64 val = read_sanitised_ftr_reg(SYS_ID_AA64PFR0_EL1);

	val &= ~(ARM64_FEATURE_MASK(ID_AA64PFR0_EL1_CSV2) |
		 ARM64_FEATURE_MASK(ID_AA64PFR0_EL1_CSV3));

	val |= FIELD_PREP(ARM64_FEATURE_MASK(ID_AA64PFR0_EL1_CSV2),
			  arm64_get_spectre_v2_state() == SPECTRE_UNAFFECTED);
	val |= FIELD_PREP(ARM64_FEATURE_MASK(ID_AA64PFR0_EL1_CSV3),
			  arm64_get_meltdown_state() == SPECTRE_UNAFFECTED);

	return val;
}

static void kvm_hyp_init_symbols(void)
{
	kvm_nvhe_sym(id_aa64pfr0_el1_sys_val) = get_hyp_id_aa64pfr0_el1();
	kvm_nvhe_sym(id_aa64pfr1_el1_sys_val) = read_sanitised_ftr_reg(SYS_ID_AA64PFR1_EL1);
	kvm_nvhe_sym(id_aa64isar0_el1_sys_val) = read_sanitised_ftr_reg(SYS_ID_AA64ISAR0_EL1);
	kvm_nvhe_sym(id_aa64isar1_el1_sys_val) = read_sanitised_ftr_reg(SYS_ID_AA64ISAR1_EL1);
	kvm_nvhe_sym(id_aa64isar2_el1_sys_val) = read_sanitised_ftr_reg(SYS_ID_AA64ISAR2_EL1);
	kvm_nvhe_sym(id_aa64mmfr0_el1_sys_val) = read_sanitised_ftr_reg(SYS_ID_AA64MMFR0_EL1);
	kvm_nvhe_sym(id_aa64mmfr1_el1_sys_val) = read_sanitised_ftr_reg(SYS_ID_AA64MMFR1_EL1);
	kvm_nvhe_sym(id_aa64mmfr2_el1_sys_val) = read_sanitised_ftr_reg(SYS_ID_AA64MMFR2_EL1);
	kvm_nvhe_sym(id_aa64smfr0_el1_sys_val) = read_sanitised_ftr_reg(SYS_ID_AA64SMFR0_EL1);
	kvm_nvhe_sym(__icache_flags) = __icache_flags;
	kvm_nvhe_sym(kvm_arm_vmid_bits) = kvm_arm_vmid_bits;
}

static int __init kvm_hyp_init_protection(u32 hyp_va_bits)
{
	void *addr = phys_to_virt(hyp_mem_base);
	int ret;

	ret = create_hyp_mappings(addr, addr + hyp_mem_size, PAGE_HYP);
	if (ret)
		return ret;

	ret = do_pkvm_init(hyp_va_bits);
	if (ret)
		return ret;

	free_hyp_pgds();

	return 0;
}

static int init_pkvm_host_sve_state(void)
{
	int cpu;

	if (!system_supports_sve())
		return 0;

	/* Allocate pages for host sve state in protected mode. */
	for_each_possible_cpu(cpu) {
		struct page *page = alloc_pages(GFP_KERNEL, pkvm_host_sve_state_order());

		if (!page)
			return -ENOMEM;

		per_cpu_ptr_nvhe_sym(kvm_host_data, cpu)->sve_state = page_address(page);
	}

	/*
	 * Don't map the pages in hyp since these are only used in protected
	 * mode, which will (re)create its own mapping when initialized.
	 */

	return 0;
}

/*
 * Finalizes the initialization of hyp mode, once everything else is initialized
 * and the initialziation process cannot fail.
 */
static void finalize_init_hyp_mode(void)
{
	int cpu;

	if (system_supports_sve() && is_protected_kvm_enabled()) {
		for_each_possible_cpu(cpu) {
			struct cpu_sve_state *sve_state;

			sve_state = per_cpu_ptr_nvhe_sym(kvm_host_data, cpu)->sve_state;
			per_cpu_ptr_nvhe_sym(kvm_host_data, cpu)->sve_state =
				kern_hyp_va(sve_state);
		}
	} else {
		for_each_possible_cpu(cpu) {
			struct user_fpsimd_state *fpsimd_state;

			fpsimd_state = &per_cpu_ptr_nvhe_sym(kvm_host_data, cpu)->host_ctxt.fp_regs;
			per_cpu_ptr_nvhe_sym(kvm_host_data, cpu)->fpsimd_state =
				kern_hyp_va(fpsimd_state);
		}
	}
}

static void pkvm_hyp_init_ptrauth(void)
{
	struct kvm_cpu_context *hyp_ctxt;
	int cpu;

	for_each_possible_cpu(cpu) {
		hyp_ctxt = per_cpu_ptr_nvhe_sym(kvm_hyp_ctxt, cpu);
		hyp_ctxt->sys_regs[APIAKEYLO_EL1] = get_random_long();
		hyp_ctxt->sys_regs[APIAKEYHI_EL1] = get_random_long();
		hyp_ctxt->sys_regs[APIBKEYLO_EL1] = get_random_long();
		hyp_ctxt->sys_regs[APIBKEYHI_EL1] = get_random_long();
		hyp_ctxt->sys_regs[APDAKEYLO_EL1] = get_random_long();
		hyp_ctxt->sys_regs[APDAKEYHI_EL1] = get_random_long();
		hyp_ctxt->sys_regs[APDBKEYLO_EL1] = get_random_long();
		hyp_ctxt->sys_regs[APDBKEYHI_EL1] = get_random_long();
		hyp_ctxt->sys_regs[APGAKEYLO_EL1] = get_random_long();
		hyp_ctxt->sys_regs[APGAKEYHI_EL1] = get_random_long();
	}
}

/* Inits Hyp-mode on all online CPUs */
static int __init init_hyp_mode(void)
{
	u32 hyp_va_bits;
	int cpu;
	int err = -ENOMEM;

	/*
	 * The protected Hyp-mode cannot be initialized if the memory pool
	 * allocation has failed.
	 */
	if (is_protected_kvm_enabled() && !hyp_mem_base)
		goto out_err;

	/*
	 * Allocate Hyp PGD and setup Hyp identity mapping
	 */
	err = kvm_mmu_init(&hyp_va_bits);
	if (err)
		goto out_err;

	/*
	 * Allocate stack pages for Hypervisor-mode
	 */
	for_each_possible_cpu(cpu) {
		unsigned long stack_page;

		stack_page = __get_free_page(GFP_KERNEL);
		if (!stack_page) {
			err = -ENOMEM;
			goto out_err;
		}

		per_cpu(kvm_arm_hyp_stack_page, cpu) = stack_page;
	}

	/*
	 * Allocate and initialize pages for Hypervisor-mode percpu regions.
	 */
	for_each_possible_cpu(cpu) {
		struct page *page;
		void *page_addr;

		page = alloc_pages(GFP_KERNEL, nvhe_percpu_order());
		if (!page) {
			err = -ENOMEM;
			goto out_err;
		}

		page_addr = page_address(page);
		memcpy(page_addr, CHOOSE_NVHE_SYM(__per_cpu_start), nvhe_percpu_size());
		kvm_nvhe_sym(kvm_arm_hyp_percpu_base)[cpu] = (unsigned long)page_addr;
	}

	/*
	 * Map the Hyp-code called directly from the host
	 */
	err = create_hyp_mappings(kvm_ksym_ref(__hyp_text_start),
				  kvm_ksym_ref(__hyp_text_end), PAGE_HYP_EXEC);
	if (err) {
		kvm_err("Cannot map world-switch code\n");
		goto out_err;
	}

	err = create_hyp_mappings(kvm_ksym_ref(__hyp_rodata_start),
				  kvm_ksym_ref(__hyp_rodata_end), PAGE_HYP_RO);
	if (err) {
		kvm_err("Cannot map .hyp.rodata section\n");
		goto out_err;
	}

	err = create_hyp_mappings(kvm_ksym_ref(__start_rodata),
				  kvm_ksym_ref(__end_rodata), PAGE_HYP_RO);
	if (err) {
		kvm_err("Cannot map rodata section\n");
		goto out_err;
	}

	/*
	 * .hyp.bss is guaranteed to be placed at the beginning of the .bss
	 * section thanks to an assertion in the linker script. Map it RW and
	 * the rest of .bss RO.
	 */
	err = create_hyp_mappings(kvm_ksym_ref(__hyp_bss_start),
				  kvm_ksym_ref(__hyp_bss_end), PAGE_HYP);
	if (err) {
		kvm_err("Cannot map hyp bss section: %d\n", err);
		goto out_err;
	}

	err = create_hyp_mappings(kvm_ksym_ref(__hyp_bss_end),
				  kvm_ksym_ref(__bss_stop), PAGE_HYP_RO);
	if (err) {
		kvm_err("Cannot map bss section\n");
		goto out_err;
	}

	/*
	 * Map the Hyp stack pages
	 */
	for_each_possible_cpu(cpu) {
		struct kvm_nvhe_init_params *params = per_cpu_ptr_nvhe_sym(kvm_init_params, cpu);
		char *stack_page = (char *)per_cpu(kvm_arm_hyp_stack_page, cpu);

		err = create_hyp_stack(__pa(stack_page), &params->stack_hyp_va);
		if (err) {
			kvm_err("Cannot map hyp stack\n");
			goto out_err;
		}

		/*
		 * Save the stack PA in nvhe_init_params. This will be needed
		 * to recreate the stack mapping in protected nVHE mode.
		 * __hyp_pa() won't do the right thing there, since the stack
		 * has been mapped in the flexible private VA space.
		 */
		params->stack_pa = __pa(stack_page);
	}

	for_each_possible_cpu(cpu) {
		char *percpu_begin = (char *)kvm_nvhe_sym(kvm_arm_hyp_percpu_base)[cpu];
		char *percpu_end = percpu_begin + nvhe_percpu_size();

		/* Map Hyp percpu pages */
		err = create_hyp_mappings(percpu_begin, percpu_end, PAGE_HYP);
		if (err) {
			kvm_err("Cannot map hyp percpu region\n");
			goto out_err;
		}

		/* Prepare the CPU initialization parameters */
		cpu_prepare_hyp_mode(cpu, hyp_va_bits);
	}

	kvm_hyp_init_symbols();

	if (is_protected_kvm_enabled()) {
		if (IS_ENABLED(CONFIG_ARM64_PTR_AUTH_KERNEL) &&
		    cpus_have_final_cap(ARM64_HAS_ADDRESS_AUTH))
			pkvm_hyp_init_ptrauth();

		init_cpu_logical_map();

		if (!init_psci_relay()) {
			err = -ENODEV;
			goto out_err;
		}

		err = init_pkvm_host_sve_state();
		if (err)
			goto out_err;

		err = kvm_hyp_init_protection(hyp_va_bits);
		if (err) {
			kvm_err("Failed to init hyp memory protection\n");
			goto out_err;
		}
	}

	return 0;

out_err:
	teardown_hyp_mode();
	kvm_err("error initializing Hyp mode: %d\n", err);
	return err;
}

struct kvm_vcpu *kvm_mpidr_to_vcpu(struct kvm *kvm, unsigned long mpidr)
{
	struct kvm_vcpu *vcpu = NULL;
	struct kvm_mpidr_data *data;
	unsigned long i;

	mpidr &= MPIDR_HWID_BITMASK;

	rcu_read_lock();
	data = rcu_dereference(kvm->arch.mpidr_data);

	if (data) {
		u16 idx = kvm_mpidr_index(data, mpidr);

		vcpu = kvm_get_vcpu(kvm, data->cmpidr_to_idx[idx]);
		if (mpidr != kvm_vcpu_get_mpidr_aff(vcpu))
			vcpu = NULL;
	}

	rcu_read_unlock();

	if (vcpu)
		return vcpu;

	kvm_for_each_vcpu(i, vcpu, kvm) {
		if (mpidr == kvm_vcpu_get_mpidr_aff(vcpu))
			return vcpu;
	}
	return NULL;
}

bool kvm_arch_irqchip_in_kernel(struct kvm *kvm)
{
	return irqchip_in_kernel(kvm);
}

bool kvm_arch_has_irq_bypass(void)
{
	return true;
}

int kvm_arch_irq_bypass_add_producer(struct irq_bypass_consumer *cons,
				      struct irq_bypass_producer *prod)
{
	struct kvm_kernel_irqfd *irqfd =
		container_of(cons, struct kvm_kernel_irqfd, consumer);

	return kvm_vgic_v4_set_forwarding(irqfd->kvm, prod->irq,
					  &irqfd->irq_entry);
}
void kvm_arch_irq_bypass_del_producer(struct irq_bypass_consumer *cons,
				      struct irq_bypass_producer *prod)
{
	struct kvm_kernel_irqfd *irqfd =
		container_of(cons, struct kvm_kernel_irqfd, consumer);

	kvm_vgic_v4_unset_forwarding(irqfd->kvm, prod->irq,
				     &irqfd->irq_entry);
}

void kvm_arch_irq_bypass_stop(struct irq_bypass_consumer *cons)
{
	struct kvm_kernel_irqfd *irqfd =
		container_of(cons, struct kvm_kernel_irqfd, consumer);

	kvm_arm_halt_guest(irqfd->kvm);
}

void kvm_arch_irq_bypass_start(struct irq_bypass_consumer *cons)
{
	struct kvm_kernel_irqfd *irqfd =
		container_of(cons, struct kvm_kernel_irqfd, consumer);

	kvm_arm_resume_guest(irqfd->kvm);
}

/* Initialize Hyp-mode and memory mappings on all CPUs */
static __init int kvm_arm_init(void)
{
	int err;
	bool in_hyp_mode;

	if (!is_hyp_mode_available()) {
		kvm_info("HYP mode not available\n");
		return -ENODEV;
	}

	if (kvm_get_mode() == KVM_MODE_NONE) {
		kvm_info("KVM disabled from command line\n");
		return -ENODEV;
	}

	err = kvm_sys_reg_table_init();
	if (err) {
		kvm_info("Error initializing system register tables");
		return err;
	}

	in_hyp_mode = is_kernel_in_hyp_mode();

	if (cpus_have_final_cap(ARM64_WORKAROUND_DEVICE_LOAD_ACQUIRE) ||
	    cpus_have_final_cap(ARM64_WORKAROUND_1508412))
		kvm_info("Guests without required CPU erratum workarounds can deadlock system!\n" \
			 "Only trusted guests should be used on this system.\n");

	err = kvm_set_ipa_limit();
	if (err)
		return err;

	err = kvm_arm_init_sve();
	if (err)
		return err;

	err = kvm_arm_vmid_alloc_init();
	if (err) {
		kvm_err("Failed to initialize VMID allocator.\n");
		return err;
	}

	if (!in_hyp_mode) {
		err = init_hyp_mode();
		if (err)
			goto out_err;
	}

	err = kvm_init_vector_slots();
	if (err) {
		kvm_err("Cannot initialise vector slots\n");
		goto out_hyp;
	}

	err = init_subsystems();
	if (err)
		goto out_hyp;

	kvm_info("%s%sVHE mode initialized successfully\n",
		 in_hyp_mode ? "" : (is_protected_kvm_enabled() ?
				     "Protected " : "Hyp "),
		 in_hyp_mode ? "" : (cpus_have_final_cap(ARM64_KVM_HVHE) ?
				     "h" : "n"));

	/*
	 * FIXME: Do something reasonable if kvm_init() fails after pKVM
	 * hypervisor protection is finalized.
	 */
	err = kvm_init(sizeof(struct kvm_vcpu), 0, THIS_MODULE);
	if (err)
		goto out_subs;

	/*
	 * This should be called after initialization is done and failure isn't
	 * possible anymore.
	 */
	if (!in_hyp_mode)
		finalize_init_hyp_mode();

	kvm_arm_initialised = true;

	return 0;

out_subs:
	teardown_subsystems();
out_hyp:
	if (!in_hyp_mode)
		teardown_hyp_mode();
out_err:
	kvm_arm_vmid_alloc_free();
	return err;
}

static int __init early_kvm_mode_cfg(char *arg)
{
	if (!arg)
		return -EINVAL;

	if (strcmp(arg, "none") == 0) {
		kvm_mode = KVM_MODE_NONE;
		return 0;
	}

	if (!is_hyp_mode_available()) {
		pr_warn_once("KVM is not available. Ignoring kvm-arm.mode\n");
		return 0;
	}

	if (strcmp(arg, "protected") == 0) {
		if (!is_kernel_in_hyp_mode())
			kvm_mode = KVM_MODE_PROTECTED;
		else
			pr_warn_once("Protected KVM not available with VHE\n");

		return 0;
	}

	if (strcmp(arg, "nvhe") == 0 && !WARN_ON(is_kernel_in_hyp_mode())) {
		kvm_mode = KVM_MODE_DEFAULT;
		return 0;
	}

	if (strcmp(arg, "nested") == 0 && !WARN_ON(!is_kernel_in_hyp_mode())) {
		kvm_mode = KVM_MODE_NV;
		return 0;
	}

	return -EINVAL;
}
early_param("kvm-arm.mode", early_kvm_mode_cfg);

static int __init early_kvm_wfx_trap_policy_cfg(char *arg, enum kvm_wfx_trap_policy *p)
{
	if (!arg)
		return -EINVAL;

	if (strcmp(arg, "trap") == 0) {
		*p = KVM_WFX_TRAP;
		return 0;
	}

	if (strcmp(arg, "notrap") == 0) {
		*p = KVM_WFX_NOTRAP;
		return 0;
	}

	return -EINVAL;
}

static int __init early_kvm_wfi_trap_policy_cfg(char *arg)
{
	return early_kvm_wfx_trap_policy_cfg(arg, &kvm_wfi_trap_policy);
}
early_param("kvm-arm.wfi_trap_policy", early_kvm_wfi_trap_policy_cfg);

static int __init early_kvm_wfe_trap_policy_cfg(char *arg)
{
	return early_kvm_wfx_trap_policy_cfg(arg, &kvm_wfe_trap_policy);
}
early_param("kvm-arm.wfe_trap_policy", early_kvm_wfe_trap_policy_cfg);

enum kvm_mode kvm_get_mode(void)
{
	return kvm_mode;
}

module_init(kvm_arm_init);<|MERGE_RESOLUTION|>--- conflicted
+++ resolved
@@ -623,10 +623,6 @@
 
 	vcpu_set_pauth_traps(vcpu);
 
-<<<<<<< HEAD
-=======
-	kvm_arch_vcpu_load_debug_state_flags(vcpu);
-
 	if (is_protected_kvm_enabled()) {
 		kvm_call_hyp_nvhe(__pkvm_vcpu_load,
 				  vcpu->kvm->arch.pkvm.handle,
@@ -635,24 +631,19 @@
 			     &vcpu->arch.vgic_cpu.vgic_v3);
 	}
 
->>>>>>> fce886a6
 	if (!cpumask_test_cpu(cpu, vcpu->kvm->arch.supported_cpus))
 		vcpu_set_on_unsupported_cpu(vcpu);
 }
 
 void kvm_arch_vcpu_put(struct kvm_vcpu *vcpu)
 {
-<<<<<<< HEAD
-	kvm_vcpu_put_debug(vcpu);
-=======
 	if (is_protected_kvm_enabled()) {
 		kvm_call_hyp(__vgic_v3_save_vmcr_aprs,
 			     &vcpu->arch.vgic_cpu.vgic_v3);
 		kvm_call_hyp_nvhe(__pkvm_vcpu_put);
 	}
 
-	kvm_arch_vcpu_put_debug_state_flags(vcpu);
->>>>>>> fce886a6
+	kvm_vcpu_put_debug(vcpu);
 	kvm_arch_vcpu_put_fp(vcpu);
 	if (has_vhe())
 		kvm_vcpu_put_vhe(vcpu);
