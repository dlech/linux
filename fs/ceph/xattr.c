--- conflicted
+++ resolved
@@ -1028,11 +1028,7 @@
 
 	vxattr = ceph_match_vxattr(inode, name);
 	if (vxattr) {
-<<<<<<< HEAD
-		if (vxattr->readonly)
-=======
 		if (vxattr->flags & VXATTR_FLAG_READONLY)
->>>>>>> 5e220483
 			return -EOPNOTSUPP;
 		if (value && !strncmp(vxattr->name, "ceph.quota", 10))
 			check_realm = true;
