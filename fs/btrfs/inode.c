// SPDX-License-Identifier: GPL-2.0
/*
 * Copyright (C) 2007 Oracle.  All rights reserved.
 */

#include <crypto/hash.h>
#include <linux/kernel.h>
#include <linux/bio.h>
#include <linux/blk-cgroup.h>
#include <linux/file.h>
#include <linux/fs.h>
#include <linux/pagemap.h>
#include <linux/highmem.h>
#include <linux/time.h>
#include <linux/init.h>
#include <linux/string.h>
#include <linux/backing-dev.h>
#include <linux/writeback.h>
#include <linux/compat.h>
#include <linux/xattr.h>
#include <linux/posix_acl.h>
#include <linux/falloc.h>
#include <linux/slab.h>
#include <linux/ratelimit.h>
#include <linux/btrfs.h>
#include <linux/blkdev.h>
#include <linux/posix_acl_xattr.h>
#include <linux/uio.h>
#include <linux/magic.h>
#include <linux/iversion.h>
#include <linux/swap.h>
#include <linux/migrate.h>
#include <linux/sched/mm.h>
#include <linux/iomap.h>
#include <asm/unaligned.h>
#include <linux/fsverity.h>
#include "misc.h"
#include "ctree.h"
#include "disk-io.h"
#include "transaction.h"
#include "btrfs_inode.h"
#include "ordered-data.h"
#include "xattr.h"
#include "tree-log.h"
#include "bio.h"
#include "compression.h"
#include "locking.h"
#include "props.h"
#include "qgroup.h"
#include "delalloc-space.h"
#include "block-group.h"
#include "space-info.h"
#include "zoned.h"
#include "subpage.h"
#include "inode-item.h"
#include "fs.h"
#include "accessors.h"
#include "extent-tree.h"
#include "root-tree.h"
#include "defrag.h"
#include "dir-item.h"
#include "file-item.h"
#include "uuid-tree.h"
#include "ioctl.h"
#include "file.h"
#include "acl.h"
#include "relocation.h"
#include "verity.h"
#include "super.h"
#include "orphan.h"
#include "backref.h"
#include "raid-stripe-tree.h"
#include "fiemap.h"

struct btrfs_iget_args {
	u64 ino;
	struct btrfs_root *root;
};

struct btrfs_rename_ctx {
	/* Output field. Stores the index number of the old directory entry. */
	u64 index;
};

/*
 * Used by data_reloc_print_warning_inode() to pass needed info for filename
 * resolution and output of error message.
 */
struct data_reloc_warn {
	struct btrfs_path path;
	struct btrfs_fs_info *fs_info;
	u64 extent_item_size;
	u64 logical;
	int mirror_num;
};

/*
 * For the file_extent_tree, we want to hold the inode lock when we lookup and
 * update the disk_i_size, but lockdep will complain because our io_tree we hold
 * the tree lock and get the inode lock when setting delalloc. These two things
 * are unrelated, so make a class for the file_extent_tree so we don't get the
 * two locking patterns mixed up.
 */
static struct lock_class_key file_extent_tree_class;

static const struct inode_operations btrfs_dir_inode_operations;
static const struct inode_operations btrfs_symlink_inode_operations;
static const struct inode_operations btrfs_special_inode_operations;
static const struct inode_operations btrfs_file_inode_operations;
static const struct address_space_operations btrfs_aops;
static const struct file_operations btrfs_dir_file_operations;

static struct kmem_cache *btrfs_inode_cachep;

static int btrfs_setsize(struct inode *inode, struct iattr *attr);
static int btrfs_truncate(struct btrfs_inode *inode, bool skip_writeback);

static noinline int run_delalloc_cow(struct btrfs_inode *inode,
				     struct page *locked_page, u64 start,
				     u64 end, struct writeback_control *wbc,
				     bool pages_dirty);

static int data_reloc_print_warning_inode(u64 inum, u64 offset, u64 num_bytes,
					  u64 root, void *warn_ctx)
{
	struct data_reloc_warn *warn = warn_ctx;
	struct btrfs_fs_info *fs_info = warn->fs_info;
	struct extent_buffer *eb;
	struct btrfs_inode_item *inode_item;
	struct inode_fs_paths *ipath = NULL;
	struct btrfs_root *local_root;
	struct btrfs_key key;
	unsigned int nofs_flag;
	u32 nlink;
	int ret;

	local_root = btrfs_get_fs_root(fs_info, root, true);
	if (IS_ERR(local_root)) {
		ret = PTR_ERR(local_root);
		goto err;
	}

	/* This makes the path point to (inum INODE_ITEM ioff). */
	key.objectid = inum;
	key.type = BTRFS_INODE_ITEM_KEY;
	key.offset = 0;

	ret = btrfs_search_slot(NULL, local_root, &key, &warn->path, 0, 0);
	if (ret) {
		btrfs_put_root(local_root);
		btrfs_release_path(&warn->path);
		goto err;
	}

	eb = warn->path.nodes[0];
	inode_item = btrfs_item_ptr(eb, warn->path.slots[0], struct btrfs_inode_item);
	nlink = btrfs_inode_nlink(eb, inode_item);
	btrfs_release_path(&warn->path);

	nofs_flag = memalloc_nofs_save();
	ipath = init_ipath(4096, local_root, &warn->path);
	memalloc_nofs_restore(nofs_flag);
	if (IS_ERR(ipath)) {
		btrfs_put_root(local_root);
		ret = PTR_ERR(ipath);
		ipath = NULL;
		/*
		 * -ENOMEM, not a critical error, just output an generic error
		 * without filename.
		 */
		btrfs_warn(fs_info,
"checksum error at logical %llu mirror %u root %llu, inode %llu offset %llu",
			   warn->logical, warn->mirror_num, root, inum, offset);
		return ret;
	}
	ret = paths_from_inode(inum, ipath);
	if (ret < 0)
		goto err;

	/*
	 * We deliberately ignore the bit ipath might have been too small to
	 * hold all of the paths here
	 */
	for (int i = 0; i < ipath->fspath->elem_cnt; i++) {
		btrfs_warn(fs_info,
"checksum error at logical %llu mirror %u root %llu inode %llu offset %llu length %u links %u (path: %s)",
			   warn->logical, warn->mirror_num, root, inum, offset,
			   fs_info->sectorsize, nlink,
			   (char *)(unsigned long)ipath->fspath->val[i]);
	}

	btrfs_put_root(local_root);
	free_ipath(ipath);
	return 0;

err:
	btrfs_warn(fs_info,
"checksum error at logical %llu mirror %u root %llu inode %llu offset %llu, path resolving failed with ret=%d",
		   warn->logical, warn->mirror_num, root, inum, offset, ret);

	free_ipath(ipath);
	return ret;
}

/*
 * Do extra user-friendly error output (e.g. lookup all the affected files).
 *
 * Return true if we succeeded doing the backref lookup.
 * Return false if such lookup failed, and has to fallback to the old error message.
 */
static void print_data_reloc_error(const struct btrfs_inode *inode, u64 file_off,
				   const u8 *csum, const u8 *csum_expected,
				   int mirror_num)
{
	struct btrfs_fs_info *fs_info = inode->root->fs_info;
	struct btrfs_path path = { 0 };
	struct btrfs_key found_key = { 0 };
	struct extent_buffer *eb;
	struct btrfs_extent_item *ei;
	const u32 csum_size = fs_info->csum_size;
	u64 logical;
	u64 flags;
	u32 item_size;
	int ret;

	mutex_lock(&fs_info->reloc_mutex);
	logical = btrfs_get_reloc_bg_bytenr(fs_info);
	mutex_unlock(&fs_info->reloc_mutex);

	if (logical == U64_MAX) {
		btrfs_warn_rl(fs_info, "has data reloc tree but no running relocation");
		btrfs_warn_rl(fs_info,
"csum failed root %lld ino %llu off %llu csum " CSUM_FMT " expected csum " CSUM_FMT " mirror %d",
			btrfs_root_id(inode->root), btrfs_ino(inode), file_off,
			CSUM_FMT_VALUE(csum_size, csum),
			CSUM_FMT_VALUE(csum_size, csum_expected),
			mirror_num);
		return;
	}

	logical += file_off;
	btrfs_warn_rl(fs_info,
"csum failed root %lld ino %llu off %llu logical %llu csum " CSUM_FMT " expected csum " CSUM_FMT " mirror %d",
			btrfs_root_id(inode->root),
			btrfs_ino(inode), file_off, logical,
			CSUM_FMT_VALUE(csum_size, csum),
			CSUM_FMT_VALUE(csum_size, csum_expected),
			mirror_num);

	ret = extent_from_logical(fs_info, logical, &path, &found_key, &flags);
	if (ret < 0) {
		btrfs_err_rl(fs_info, "failed to lookup extent item for logical %llu: %d",
			     logical, ret);
		return;
	}
	eb = path.nodes[0];
	ei = btrfs_item_ptr(eb, path.slots[0], struct btrfs_extent_item);
	item_size = btrfs_item_size(eb, path.slots[0]);
	if (flags & BTRFS_EXTENT_FLAG_TREE_BLOCK) {
		unsigned long ptr = 0;
		u64 ref_root;
		u8 ref_level;

		while (true) {
			ret = tree_backref_for_extent(&ptr, eb, &found_key, ei,
						      item_size, &ref_root,
						      &ref_level);
			if (ret < 0) {
				btrfs_warn_rl(fs_info,
				"failed to resolve tree backref for logical %llu: %d",
					      logical, ret);
				break;
			}
			if (ret > 0)
				break;

			btrfs_warn_rl(fs_info,
"csum error at logical %llu mirror %u: metadata %s (level %d) in tree %llu",
				logical, mirror_num,
				(ref_level ? "node" : "leaf"),
				ref_level, ref_root);
		}
		btrfs_release_path(&path);
	} else {
		struct btrfs_backref_walk_ctx ctx = { 0 };
		struct data_reloc_warn reloc_warn = { 0 };

		btrfs_release_path(&path);

		ctx.bytenr = found_key.objectid;
		ctx.extent_item_pos = logical - found_key.objectid;
		ctx.fs_info = fs_info;

		reloc_warn.logical = logical;
		reloc_warn.extent_item_size = found_key.offset;
		reloc_warn.mirror_num = mirror_num;
		reloc_warn.fs_info = fs_info;

		iterate_extent_inodes(&ctx, true,
				      data_reloc_print_warning_inode, &reloc_warn);
	}
}

static void __cold btrfs_print_data_csum_error(struct btrfs_inode *inode,
		u64 logical_start, u8 *csum, u8 *csum_expected, int mirror_num)
{
	struct btrfs_root *root = inode->root;
	const u32 csum_size = root->fs_info->csum_size;

	/* For data reloc tree, it's better to do a backref lookup instead. */
	if (btrfs_root_id(root) == BTRFS_DATA_RELOC_TREE_OBJECTID)
		return print_data_reloc_error(inode, logical_start, csum,
					      csum_expected, mirror_num);

	/* Output without objectid, which is more meaningful */
	if (btrfs_root_id(root) >= BTRFS_LAST_FREE_OBJECTID) {
		btrfs_warn_rl(root->fs_info,
"csum failed root %lld ino %lld off %llu csum " CSUM_FMT " expected csum " CSUM_FMT " mirror %d",
			btrfs_root_id(root), btrfs_ino(inode),
			logical_start,
			CSUM_FMT_VALUE(csum_size, csum),
			CSUM_FMT_VALUE(csum_size, csum_expected),
			mirror_num);
	} else {
		btrfs_warn_rl(root->fs_info,
"csum failed root %llu ino %llu off %llu csum " CSUM_FMT " expected csum " CSUM_FMT " mirror %d",
			btrfs_root_id(root), btrfs_ino(inode),
			logical_start,
			CSUM_FMT_VALUE(csum_size, csum),
			CSUM_FMT_VALUE(csum_size, csum_expected),
			mirror_num);
	}
}

/*
 * Lock inode i_rwsem based on arguments passed.
 *
 * ilock_flags can have the following bit set:
 *
 * BTRFS_ILOCK_SHARED - acquire a shared lock on the inode
 * BTRFS_ILOCK_TRY - try to acquire the lock, if fails on first attempt
 *		     return -EAGAIN
 * BTRFS_ILOCK_MMAP - acquire a write lock on the i_mmap_lock
 */
int btrfs_inode_lock(struct btrfs_inode *inode, unsigned int ilock_flags)
{
	if (ilock_flags & BTRFS_ILOCK_SHARED) {
		if (ilock_flags & BTRFS_ILOCK_TRY) {
			if (!inode_trylock_shared(&inode->vfs_inode))
				return -EAGAIN;
			else
				return 0;
		}
		inode_lock_shared(&inode->vfs_inode);
	} else {
		if (ilock_flags & BTRFS_ILOCK_TRY) {
			if (!inode_trylock(&inode->vfs_inode))
				return -EAGAIN;
			else
				return 0;
		}
		inode_lock(&inode->vfs_inode);
	}
	if (ilock_flags & BTRFS_ILOCK_MMAP)
		down_write(&inode->i_mmap_lock);
	return 0;
}

/*
 * Unock inode i_rwsem.
 *
 * ilock_flags should contain the same bits set as passed to btrfs_inode_lock()
 * to decide whether the lock acquired is shared or exclusive.
 */
void btrfs_inode_unlock(struct btrfs_inode *inode, unsigned int ilock_flags)
{
	if (ilock_flags & BTRFS_ILOCK_MMAP)
		up_write(&inode->i_mmap_lock);
	if (ilock_flags & BTRFS_ILOCK_SHARED)
		inode_unlock_shared(&inode->vfs_inode);
	else
		inode_unlock(&inode->vfs_inode);
}

/*
 * Cleanup all submitted ordered extents in specified range to handle errors
 * from the btrfs_run_delalloc_range() callback.
 *
 * NOTE: caller must ensure that when an error happens, it can not call
 * extent_clear_unlock_delalloc() to clear both the bits EXTENT_DO_ACCOUNTING
 * and EXTENT_DELALLOC simultaneously, because that causes the reserved metadata
 * to be released, which we want to happen only when finishing the ordered
 * extent (btrfs_finish_ordered_io()).
 */
static inline void btrfs_cleanup_ordered_extents(struct btrfs_inode *inode,
						 struct page *locked_page,
						 u64 offset, u64 bytes)
{
	unsigned long index = offset >> PAGE_SHIFT;
	unsigned long end_index = (offset + bytes - 1) >> PAGE_SHIFT;
	u64 page_start = 0, page_end = 0;
	struct page *page;

	if (locked_page) {
		page_start = page_offset(locked_page);
		page_end = page_start + PAGE_SIZE - 1;
	}

	while (index <= end_index) {
		/*
		 * For locked page, we will call btrfs_mark_ordered_io_finished
		 * through btrfs_mark_ordered_io_finished() on it
		 * in run_delalloc_range() for the error handling, which will
		 * clear page Ordered and run the ordered extent accounting.
		 *
		 * Here we can't just clear the Ordered bit, or
		 * btrfs_mark_ordered_io_finished() would skip the accounting
		 * for the page range, and the ordered extent will never finish.
		 */
		if (locked_page && index == (page_start >> PAGE_SHIFT)) {
			index++;
			continue;
		}
		page = find_get_page(inode->vfs_inode.i_mapping, index);
		index++;
		if (!page)
			continue;

		/*
		 * Here we just clear all Ordered bits for every page in the
		 * range, then btrfs_mark_ordered_io_finished() will handle
		 * the ordered extent accounting for the range.
		 */
		btrfs_folio_clamp_clear_ordered(inode->root->fs_info,
						page_folio(page), offset, bytes);
		put_page(page);
	}

	if (locked_page) {
		/* The locked page covers the full range, nothing needs to be done */
		if (bytes + offset <= page_start + PAGE_SIZE)
			return;
		/*
		 * In case this page belongs to the delalloc range being
		 * instantiated then skip it, since the first page of a range is
		 * going to be properly cleaned up by the caller of
		 * run_delalloc_range
		 */
		if (page_start >= offset && page_end <= (offset + bytes - 1)) {
			bytes = offset + bytes - page_offset(locked_page) - PAGE_SIZE;
			offset = page_offset(locked_page) + PAGE_SIZE;
		}
	}

	return btrfs_mark_ordered_io_finished(inode, NULL, offset, bytes, false);
}

static int btrfs_dirty_inode(struct btrfs_inode *inode);

static int btrfs_init_inode_security(struct btrfs_trans_handle *trans,
				     struct btrfs_new_inode_args *args)
{
	int err;

	if (args->default_acl) {
		err = __btrfs_set_acl(trans, args->inode, args->default_acl,
				      ACL_TYPE_DEFAULT);
		if (err)
			return err;
	}
	if (args->acl) {
		err = __btrfs_set_acl(trans, args->inode, args->acl, ACL_TYPE_ACCESS);
		if (err)
			return err;
	}
	if (!args->default_acl && !args->acl)
		cache_no_acl(args->inode);
	return btrfs_xattr_security_init(trans, args->inode, args->dir,
					 &args->dentry->d_name);
}

/*
 * this does all the hard work for inserting an inline extent into
 * the btree.  The caller should have done a btrfs_drop_extents so that
 * no overlapping inline items exist in the btree
 */
static int insert_inline_extent(struct btrfs_trans_handle *trans,
				struct btrfs_path *path,
				struct btrfs_inode *inode, bool extent_inserted,
				size_t size, size_t compressed_size,
				int compress_type,
				struct folio *compressed_folio,
				bool update_i_size)
{
	struct btrfs_root *root = inode->root;
	struct extent_buffer *leaf;
	struct page *page = NULL;
	const u32 sectorsize = trans->fs_info->sectorsize;
	char *kaddr;
	unsigned long ptr;
	struct btrfs_file_extent_item *ei;
	int ret;
	size_t cur_size = size;
	u64 i_size;

	/*
	 * The decompressed size must still be no larger than a sector.  Under
	 * heavy race, we can have size == 0 passed in, but that shouldn't be a
	 * big deal and we can continue the insertion.
	 */
	ASSERT(size <= sectorsize);

	/*
	 * The compressed size also needs to be no larger than a sector.
	 * That's also why we only need one page as the parameter.
	 */
	if (compressed_folio)
		ASSERT(compressed_size <= sectorsize);
	else
		ASSERT(compressed_size == 0);

	if (compressed_size && compressed_folio)
		cur_size = compressed_size;

	if (!extent_inserted) {
		struct btrfs_key key;
		size_t datasize;

		key.objectid = btrfs_ino(inode);
		key.offset = 0;
		key.type = BTRFS_EXTENT_DATA_KEY;

		datasize = btrfs_file_extent_calc_inline_size(cur_size);
		ret = btrfs_insert_empty_item(trans, root, path, &key,
					      datasize);
		if (ret)
			goto fail;
	}
	leaf = path->nodes[0];
	ei = btrfs_item_ptr(leaf, path->slots[0],
			    struct btrfs_file_extent_item);
	btrfs_set_file_extent_generation(leaf, ei, trans->transid);
	btrfs_set_file_extent_type(leaf, ei, BTRFS_FILE_EXTENT_INLINE);
	btrfs_set_file_extent_encryption(leaf, ei, 0);
	btrfs_set_file_extent_other_encoding(leaf, ei, 0);
	btrfs_set_file_extent_ram_bytes(leaf, ei, size);
	ptr = btrfs_file_extent_inline_start(ei);

	if (compress_type != BTRFS_COMPRESS_NONE) {
		kaddr = kmap_local_folio(compressed_folio, 0);
		write_extent_buffer(leaf, kaddr, ptr, compressed_size);
		kunmap_local(kaddr);

		btrfs_set_file_extent_compression(leaf, ei,
						  compress_type);
	} else {
		page = find_get_page(inode->vfs_inode.i_mapping, 0);
		btrfs_set_file_extent_compression(leaf, ei, 0);
		kaddr = kmap_local_page(page);
		write_extent_buffer(leaf, kaddr, ptr, size);
		kunmap_local(kaddr);
		put_page(page);
	}
	btrfs_mark_buffer_dirty(trans, leaf);
	btrfs_release_path(path);

	/*
	 * We align size to sectorsize for inline extents just for simplicity
	 * sake.
	 */
	ret = btrfs_inode_set_file_extent_range(inode, 0,
					ALIGN(size, root->fs_info->sectorsize));
	if (ret)
		goto fail;

	/*
	 * We're an inline extent, so nobody can extend the file past i_size
	 * without locking a page we already have locked.
	 *
	 * We must do any i_size and inode updates before we unlock the pages.
	 * Otherwise we could end up racing with unlink.
	 */
	i_size = i_size_read(&inode->vfs_inode);
	if (update_i_size && size > i_size) {
		i_size_write(&inode->vfs_inode, size);
		i_size = size;
	}
	inode->disk_i_size = i_size;

fail:
	return ret;
}

static bool can_cow_file_range_inline(struct btrfs_inode *inode,
				      u64 offset, u64 size,
				      size_t compressed_size)
{
	struct btrfs_fs_info *fs_info = inode->root->fs_info;
	u64 data_len = (compressed_size ?: size);

	/* Inline extents must start at offset 0. */
	if (offset != 0)
		return false;

	/*
	 * Due to the page size limit, for subpage we can only trigger the
	 * writeback for the dirty sectors of page, that means data writeback
	 * is doing more writeback than what we want.
	 *
	 * This is especially unexpected for some call sites like fallocate,
	 * where we only increase i_size after everything is done.
	 * This means we can trigger inline extent even if we didn't want to.
	 * So here we skip inline extent creation completely.
	 */
	if (fs_info->sectorsize != PAGE_SIZE)
		return false;

	/* Inline extents are limited to sectorsize. */
	if (size > fs_info->sectorsize)
		return false;

	/* We cannot exceed the maximum inline data size. */
	if (data_len > BTRFS_MAX_INLINE_DATA_SIZE(fs_info))
		return false;

	/* We cannot exceed the user specified max_inline size. */
	if (data_len > fs_info->max_inline)
		return false;

	/* Inline extents must be the entirety of the file. */
	if (size < i_size_read(&inode->vfs_inode))
		return false;

	return true;
}

/*
 * conditionally insert an inline extent into the file.  This
 * does the checks required to make sure the data is small enough
 * to fit as an inline extent.
 *
 * If being used directly, you must have already checked we're allowed to cow
 * the range by getting true from can_cow_file_range_inline().
 */
static noinline int __cow_file_range_inline(struct btrfs_inode *inode, u64 offset,
					    u64 size, size_t compressed_size,
					    int compress_type,
					    struct folio *compressed_folio,
					    bool update_i_size)
{
	struct btrfs_drop_extents_args drop_args = { 0 };
	struct btrfs_root *root = inode->root;
	struct btrfs_fs_info *fs_info = root->fs_info;
	struct btrfs_trans_handle *trans;
	u64 data_len = (compressed_size ?: size);
	int ret;
	struct btrfs_path *path;

	path = btrfs_alloc_path();
	if (!path)
		return -ENOMEM;

	trans = btrfs_join_transaction(root);
	if (IS_ERR(trans)) {
		btrfs_free_path(path);
		return PTR_ERR(trans);
	}
	trans->block_rsv = &inode->block_rsv;

	drop_args.path = path;
	drop_args.start = 0;
	drop_args.end = fs_info->sectorsize;
	drop_args.drop_cache = true;
	drop_args.replace_extent = true;
	drop_args.extent_item_size = btrfs_file_extent_calc_inline_size(data_len);
	ret = btrfs_drop_extents(trans, root, inode, &drop_args);
	if (ret) {
		btrfs_abort_transaction(trans, ret);
		goto out;
	}

	ret = insert_inline_extent(trans, path, inode, drop_args.extent_inserted,
				   size, compressed_size, compress_type,
				   compressed_folio, update_i_size);
	if (ret && ret != -ENOSPC) {
		btrfs_abort_transaction(trans, ret);
		goto out;
	} else if (ret == -ENOSPC) {
		ret = 1;
		goto out;
	}

	btrfs_update_inode_bytes(inode, size, drop_args.bytes_found);
	ret = btrfs_update_inode(trans, inode);
	if (ret && ret != -ENOSPC) {
		btrfs_abort_transaction(trans, ret);
		goto out;
	} else if (ret == -ENOSPC) {
		ret = 1;
		goto out;
	}

	btrfs_set_inode_full_sync(inode);
out:
	/*
	 * Don't forget to free the reserved space, as for inlined extent
	 * it won't count as data extent, free them directly here.
	 * And at reserve time, it's always aligned to page size, so
	 * just free one page here.
	 */
	btrfs_qgroup_free_data(inode, NULL, 0, PAGE_SIZE, NULL);
	btrfs_free_path(path);
	btrfs_end_transaction(trans);
	return ret;
}

static noinline int cow_file_range_inline(struct btrfs_inode *inode,
					  struct page *locked_page,
					  u64 offset, u64 end,
					  size_t compressed_size,
					  int compress_type,
					  struct folio *compressed_folio,
					  bool update_i_size)
{
	struct extent_state *cached = NULL;
	unsigned long clear_flags = EXTENT_DELALLOC | EXTENT_DELALLOC_NEW |
		EXTENT_DEFRAG | EXTENT_DO_ACCOUNTING | EXTENT_LOCKED;
	u64 size = min_t(u64, i_size_read(&inode->vfs_inode), end + 1);
	int ret;

	if (!can_cow_file_range_inline(inode, offset, size, compressed_size))
		return 1;

	lock_extent(&inode->io_tree, offset, end, &cached);
	ret = __cow_file_range_inline(inode, offset, size, compressed_size,
				      compress_type, compressed_folio,
				      update_i_size);
	if (ret > 0) {
		unlock_extent(&inode->io_tree, offset, end, &cached);
		return ret;
	}

	if (ret == 0)
		locked_page = NULL;

	extent_clear_unlock_delalloc(inode, offset, end, locked_page, &cached,
				     clear_flags,
				     PAGE_UNLOCK | PAGE_START_WRITEBACK |
				     PAGE_END_WRITEBACK);
	return ret;
}

struct async_extent {
	u64 start;
	u64 ram_size;
	u64 compressed_size;
	struct folio **folios;
	unsigned long nr_folios;
	int compress_type;
	struct list_head list;
};

struct async_chunk {
	struct btrfs_inode *inode;
	struct page *locked_page;
	u64 start;
	u64 end;
	blk_opf_t write_flags;
	struct list_head extents;
	struct cgroup_subsys_state *blkcg_css;
	struct btrfs_work work;
	struct async_cow *async_cow;
};

struct async_cow {
	atomic_t num_chunks;
	struct async_chunk chunks[];
};

static noinline int add_async_extent(struct async_chunk *cow,
				     u64 start, u64 ram_size,
				     u64 compressed_size,
				     struct folio **folios,
				     unsigned long nr_folios,
				     int compress_type)
{
	struct async_extent *async_extent;

	async_extent = kmalloc(sizeof(*async_extent), GFP_NOFS);
	if (!async_extent)
		return -ENOMEM;
	async_extent->start = start;
	async_extent->ram_size = ram_size;
	async_extent->compressed_size = compressed_size;
	async_extent->folios = folios;
	async_extent->nr_folios = nr_folios;
	async_extent->compress_type = compress_type;
	list_add_tail(&async_extent->list, &cow->extents);
	return 0;
}

/*
 * Check if the inode needs to be submitted to compression, based on mount
 * options, defragmentation, properties or heuristics.
 */
static inline int inode_need_compress(struct btrfs_inode *inode, u64 start,
				      u64 end)
{
	struct btrfs_fs_info *fs_info = inode->root->fs_info;

	if (!btrfs_inode_can_compress(inode)) {
		WARN(IS_ENABLED(CONFIG_BTRFS_DEBUG),
			KERN_ERR "BTRFS: unexpected compression for ino %llu\n",
			btrfs_ino(inode));
		return 0;
	}
	/*
	 * Special check for subpage.
	 *
	 * We lock the full page then run each delalloc range in the page, thus
	 * for the following case, we will hit some subpage specific corner case:
	 *
	 * 0		32K		64K
	 * |	|///////|	|///////|
	 *		\- A		\- B
	 *
	 * In above case, both range A and range B will try to unlock the full
	 * page [0, 64K), causing the one finished later will have page
	 * unlocked already, triggering various page lock requirement BUG_ON()s.
	 *
	 * So here we add an artificial limit that subpage compression can only
	 * if the range is fully page aligned.
	 *
	 * In theory we only need to ensure the first page is fully covered, but
	 * the tailing partial page will be locked until the full compression
	 * finishes, delaying the write of other range.
	 *
	 * TODO: Make btrfs_run_delalloc_range() to lock all delalloc range
	 * first to prevent any submitted async extent to unlock the full page.
	 * By this, we can ensure for subpage case that only the last async_cow
	 * will unlock the full page.
	 */
	if (fs_info->sectorsize < PAGE_SIZE) {
		if (!PAGE_ALIGNED(start) ||
		    !PAGE_ALIGNED(end + 1))
			return 0;
	}

	/* force compress */
	if (btrfs_test_opt(fs_info, FORCE_COMPRESS))
		return 1;
	/* defrag ioctl */
	if (inode->defrag_compress)
		return 1;
	/* bad compression ratios */
	if (inode->flags & BTRFS_INODE_NOCOMPRESS)
		return 0;
	if (btrfs_test_opt(fs_info, COMPRESS) ||
	    inode->flags & BTRFS_INODE_COMPRESS ||
	    inode->prop_compress)
		return btrfs_compress_heuristic(inode, start, end);
	return 0;
}

static inline void inode_should_defrag(struct btrfs_inode *inode,
		u64 start, u64 end, u64 num_bytes, u32 small_write)
{
	/* If this is a small write inside eof, kick off a defrag */
	if (num_bytes < small_write &&
	    (start > 0 || end + 1 < inode->disk_i_size))
		btrfs_add_inode_defrag(NULL, inode, small_write);
}

static int extent_range_clear_dirty_for_io(struct inode *inode, u64 start, u64 end)
{
	unsigned long end_index = end >> PAGE_SHIFT;
	struct page *page;
	int ret = 0;

	for (unsigned long index = start >> PAGE_SHIFT;
	     index <= end_index; index++) {
		page = find_get_page(inode->i_mapping, index);
		if (unlikely(!page)) {
			if (!ret)
				ret = -ENOENT;
			continue;
		}
		clear_page_dirty_for_io(page);
		put_page(page);
	}
	return ret;
}

/*
 * Work queue call back to started compression on a file and pages.
 *
 * This is done inside an ordered work queue, and the compression is spread
 * across many cpus.  The actual IO submission is step two, and the ordered work
 * queue takes care of making sure that happens in the same order things were
 * put onto the queue by writepages and friends.
 *
 * If this code finds it can't get good compression, it puts an entry onto the
 * work queue to write the uncompressed bytes.  This makes sure that both
 * compressed inodes and uncompressed inodes are written in the same order that
 * the flusher thread sent them down.
 */
static void compress_file_range(struct btrfs_work *work)
{
	struct async_chunk *async_chunk =
		container_of(work, struct async_chunk, work);
	struct btrfs_inode *inode = async_chunk->inode;
	struct btrfs_fs_info *fs_info = inode->root->fs_info;
	struct address_space *mapping = inode->vfs_inode.i_mapping;
	u64 blocksize = fs_info->sectorsize;
	u64 start = async_chunk->start;
	u64 end = async_chunk->end;
	u64 actual_end;
	u64 i_size;
	int ret = 0;
	struct folio **folios;
	unsigned long nr_folios;
	unsigned long total_compressed = 0;
	unsigned long total_in = 0;
	unsigned int poff;
	int i;
	int compress_type = fs_info->compress_type;

	inode_should_defrag(inode, start, end, end - start + 1, SZ_16K);

	/*
	 * We need to call clear_page_dirty_for_io on each page in the range.
	 * Otherwise applications with the file mmap'd can wander in and change
	 * the page contents while we are compressing them.
	 */
	ret = extent_range_clear_dirty_for_io(&inode->vfs_inode, start, end);

	/*
	 * All the folios should have been locked thus no failure.
	 *
	 * And even if some folios are missing, btrfs_compress_folios()
	 * would handle them correctly, so here just do an ASSERT() check for
	 * early logic errors.
	 */
	ASSERT(ret == 0);

	/*
	 * We need to save i_size before now because it could change in between
	 * us evaluating the size and assigning it.  This is because we lock and
	 * unlock the page in truncate and fallocate, and then modify the i_size
	 * later on.
	 *
	 * The barriers are to emulate READ_ONCE, remove that once i_size_read
	 * does that for us.
	 */
	barrier();
	i_size = i_size_read(&inode->vfs_inode);
	barrier();
	actual_end = min_t(u64, i_size, end + 1);
again:
	folios = NULL;
	nr_folios = (end >> PAGE_SHIFT) - (start >> PAGE_SHIFT) + 1;
	nr_folios = min_t(unsigned long, nr_folios, BTRFS_MAX_COMPRESSED_PAGES);

	/*
	 * we don't want to send crud past the end of i_size through
	 * compression, that's just a waste of CPU time.  So, if the
	 * end of the file is before the start of our current
	 * requested range of bytes, we bail out to the uncompressed
	 * cleanup code that can deal with all of this.
	 *
	 * It isn't really the fastest way to fix things, but this is a
	 * very uncommon corner.
	 */
	if (actual_end <= start)
		goto cleanup_and_bail_uncompressed;

	total_compressed = actual_end - start;

	/*
	 * Skip compression for a small file range(<=blocksize) that
	 * isn't an inline extent, since it doesn't save disk space at all.
	 */
	if (total_compressed <= blocksize &&
	   (start > 0 || end + 1 < inode->disk_i_size))
		goto cleanup_and_bail_uncompressed;

	/*
	 * For subpage case, we require full page alignment for the sector
	 * aligned range.
	 * Thus we must also check against @actual_end, not just @end.
	 */
	if (blocksize < PAGE_SIZE) {
		if (!PAGE_ALIGNED(start) ||
		    !PAGE_ALIGNED(round_up(actual_end, blocksize)))
			goto cleanup_and_bail_uncompressed;
	}

	total_compressed = min_t(unsigned long, total_compressed,
			BTRFS_MAX_UNCOMPRESSED);
	total_in = 0;
	ret = 0;

	/*
	 * We do compression for mount -o compress and when the inode has not
	 * been flagged as NOCOMPRESS.  This flag can change at any time if we
	 * discover bad compression ratios.
	 */
	if (!inode_need_compress(inode, start, end))
		goto cleanup_and_bail_uncompressed;

	folios = kcalloc(nr_folios, sizeof(struct folio *), GFP_NOFS);
	if (!folios) {
		/*
		 * Memory allocation failure is not a fatal error, we can fall
		 * back to uncompressed code.
		 */
		goto cleanup_and_bail_uncompressed;
	}

	if (inode->defrag_compress)
		compress_type = inode->defrag_compress;
	else if (inode->prop_compress)
		compress_type = inode->prop_compress;

	/* Compression level is applied here. */
	ret = btrfs_compress_folios(compress_type | (fs_info->compress_level << 4),
				    mapping, start, folios, &nr_folios, &total_in,
				    &total_compressed);
	if (ret)
		goto mark_incompressible;

	/*
	 * Zero the tail end of the last page, as we might be sending it down
	 * to disk.
	 */
	poff = offset_in_page(total_compressed);
	if (poff)
		folio_zero_range(folios[nr_folios - 1], poff, PAGE_SIZE - poff);

	/*
	 * Try to create an inline extent.
	 *
	 * If we didn't compress the entire range, try to create an uncompressed
	 * inline extent, else a compressed one.
	 *
	 * Check cow_file_range() for why we don't even try to create inline
	 * extent for the subpage case.
	 */
	if (total_in < actual_end)
		ret = cow_file_range_inline(inode, NULL, start, end, 0,
					    BTRFS_COMPRESS_NONE, NULL, false);
	else
		ret = cow_file_range_inline(inode, NULL, start, end, total_compressed,
					    compress_type, folios[0], false);
	if (ret <= 0) {
		if (ret < 0)
			mapping_set_error(mapping, -EIO);
		goto free_pages;
	}

	/*
	 * We aren't doing an inline extent. Round the compressed size up to a
	 * block size boundary so the allocator does sane things.
	 */
	total_compressed = ALIGN(total_compressed, blocksize);

	/*
	 * One last check to make sure the compression is really a win, compare
	 * the page count read with the blocks on disk, compression must free at
	 * least one sector.
	 */
	total_in = round_up(total_in, fs_info->sectorsize);
	if (total_compressed + blocksize > total_in)
		goto mark_incompressible;

	/*
	 * The async work queues will take care of doing actual allocation on
	 * disk for these compressed pages, and will submit the bios.
	 */
	ret = add_async_extent(async_chunk, start, total_in, total_compressed, folios,
			       nr_folios, compress_type);
	BUG_ON(ret);
	if (start + total_in < end) {
		start += total_in;
		cond_resched();
		goto again;
	}
	return;

mark_incompressible:
	if (!btrfs_test_opt(fs_info, FORCE_COMPRESS) && !inode->prop_compress)
		inode->flags |= BTRFS_INODE_NOCOMPRESS;
cleanup_and_bail_uncompressed:
	ret = add_async_extent(async_chunk, start, end - start + 1, 0, NULL, 0,
			       BTRFS_COMPRESS_NONE);
	BUG_ON(ret);
free_pages:
	if (folios) {
		for (i = 0; i < nr_folios; i++) {
			WARN_ON(folios[i]->mapping);
			btrfs_free_compr_folio(folios[i]);
		}
		kfree(folios);
	}
}

static void free_async_extent_pages(struct async_extent *async_extent)
{
	int i;

	if (!async_extent->folios)
		return;

	for (i = 0; i < async_extent->nr_folios; i++) {
		WARN_ON(async_extent->folios[i]->mapping);
		btrfs_free_compr_folio(async_extent->folios[i]);
	}
	kfree(async_extent->folios);
	async_extent->nr_folios = 0;
	async_extent->folios = NULL;
}

static void submit_uncompressed_range(struct btrfs_inode *inode,
				      struct async_extent *async_extent,
				      struct page *locked_page)
{
	u64 start = async_extent->start;
	u64 end = async_extent->start + async_extent->ram_size - 1;
	int ret;
	struct writeback_control wbc = {
		.sync_mode		= WB_SYNC_ALL,
		.range_start		= start,
		.range_end		= end,
		.no_cgroup_owner	= 1,
	};

	wbc_attach_fdatawrite_inode(&wbc, &inode->vfs_inode);
	ret = run_delalloc_cow(inode, locked_page, start, end, &wbc, false);
	wbc_detach_inode(&wbc);
	if (ret < 0) {
		btrfs_cleanup_ordered_extents(inode, locked_page, start, end - start + 1);
		if (locked_page) {
			const u64 page_start = page_offset(locked_page);

			set_page_writeback(locked_page);
			end_page_writeback(locked_page);
			btrfs_mark_ordered_io_finished(inode, locked_page,
						       page_start, PAGE_SIZE,
						       !ret);
			mapping_set_error(locked_page->mapping, ret);
			unlock_page(locked_page);
		}
	}
}

static void submit_one_async_extent(struct async_chunk *async_chunk,
				    struct async_extent *async_extent,
				    u64 *alloc_hint)
{
	struct btrfs_inode *inode = async_chunk->inode;
	struct extent_io_tree *io_tree = &inode->io_tree;
	struct btrfs_root *root = inode->root;
	struct btrfs_fs_info *fs_info = root->fs_info;
	struct btrfs_ordered_extent *ordered;
	struct btrfs_file_extent file_extent;
	struct btrfs_key ins;
	struct page *locked_page = NULL;
	struct extent_state *cached = NULL;
	struct extent_map *em;
	int ret = 0;
	u64 start = async_extent->start;
	u64 end = async_extent->start + async_extent->ram_size - 1;

	if (async_chunk->blkcg_css)
		kthread_associate_blkcg(async_chunk->blkcg_css);

	/*
	 * If async_chunk->locked_page is in the async_extent range, we need to
	 * handle it.
	 */
	if (async_chunk->locked_page) {
		u64 locked_page_start = page_offset(async_chunk->locked_page);
		u64 locked_page_end = locked_page_start + PAGE_SIZE - 1;

		if (!(start >= locked_page_end || end <= locked_page_start))
			locked_page = async_chunk->locked_page;
	}

	if (async_extent->compress_type == BTRFS_COMPRESS_NONE) {
		submit_uncompressed_range(inode, async_extent, locked_page);
		goto done;
	}

	ret = btrfs_reserve_extent(root, async_extent->ram_size,
				   async_extent->compressed_size,
				   async_extent->compressed_size,
				   0, *alloc_hint, &ins, 1, 1);
	if (ret) {
		/*
		 * We can't reserve contiguous space for the compressed size.
		 * Unlikely, but it's possible that we could have enough
		 * non-contiguous space for the uncompressed size instead.  So
		 * fall back to uncompressed.
		 */
		submit_uncompressed_range(inode, async_extent, locked_page);
		goto done;
	}

	lock_extent(io_tree, start, end, &cached);

	/* Here we're doing allocation and writeback of the compressed pages */
	file_extent.disk_bytenr = ins.objectid;
	file_extent.disk_num_bytes = ins.offset;
	file_extent.ram_bytes = async_extent->ram_size;
	file_extent.num_bytes = async_extent->ram_size;
	file_extent.offset = 0;
	file_extent.compression = async_extent->compress_type;

	em = btrfs_create_io_em(inode, start, &file_extent, BTRFS_ORDERED_COMPRESSED);
	if (IS_ERR(em)) {
		ret = PTR_ERR(em);
		goto out_free_reserve;
	}
	free_extent_map(em);

	ordered = btrfs_alloc_ordered_extent(inode, start, &file_extent,
					     1 << BTRFS_ORDERED_COMPRESSED);
	if (IS_ERR(ordered)) {
		btrfs_drop_extent_map_range(inode, start, end, false);
		ret = PTR_ERR(ordered);
		goto out_free_reserve;
	}
	btrfs_dec_block_group_reservations(fs_info, ins.objectid);

	/* Clear dirty, set writeback and unlock the pages. */
	extent_clear_unlock_delalloc(inode, start, end,
			NULL, &cached, EXTENT_LOCKED | EXTENT_DELALLOC,
			PAGE_UNLOCK | PAGE_START_WRITEBACK);
	btrfs_submit_compressed_write(ordered,
			    async_extent->folios,	/* compressed_folios */
			    async_extent->nr_folios,
			    async_chunk->write_flags, true);
	*alloc_hint = ins.objectid + ins.offset;
done:
	if (async_chunk->blkcg_css)
		kthread_associate_blkcg(NULL);
	kfree(async_extent);
	return;

out_free_reserve:
	btrfs_dec_block_group_reservations(fs_info, ins.objectid);
	btrfs_free_reserved_extent(fs_info, ins.objectid, ins.offset, 1);
	mapping_set_error(inode->vfs_inode.i_mapping, -EIO);
	extent_clear_unlock_delalloc(inode, start, end,
				     NULL, &cached,
				     EXTENT_LOCKED | EXTENT_DELALLOC |
				     EXTENT_DELALLOC_NEW |
				     EXTENT_DEFRAG | EXTENT_DO_ACCOUNTING,
				     PAGE_UNLOCK | PAGE_START_WRITEBACK |
				     PAGE_END_WRITEBACK);
	free_async_extent_pages(async_extent);
	if (async_chunk->blkcg_css)
		kthread_associate_blkcg(NULL);
	btrfs_debug(fs_info,
"async extent submission failed root=%lld inode=%llu start=%llu len=%llu ret=%d",
		    btrfs_root_id(root), btrfs_ino(inode), start,
		    async_extent->ram_size, ret);
	kfree(async_extent);
}

u64 btrfs_get_extent_allocation_hint(struct btrfs_inode *inode, u64 start,
				     u64 num_bytes)
{
	struct extent_map_tree *em_tree = &inode->extent_tree;
	struct extent_map *em;
	u64 alloc_hint = 0;

	read_lock(&em_tree->lock);
	em = search_extent_mapping(em_tree, start, num_bytes);
	if (em) {
		/*
		 * if block start isn't an actual block number then find the
		 * first block in this inode and use that as a hint.  If that
		 * block is also bogus then just don't worry about it.
		 */
		if (em->disk_bytenr >= EXTENT_MAP_LAST_BYTE) {
			free_extent_map(em);
			em = search_extent_mapping(em_tree, 0, 0);
			if (em && em->disk_bytenr < EXTENT_MAP_LAST_BYTE)
				alloc_hint = extent_map_block_start(em);
			if (em)
				free_extent_map(em);
		} else {
			alloc_hint = extent_map_block_start(em);
			free_extent_map(em);
		}
	}
	read_unlock(&em_tree->lock);

	return alloc_hint;
}

/*
 * when extent_io.c finds a delayed allocation range in the file,
 * the call backs end up in this code.  The basic idea is to
 * allocate extents on disk for the range, and create ordered data structs
 * in ram to track those extents.
 *
 * locked_page is the page that writepage had locked already.  We use
 * it to make sure we don't do extra locks or unlocks.
 *
 * When this function fails, it unlocks all pages except @locked_page.
 *
 * When this function successfully creates an inline extent, it returns 1 and
 * unlocks all pages including locked_page and starts I/O on them.
 * (In reality inline extents are limited to a single page, so locked_page is
 * the only page handled anyway).
 *
 * When this function succeed and creates a normal extent, the page locking
 * status depends on the passed in flags:
 *
 * - If @keep_locked is set, all pages are kept locked.
 * - Else all pages except for @locked_page are unlocked.
 *
 * When a failure happens in the second or later iteration of the
 * while-loop, the ordered extents created in previous iterations are kept
 * intact. So, the caller must clean them up by calling
 * btrfs_cleanup_ordered_extents(). See btrfs_run_delalloc_range() for
 * example.
 */
static noinline int cow_file_range(struct btrfs_inode *inode,
				   struct page *locked_page, u64 start, u64 end,
				   u64 *done_offset,
				   bool keep_locked, bool no_inline)
{
	struct btrfs_root *root = inode->root;
	struct btrfs_fs_info *fs_info = root->fs_info;
	struct extent_state *cached = NULL;
	u64 alloc_hint = 0;
	u64 orig_start = start;
	u64 num_bytes;
	unsigned long ram_size;
	u64 cur_alloc_size = 0;
	u64 min_alloc_size;
	u64 blocksize = fs_info->sectorsize;
	struct btrfs_key ins;
	struct extent_map *em;
	unsigned clear_bits;
	unsigned long page_ops;
	bool extent_reserved = false;
	int ret = 0;

	if (btrfs_is_free_space_inode(inode)) {
		ret = -EINVAL;
		goto out_unlock;
	}

	num_bytes = ALIGN(end - start + 1, blocksize);
	num_bytes = max(blocksize,  num_bytes);
	ASSERT(num_bytes <= btrfs_super_total_bytes(fs_info->super_copy));

	inode_should_defrag(inode, start, end, num_bytes, SZ_64K);

	if (!no_inline) {
		/* lets try to make an inline extent */
		ret = cow_file_range_inline(inode, locked_page, start, end, 0,
					    BTRFS_COMPRESS_NONE, NULL, false);
		if (ret <= 0) {
			/*
			 * We succeeded, return 1 so the caller knows we're done
			 * with this page and already handled the IO.
			 *
			 * If there was an error then cow_file_range_inline() has
			 * already done the cleanup.
			 */
			if (ret == 0)
				ret = 1;
			goto done;
		}
	}

	alloc_hint = btrfs_get_extent_allocation_hint(inode, start, num_bytes);

	/*
	 * Relocation relies on the relocated extents to have exactly the same
	 * size as the original extents. Normally writeback for relocation data
	 * extents follows a NOCOW path because relocation preallocates the
	 * extents. However, due to an operation such as scrub turning a block
	 * group to RO mode, it may fallback to COW mode, so we must make sure
	 * an extent allocated during COW has exactly the requested size and can
	 * not be split into smaller extents, otherwise relocation breaks and
	 * fails during the stage where it updates the bytenr of file extent
	 * items.
	 */
	if (btrfs_is_data_reloc_root(root))
		min_alloc_size = num_bytes;
	else
		min_alloc_size = fs_info->sectorsize;

	while (num_bytes > 0) {
		struct btrfs_ordered_extent *ordered;
		struct btrfs_file_extent file_extent;

		cur_alloc_size = num_bytes;
		ret = btrfs_reserve_extent(root, cur_alloc_size, cur_alloc_size,
					   min_alloc_size, 0, alloc_hint,
					   &ins, 1, 1);
		if (ret == -EAGAIN) {
			/*
			 * btrfs_reserve_extent only returns -EAGAIN for zoned
			 * file systems, which is an indication that there are
			 * no active zones to allocate from at the moment.
			 *
			 * If this is the first loop iteration, wait for at
			 * least one zone to finish before retrying the
			 * allocation.  Otherwise ask the caller to write out
			 * the already allocated blocks before coming back to
			 * us, or return -ENOSPC if it can't handle retries.
			 */
			ASSERT(btrfs_is_zoned(fs_info));
			if (start == orig_start) {
				wait_on_bit_io(&inode->root->fs_info->flags,
					       BTRFS_FS_NEED_ZONE_FINISH,
					       TASK_UNINTERRUPTIBLE);
				continue;
			}
			if (done_offset) {
				*done_offset = start - 1;
				return 0;
			}
			ret = -ENOSPC;
		}
		if (ret < 0)
			goto out_unlock;
		cur_alloc_size = ins.offset;
		extent_reserved = true;

		ram_size = ins.offset;
		file_extent.disk_bytenr = ins.objectid;
		file_extent.disk_num_bytes = ins.offset;
		file_extent.num_bytes = ins.offset;
		file_extent.ram_bytes = ins.offset;
		file_extent.offset = 0;
		file_extent.compression = BTRFS_COMPRESS_NONE;

		lock_extent(&inode->io_tree, start, start + ram_size - 1,
			    &cached);

		em = btrfs_create_io_em(inode, start, &file_extent,
					BTRFS_ORDERED_REGULAR);
		if (IS_ERR(em)) {
			unlock_extent(&inode->io_tree, start,
				      start + ram_size - 1, &cached);
			ret = PTR_ERR(em);
			goto out_reserve;
		}
		free_extent_map(em);

		ordered = btrfs_alloc_ordered_extent(inode, start, &file_extent,
						     1 << BTRFS_ORDERED_REGULAR);
		if (IS_ERR(ordered)) {
			unlock_extent(&inode->io_tree, start,
				      start + ram_size - 1, &cached);
			ret = PTR_ERR(ordered);
			goto out_drop_extent_cache;
		}

		if (btrfs_is_data_reloc_root(root)) {
			ret = btrfs_reloc_clone_csums(ordered);

			/*
			 * Only drop cache here, and process as normal.
			 *
			 * We must not allow extent_clear_unlock_delalloc()
			 * at out_unlock label to free meta of this ordered
			 * extent, as its meta should be freed by
			 * btrfs_finish_ordered_io().
			 *
			 * So we must continue until @start is increased to
			 * skip current ordered extent.
			 */
			if (ret)
				btrfs_drop_extent_map_range(inode, start,
							    start + ram_size - 1,
							    false);
		}
		btrfs_put_ordered_extent(ordered);

		btrfs_dec_block_group_reservations(fs_info, ins.objectid);

		/*
		 * We're not doing compressed IO, don't unlock the first page
		 * (which the caller expects to stay locked), don't clear any
		 * dirty bits and don't set any writeback bits
		 *
		 * Do set the Ordered (Private2) bit so we know this page was
		 * properly setup for writepage.
		 */
		page_ops = (keep_locked ? 0 : PAGE_UNLOCK);
		page_ops |= PAGE_SET_ORDERED;

		extent_clear_unlock_delalloc(inode, start, start + ram_size - 1,
					     locked_page, &cached,
					     EXTENT_LOCKED | EXTENT_DELALLOC,
					     page_ops);
		if (num_bytes < cur_alloc_size)
			num_bytes = 0;
		else
			num_bytes -= cur_alloc_size;
		alloc_hint = ins.objectid + ins.offset;
		start += cur_alloc_size;
		extent_reserved = false;

		/*
		 * btrfs_reloc_clone_csums() error, since start is increased
		 * extent_clear_unlock_delalloc() at out_unlock label won't
		 * free metadata of current ordered extent, we're OK to exit.
		 */
		if (ret)
			goto out_unlock;
	}
done:
	if (done_offset)
		*done_offset = end;
	return ret;

out_drop_extent_cache:
	btrfs_drop_extent_map_range(inode, start, start + ram_size - 1, false);
out_reserve:
	btrfs_dec_block_group_reservations(fs_info, ins.objectid);
	btrfs_free_reserved_extent(fs_info, ins.objectid, ins.offset, 1);
out_unlock:
	/*
	 * Now, we have three regions to clean up:
	 *
	 * |-------(1)----|---(2)---|-------------(3)----------|
	 * `- orig_start  `- start  `- start + cur_alloc_size  `- end
	 *
	 * We process each region below.
	 */

	clear_bits = EXTENT_LOCKED | EXTENT_DELALLOC | EXTENT_DELALLOC_NEW |
		EXTENT_DEFRAG | EXTENT_CLEAR_META_RESV;
	page_ops = PAGE_UNLOCK | PAGE_START_WRITEBACK | PAGE_END_WRITEBACK;

	/*
	 * For the range (1). We have already instantiated the ordered extents
	 * for this region. They are cleaned up by
	 * btrfs_cleanup_ordered_extents() in e.g,
	 * btrfs_run_delalloc_range(). EXTENT_LOCKED | EXTENT_DELALLOC are
	 * already cleared in the above loop. And, EXTENT_DELALLOC_NEW |
	 * EXTENT_DEFRAG | EXTENT_CLEAR_META_RESV are handled by the cleanup
	 * function.
	 *
	 * However, in case of @keep_locked, we still need to unlock the pages
	 * (except @locked_page) to ensure all the pages are unlocked.
	 */
	if (keep_locked && orig_start < start) {
		if (!locked_page)
			mapping_set_error(inode->vfs_inode.i_mapping, ret);
		extent_clear_unlock_delalloc(inode, orig_start, start - 1,
					     locked_page, NULL, 0, page_ops);
	}

	/*
	 * At this point we're unlocked, we want to make sure we're only
	 * clearing these flags under the extent lock, so lock the rest of the
	 * range and clear everything up.
	 */
	lock_extent(&inode->io_tree, start, end, NULL);

	/*
	 * For the range (2). If we reserved an extent for our delalloc range
	 * (or a subrange) and failed to create the respective ordered extent,
	 * then it means that when we reserved the extent we decremented the
	 * extent's size from the data space_info's bytes_may_use counter and
	 * incremented the space_info's bytes_reserved counter by the same
	 * amount. We must make sure extent_clear_unlock_delalloc() does not try
	 * to decrement again the data space_info's bytes_may_use counter,
	 * therefore we do not pass it the flag EXTENT_CLEAR_DATA_RESV.
	 */
	if (extent_reserved) {
		extent_clear_unlock_delalloc(inode, start,
					     start + cur_alloc_size - 1,
					     locked_page, &cached,
					     clear_bits,
					     page_ops);
		start += cur_alloc_size;
	}

	/*
	 * For the range (3). We never touched the region. In addition to the
	 * clear_bits above, we add EXTENT_CLEAR_DATA_RESV to release the data
	 * space_info's bytes_may_use counter, reserved in
	 * btrfs_check_data_free_space().
	 */
	if (start < end) {
		clear_bits |= EXTENT_CLEAR_DATA_RESV;
		extent_clear_unlock_delalloc(inode, start, end, locked_page,
					     &cached, clear_bits, page_ops);
	}
	return ret;
}

/*
 * Phase two of compressed writeback.  This is the ordered portion of the code,
 * which only gets called in the order the work was queued.  We walk all the
 * async extents created by compress_file_range and send them down to the disk.
 *
 * If called with @do_free == true then it'll try to finish the work and free
 * the work struct eventually.
 */
static noinline void submit_compressed_extents(struct btrfs_work *work, bool do_free)
{
	struct async_chunk *async_chunk = container_of(work, struct async_chunk,
						     work);
	struct btrfs_fs_info *fs_info = btrfs_work_owner(work);
	struct async_extent *async_extent;
	unsigned long nr_pages;
	u64 alloc_hint = 0;

	if (do_free) {
		struct async_cow *async_cow;

		btrfs_add_delayed_iput(async_chunk->inode);
		if (async_chunk->blkcg_css)
			css_put(async_chunk->blkcg_css);

		async_cow = async_chunk->async_cow;
		if (atomic_dec_and_test(&async_cow->num_chunks))
			kvfree(async_cow);
		return;
	}

	nr_pages = (async_chunk->end - async_chunk->start + PAGE_SIZE) >>
		PAGE_SHIFT;

	while (!list_empty(&async_chunk->extents)) {
		async_extent = list_entry(async_chunk->extents.next,
					  struct async_extent, list);
		list_del(&async_extent->list);
		submit_one_async_extent(async_chunk, async_extent, &alloc_hint);
	}

	/* atomic_sub_return implies a barrier */
	if (atomic_sub_return(nr_pages, &fs_info->async_delalloc_pages) <
	    5 * SZ_1M)
		cond_wake_up_nomb(&fs_info->async_submit_wait);
}

static bool run_delalloc_compressed(struct btrfs_inode *inode,
				    struct page *locked_page, u64 start,
				    u64 end, struct writeback_control *wbc)
{
	struct btrfs_fs_info *fs_info = inode->root->fs_info;
	struct cgroup_subsys_state *blkcg_css = wbc_blkcg_css(wbc);
	struct async_cow *ctx;
	struct async_chunk *async_chunk;
	unsigned long nr_pages;
	u64 num_chunks = DIV_ROUND_UP(end - start, SZ_512K);
	int i;
	unsigned nofs_flag;
	const blk_opf_t write_flags = wbc_to_write_flags(wbc);

	nofs_flag = memalloc_nofs_save();
	ctx = kvmalloc(struct_size(ctx, chunks, num_chunks), GFP_KERNEL);
	memalloc_nofs_restore(nofs_flag);
	if (!ctx)
		return false;

	set_bit(BTRFS_INODE_HAS_ASYNC_EXTENT, &inode->runtime_flags);

	async_chunk = ctx->chunks;
	atomic_set(&ctx->num_chunks, num_chunks);

	for (i = 0; i < num_chunks; i++) {
		u64 cur_end = min(end, start + SZ_512K - 1);

		/*
		 * igrab is called higher up in the call chain, take only the
		 * lightweight reference for the callback lifetime
		 */
		ihold(&inode->vfs_inode);
		async_chunk[i].async_cow = ctx;
		async_chunk[i].inode = inode;
		async_chunk[i].start = start;
		async_chunk[i].end = cur_end;
		async_chunk[i].write_flags = write_flags;
		INIT_LIST_HEAD(&async_chunk[i].extents);

		/*
		 * The locked_page comes all the way from writepage and its
		 * the original page we were actually given.  As we spread
		 * this large delalloc region across multiple async_chunk
		 * structs, only the first struct needs a pointer to locked_page
		 *
		 * This way we don't need racey decisions about who is supposed
		 * to unlock it.
		 */
		if (locked_page) {
			/*
			 * Depending on the compressibility, the pages might or
			 * might not go through async.  We want all of them to
			 * be accounted against wbc once.  Let's do it here
			 * before the paths diverge.  wbc accounting is used
			 * only for foreign writeback detection and doesn't
			 * need full accuracy.  Just account the whole thing
			 * against the first page.
			 */
			wbc_account_cgroup_owner(wbc, locked_page,
						 cur_end - start);
			async_chunk[i].locked_page = locked_page;
			locked_page = NULL;
		} else {
			async_chunk[i].locked_page = NULL;
		}

		if (blkcg_css != blkcg_root_css) {
			css_get(blkcg_css);
			async_chunk[i].blkcg_css = blkcg_css;
			async_chunk[i].write_flags |= REQ_BTRFS_CGROUP_PUNT;
		} else {
			async_chunk[i].blkcg_css = NULL;
		}

		btrfs_init_work(&async_chunk[i].work, compress_file_range,
				submit_compressed_extents);

		nr_pages = DIV_ROUND_UP(cur_end - start, PAGE_SIZE);
		atomic_add(nr_pages, &fs_info->async_delalloc_pages);

		btrfs_queue_work(fs_info->delalloc_workers, &async_chunk[i].work);

		start = cur_end + 1;
	}
	return true;
}

/*
 * Run the delalloc range from start to end, and write back any dirty pages
 * covered by the range.
 */
static noinline int run_delalloc_cow(struct btrfs_inode *inode,
				     struct page *locked_page, u64 start,
				     u64 end, struct writeback_control *wbc,
				     bool pages_dirty)
{
	u64 done_offset = end;
	int ret;

	while (start <= end) {
		ret = cow_file_range(inode, locked_page, start, end, &done_offset,
				     true, false);
		if (ret)
			return ret;
		extent_write_locked_range(&inode->vfs_inode, locked_page, start,
					  done_offset, wbc, pages_dirty);
		start = done_offset + 1;
	}

	return 1;
}

static int fallback_to_cow(struct btrfs_inode *inode, struct page *locked_page,
			   const u64 start, const u64 end)
{
	const bool is_space_ino = btrfs_is_free_space_inode(inode);
	const bool is_reloc_ino = btrfs_is_data_reloc_root(inode->root);
	const u64 range_bytes = end + 1 - start;
	struct extent_io_tree *io_tree = &inode->io_tree;
	struct extent_state *cached_state = NULL;
	u64 range_start = start;
	u64 count;
	int ret;

	/*
	 * If EXTENT_NORESERVE is set it means that when the buffered write was
	 * made we had not enough available data space and therefore we did not
	 * reserve data space for it, since we though we could do NOCOW for the
	 * respective file range (either there is prealloc extent or the inode
	 * has the NOCOW bit set).
	 *
	 * However when we need to fallback to COW mode (because for example the
	 * block group for the corresponding extent was turned to RO mode by a
	 * scrub or relocation) we need to do the following:
	 *
	 * 1) We increment the bytes_may_use counter of the data space info.
	 *    If COW succeeds, it allocates a new data extent and after doing
	 *    that it decrements the space info's bytes_may_use counter and
	 *    increments its bytes_reserved counter by the same amount (we do
	 *    this at btrfs_add_reserved_bytes()). So we need to increment the
	 *    bytes_may_use counter to compensate (when space is reserved at
	 *    buffered write time, the bytes_may_use counter is incremented);
	 *
	 * 2) We clear the EXTENT_NORESERVE bit from the range. We do this so
	 *    that if the COW path fails for any reason, it decrements (through
	 *    extent_clear_unlock_delalloc()) the bytes_may_use counter of the
	 *    data space info, which we incremented in the step above.
	 *
	 * If we need to fallback to cow and the inode corresponds to a free
	 * space cache inode or an inode of the data relocation tree, we must
	 * also increment bytes_may_use of the data space_info for the same
	 * reason. Space caches and relocated data extents always get a prealloc
	 * extent for them, however scrub or balance may have set the block
	 * group that contains that extent to RO mode and therefore force COW
	 * when starting writeback.
	 */
	lock_extent(io_tree, start, end, &cached_state);
	count = count_range_bits(io_tree, &range_start, end, range_bytes,
				 EXTENT_NORESERVE, 0, NULL);
	if (count > 0 || is_space_ino || is_reloc_ino) {
		u64 bytes = count;
		struct btrfs_fs_info *fs_info = inode->root->fs_info;
		struct btrfs_space_info *sinfo = fs_info->data_sinfo;

		if (is_space_ino || is_reloc_ino)
			bytes = range_bytes;

		spin_lock(&sinfo->lock);
		btrfs_space_info_update_bytes_may_use(fs_info, sinfo, bytes);
		spin_unlock(&sinfo->lock);

		if (count > 0)
			clear_extent_bit(io_tree, start, end, EXTENT_NORESERVE,
					 NULL);
	}
	unlock_extent(io_tree, start, end, &cached_state);

	/*
	 * Don't try to create inline extents, as a mix of inline extent that
	 * is written out and unlocked directly and a normal NOCOW extent
	 * doesn't work.
	 */
	ret = cow_file_range(inode, locked_page, start, end, NULL, false, true);
	ASSERT(ret != 1);
	return ret;
}

struct can_nocow_file_extent_args {
	/* Input fields. */

	/* Start file offset of the range we want to NOCOW. */
	u64 start;
	/* End file offset (inclusive) of the range we want to NOCOW. */
	u64 end;
	bool writeback_path;
	bool strict;
	/*
	 * Free the path passed to can_nocow_file_extent() once it's not needed
	 * anymore.
	 */
	bool free_path;

	/*
	 * Output fields. Only set when can_nocow_file_extent() returns 1.
	 * The expected file extent for the NOCOW write.
	 */
	struct btrfs_file_extent file_extent;
};

/*
 * Check if we can NOCOW the file extent that the path points to.
 * This function may return with the path released, so the caller should check
 * if path->nodes[0] is NULL or not if it needs to use the path afterwards.
 *
 * Returns: < 0 on error
 *            0 if we can not NOCOW
 *            1 if we can NOCOW
 */
static int can_nocow_file_extent(struct btrfs_path *path,
				 struct btrfs_key *key,
				 struct btrfs_inode *inode,
				 struct can_nocow_file_extent_args *args)
{
	const bool is_freespace_inode = btrfs_is_free_space_inode(inode);
	struct extent_buffer *leaf = path->nodes[0];
	struct btrfs_root *root = inode->root;
	struct btrfs_file_extent_item *fi;
	struct btrfs_root *csum_root;
	u64 io_start;
	u64 extent_end;
	u8 extent_type;
	int can_nocow = 0;
	int ret = 0;
	bool nowait = path->nowait;

	fi = btrfs_item_ptr(leaf, path->slots[0], struct btrfs_file_extent_item);
	extent_type = btrfs_file_extent_type(leaf, fi);

	if (extent_type == BTRFS_FILE_EXTENT_INLINE)
		goto out;

	if (!(inode->flags & BTRFS_INODE_NODATACOW) &&
	    extent_type == BTRFS_FILE_EXTENT_REG)
		goto out;

	/*
	 * If the extent was created before the generation where the last snapshot
	 * for its subvolume was created, then this implies the extent is shared,
	 * hence we must COW.
	 */
	if (!args->strict &&
	    btrfs_file_extent_generation(leaf, fi) <=
	    btrfs_root_last_snapshot(&root->root_item))
		goto out;

	/* An explicit hole, must COW. */
	if (btrfs_file_extent_disk_bytenr(leaf, fi) == 0)
		goto out;

	/* Compressed/encrypted/encoded extents must be COWed. */
	if (btrfs_file_extent_compression(leaf, fi) ||
	    btrfs_file_extent_encryption(leaf, fi) ||
	    btrfs_file_extent_other_encoding(leaf, fi))
		goto out;

	extent_end = btrfs_file_extent_end(path);

	args->file_extent.disk_bytenr = btrfs_file_extent_disk_bytenr(leaf, fi);
	args->file_extent.disk_num_bytes = btrfs_file_extent_disk_num_bytes(leaf, fi);
	args->file_extent.ram_bytes = btrfs_file_extent_ram_bytes(leaf, fi);
	args->file_extent.offset = btrfs_file_extent_offset(leaf, fi);
	args->file_extent.compression = btrfs_file_extent_compression(leaf, fi);

	/*
	 * The following checks can be expensive, as they need to take other
	 * locks and do btree or rbtree searches, so release the path to avoid
	 * blocking other tasks for too long.
	 */
	btrfs_release_path(path);

	ret = btrfs_cross_ref_exist(root, btrfs_ino(inode),
				    key->offset - args->file_extent.offset,
				    args->file_extent.disk_bytenr, args->strict, path);
	WARN_ON_ONCE(ret > 0 && is_freespace_inode);
	if (ret != 0)
		goto out;

	if (args->free_path) {
		/*
		 * We don't need the path anymore, plus through the
		 * btrfs_lookup_csums_list() call below we will end up allocating
		 * another path. So free the path to avoid unnecessary extra
		 * memory usage.
		 */
		btrfs_free_path(path);
		path = NULL;
	}

	/* If there are pending snapshots for this root, we must COW. */
	if (args->writeback_path && !is_freespace_inode &&
	    atomic_read(&root->snapshot_force_cow))
		goto out;

	args->file_extent.num_bytes = min(args->end + 1, extent_end) - args->start;
	args->file_extent.offset += args->start - key->offset;
	io_start = args->file_extent.disk_bytenr + args->file_extent.offset;

	/*
	 * Force COW if csums exist in the range. This ensures that csums for a
	 * given extent are either valid or do not exist.
	 */

	csum_root = btrfs_csum_root(root->fs_info, io_start);
	ret = btrfs_lookup_csums_list(csum_root, io_start,
				      io_start + args->file_extent.num_bytes - 1,
				      NULL, nowait);
	WARN_ON_ONCE(ret > 0 && is_freespace_inode);
	if (ret != 0)
		goto out;

	can_nocow = 1;
 out:
	if (args->free_path && path)
		btrfs_free_path(path);

	return ret < 0 ? ret : can_nocow;
}

/*
 * when nowcow writeback call back.  This checks for snapshots or COW copies
 * of the extents that exist in the file, and COWs the file as required.
 *
 * If no cow copies or snapshots exist, we write directly to the existing
 * blocks on disk
 */
static noinline int run_delalloc_nocow(struct btrfs_inode *inode,
				       struct page *locked_page,
				       const u64 start, const u64 end)
{
	struct btrfs_fs_info *fs_info = inode->root->fs_info;
	struct btrfs_root *root = inode->root;
	struct btrfs_path *path;
	u64 cow_start = (u64)-1;
	u64 cur_offset = start;
	int ret;
	bool check_prev = true;
	u64 ino = btrfs_ino(inode);
	struct can_nocow_file_extent_args nocow_args = { 0 };

	/*
	 * Normally on a zoned device we're only doing COW writes, but in case
	 * of relocation on a zoned filesystem serializes I/O so that we're only
	 * writing sequentially and can end up here as well.
	 */
	ASSERT(!btrfs_is_zoned(fs_info) || btrfs_is_data_reloc_root(root));

	path = btrfs_alloc_path();
	if (!path) {
		ret = -ENOMEM;
		goto error;
	}

	nocow_args.end = end;
	nocow_args.writeback_path = true;

	while (cur_offset <= end) {
		struct btrfs_block_group *nocow_bg = NULL;
		struct btrfs_ordered_extent *ordered;
		struct btrfs_key found_key;
		struct btrfs_file_extent_item *fi;
		struct extent_buffer *leaf;
		struct extent_state *cached_state = NULL;
		u64 extent_end;
		u64 nocow_end;
		int extent_type;
		bool is_prealloc;

		ret = btrfs_lookup_file_extent(NULL, root, path, ino,
					       cur_offset, 0);
		if (ret < 0)
			goto error;

		/*
		 * If there is no extent for our range when doing the initial
		 * search, then go back to the previous slot as it will be the
		 * one containing the search offset
		 */
		if (ret > 0 && path->slots[0] > 0 && check_prev) {
			leaf = path->nodes[0];
			btrfs_item_key_to_cpu(leaf, &found_key,
					      path->slots[0] - 1);
			if (found_key.objectid == ino &&
			    found_key.type == BTRFS_EXTENT_DATA_KEY)
				path->slots[0]--;
		}
		check_prev = false;
next_slot:
		/* Go to next leaf if we have exhausted the current one */
		leaf = path->nodes[0];
		if (path->slots[0] >= btrfs_header_nritems(leaf)) {
			ret = btrfs_next_leaf(root, path);
			if (ret < 0)
				goto error;
			if (ret > 0)
				break;
			leaf = path->nodes[0];
		}

		btrfs_item_key_to_cpu(leaf, &found_key, path->slots[0]);

		/* Didn't find anything for our INO */
		if (found_key.objectid > ino)
			break;
		/*
		 * Keep searching until we find an EXTENT_ITEM or there are no
		 * more extents for this inode
		 */
		if (WARN_ON_ONCE(found_key.objectid < ino) ||
		    found_key.type < BTRFS_EXTENT_DATA_KEY) {
			path->slots[0]++;
			goto next_slot;
		}

		/* Found key is not EXTENT_DATA_KEY or starts after req range */
		if (found_key.type > BTRFS_EXTENT_DATA_KEY ||
		    found_key.offset > end)
			break;

		/*
		 * If the found extent starts after requested offset, then
		 * adjust extent_end to be right before this extent begins
		 */
		if (found_key.offset > cur_offset) {
			extent_end = found_key.offset;
			extent_type = 0;
			goto must_cow;
		}

		/*
		 * Found extent which begins before our range and potentially
		 * intersect it
		 */
		fi = btrfs_item_ptr(leaf, path->slots[0],
				    struct btrfs_file_extent_item);
		extent_type = btrfs_file_extent_type(leaf, fi);
		/* If this is triggered then we have a memory corruption. */
		ASSERT(extent_type < BTRFS_NR_FILE_EXTENT_TYPES);
		if (WARN_ON(extent_type >= BTRFS_NR_FILE_EXTENT_TYPES)) {
			ret = -EUCLEAN;
			goto error;
		}
		extent_end = btrfs_file_extent_end(path);

		/*
		 * If the extent we got ends before our current offset, skip to
		 * the next extent.
		 */
		if (extent_end <= cur_offset) {
			path->slots[0]++;
			goto next_slot;
		}

		nocow_args.start = cur_offset;
		ret = can_nocow_file_extent(path, &found_key, inode, &nocow_args);
		if (ret < 0)
			goto error;
		if (ret == 0)
			goto must_cow;

		ret = 0;
		nocow_bg = btrfs_inc_nocow_writers(fs_info,
				nocow_args.file_extent.disk_bytenr +
				nocow_args.file_extent.offset);
		if (!nocow_bg) {
must_cow:
			/*
			 * If we can't perform NOCOW writeback for the range,
			 * then record the beginning of the range that needs to
			 * be COWed.  It will be written out before the next
			 * NOCOW range if we find one, or when exiting this
			 * loop.
			 */
			if (cow_start == (u64)-1)
				cow_start = cur_offset;
			cur_offset = extent_end;
			if (cur_offset > end)
				break;
			if (!path->nodes[0])
				continue;
			path->slots[0]++;
			goto next_slot;
		}

		/*
		 * COW range from cow_start to found_key.offset - 1. As the key
		 * will contain the beginning of the first extent that can be
		 * NOCOW, following one which needs to be COW'ed
		 */
		if (cow_start != (u64)-1) {
			ret = fallback_to_cow(inode, locked_page,
					      cow_start, found_key.offset - 1);
			cow_start = (u64)-1;
			if (ret) {
				btrfs_dec_nocow_writers(nocow_bg);
				goto error;
			}
		}

		nocow_end = cur_offset + nocow_args.file_extent.num_bytes - 1;
		lock_extent(&inode->io_tree, cur_offset, nocow_end, &cached_state);

		is_prealloc = extent_type == BTRFS_FILE_EXTENT_PREALLOC;
		if (is_prealloc) {
			struct extent_map *em;

			em = btrfs_create_io_em(inode, cur_offset,
						&nocow_args.file_extent,
						BTRFS_ORDERED_PREALLOC);
			if (IS_ERR(em)) {
				unlock_extent(&inode->io_tree, cur_offset,
					      nocow_end, &cached_state);
				btrfs_dec_nocow_writers(nocow_bg);
				ret = PTR_ERR(em);
				goto error;
			}
			free_extent_map(em);
		}

		ordered = btrfs_alloc_ordered_extent(inode, cur_offset,
				&nocow_args.file_extent,
				is_prealloc
				? (1 << BTRFS_ORDERED_PREALLOC)
				: (1 << BTRFS_ORDERED_NOCOW));
		btrfs_dec_nocow_writers(nocow_bg);
		if (IS_ERR(ordered)) {
			if (is_prealloc) {
				btrfs_drop_extent_map_range(inode, cur_offset,
							    nocow_end, false);
			}
			unlock_extent(&inode->io_tree, cur_offset,
				      nocow_end, &cached_state);
			ret = PTR_ERR(ordered);
			goto error;
		}

		if (btrfs_is_data_reloc_root(root))
			/*
			 * Error handled later, as we must prevent
			 * extent_clear_unlock_delalloc() in error handler
			 * from freeing metadata of created ordered extent.
			 */
			ret = btrfs_reloc_clone_csums(ordered);
		btrfs_put_ordered_extent(ordered);

		extent_clear_unlock_delalloc(inode, cur_offset, nocow_end,
					     locked_page, &cached_state,
					     EXTENT_LOCKED | EXTENT_DELALLOC |
					     EXTENT_CLEAR_DATA_RESV,
					     PAGE_UNLOCK | PAGE_SET_ORDERED);

		cur_offset = extent_end;

		/*
		 * btrfs_reloc_clone_csums() error, now we're OK to call error
		 * handler, as metadata for created ordered extent will only
		 * be freed by btrfs_finish_ordered_io().
		 */
		if (ret)
			goto error;
	}
	btrfs_release_path(path);

	if (cur_offset <= end && cow_start == (u64)-1)
		cow_start = cur_offset;

	if (cow_start != (u64)-1) {
		cur_offset = end;
		ret = fallback_to_cow(inode, locked_page, cow_start, end);
		cow_start = (u64)-1;
		if (ret)
			goto error;
	}

	btrfs_free_path(path);
	return 0;

error:
	/*
	 * If an error happened while a COW region is outstanding, cur_offset
	 * needs to be reset to cow_start to ensure the COW region is unlocked
	 * as well.
	 */
	if (cow_start != (u64)-1)
		cur_offset = cow_start;

	/*
	 * We need to lock the extent here because we're clearing DELALLOC and
	 * we're not locked at this point.
	 */
	if (cur_offset < end) {
		struct extent_state *cached = NULL;

		lock_extent(&inode->io_tree, cur_offset, end, &cached);
		extent_clear_unlock_delalloc(inode, cur_offset, end,
					     locked_page, &cached,
					     EXTENT_LOCKED | EXTENT_DELALLOC |
					     EXTENT_DEFRAG |
					     EXTENT_DO_ACCOUNTING, PAGE_UNLOCK |
					     PAGE_START_WRITEBACK |
					     PAGE_END_WRITEBACK);
	}
	btrfs_free_path(path);
	return ret;
}

static bool should_nocow(struct btrfs_inode *inode, u64 start, u64 end)
{
	if (inode->flags & (BTRFS_INODE_NODATACOW | BTRFS_INODE_PREALLOC)) {
		if (inode->defrag_bytes &&
		    test_range_bit_exists(&inode->io_tree, start, end, EXTENT_DEFRAG))
			return false;
		return true;
	}
	return false;
}

/*
 * Function to process delayed allocation (create CoW) for ranges which are
 * being touched for the first time.
 */
int btrfs_run_delalloc_range(struct btrfs_inode *inode, struct page *locked_page,
			     u64 start, u64 end, struct writeback_control *wbc)
{
	const bool zoned = btrfs_is_zoned(inode->root->fs_info);
	int ret;

	/*
	 * The range must cover part of the @locked_page, or a return of 1
	 * can confuse the caller.
	 */
	ASSERT(!(end <= page_offset(locked_page) ||
		 start >= page_offset(locked_page) + PAGE_SIZE));

	if (should_nocow(inode, start, end)) {
		ret = run_delalloc_nocow(inode, locked_page, start, end);
		goto out;
	}

	if (btrfs_inode_can_compress(inode) &&
	    inode_need_compress(inode, start, end) &&
	    run_delalloc_compressed(inode, locked_page, start, end, wbc))
		return 1;

	if (zoned)
		ret = run_delalloc_cow(inode, locked_page, start, end, wbc,
				       true);
	else
		ret = cow_file_range(inode, locked_page, start, end, NULL,
				     false, false);

out:
	if (ret < 0)
		btrfs_cleanup_ordered_extents(inode, locked_page, start,
					      end - start + 1);
	return ret;
}

void btrfs_split_delalloc_extent(struct btrfs_inode *inode,
				 struct extent_state *orig, u64 split)
{
	struct btrfs_fs_info *fs_info = inode->root->fs_info;
	u64 size;

	lockdep_assert_held(&inode->io_tree.lock);

	/* not delalloc, ignore it */
	if (!(orig->state & EXTENT_DELALLOC))
		return;

	size = orig->end - orig->start + 1;
	if (size > fs_info->max_extent_size) {
		u32 num_extents;
		u64 new_size;

		/*
		 * See the explanation in btrfs_merge_delalloc_extent, the same
		 * applies here, just in reverse.
		 */
		new_size = orig->end - split + 1;
		num_extents = count_max_extents(fs_info, new_size);
		new_size = split - orig->start;
		num_extents += count_max_extents(fs_info, new_size);
		if (count_max_extents(fs_info, size) >= num_extents)
			return;
	}

	spin_lock(&inode->lock);
	btrfs_mod_outstanding_extents(inode, 1);
	spin_unlock(&inode->lock);
}

/*
 * Handle merged delayed allocation extents so we can keep track of new extents
 * that are just merged onto old extents, such as when we are doing sequential
 * writes, so we can properly account for the metadata space we'll need.
 */
void btrfs_merge_delalloc_extent(struct btrfs_inode *inode, struct extent_state *new,
				 struct extent_state *other)
{
	struct btrfs_fs_info *fs_info = inode->root->fs_info;
	u64 new_size, old_size;
	u32 num_extents;

	lockdep_assert_held(&inode->io_tree.lock);

	/* not delalloc, ignore it */
	if (!(other->state & EXTENT_DELALLOC))
		return;

	if (new->start > other->start)
		new_size = new->end - other->start + 1;
	else
		new_size = other->end - new->start + 1;

	/* we're not bigger than the max, unreserve the space and go */
	if (new_size <= fs_info->max_extent_size) {
		spin_lock(&inode->lock);
		btrfs_mod_outstanding_extents(inode, -1);
		spin_unlock(&inode->lock);
		return;
	}

	/*
	 * We have to add up either side to figure out how many extents were
	 * accounted for before we merged into one big extent.  If the number of
	 * extents we accounted for is <= the amount we need for the new range
	 * then we can return, otherwise drop.  Think of it like this
	 *
	 * [ 4k][MAX_SIZE]
	 *
	 * So we've grown the extent by a MAX_SIZE extent, this would mean we
	 * need 2 outstanding extents, on one side we have 1 and the other side
	 * we have 1 so they are == and we can return.  But in this case
	 *
	 * [MAX_SIZE+4k][MAX_SIZE+4k]
	 *
	 * Each range on their own accounts for 2 extents, but merged together
	 * they are only 3 extents worth of accounting, so we need to drop in
	 * this case.
	 */
	old_size = other->end - other->start + 1;
	num_extents = count_max_extents(fs_info, old_size);
	old_size = new->end - new->start + 1;
	num_extents += count_max_extents(fs_info, old_size);
	if (count_max_extents(fs_info, new_size) >= num_extents)
		return;

	spin_lock(&inode->lock);
	btrfs_mod_outstanding_extents(inode, -1);
	spin_unlock(&inode->lock);
}

static void btrfs_add_delalloc_inode(struct btrfs_inode *inode)
{
	struct btrfs_root *root = inode->root;
	struct btrfs_fs_info *fs_info = root->fs_info;

	spin_lock(&root->delalloc_lock);
	ASSERT(list_empty(&inode->delalloc_inodes));
	list_add_tail(&inode->delalloc_inodes, &root->delalloc_inodes);
	root->nr_delalloc_inodes++;
	if (root->nr_delalloc_inodes == 1) {
		spin_lock(&fs_info->delalloc_root_lock);
		ASSERT(list_empty(&root->delalloc_root));
		list_add_tail(&root->delalloc_root, &fs_info->delalloc_roots);
		spin_unlock(&fs_info->delalloc_root_lock);
	}
	spin_unlock(&root->delalloc_lock);
}

void btrfs_del_delalloc_inode(struct btrfs_inode *inode)
{
	struct btrfs_root *root = inode->root;
	struct btrfs_fs_info *fs_info = root->fs_info;

	lockdep_assert_held(&root->delalloc_lock);

	/*
	 * We may be called after the inode was already deleted from the list,
	 * namely in the transaction abort path btrfs_destroy_delalloc_inodes(),
	 * and then later through btrfs_clear_delalloc_extent() while the inode
	 * still has ->delalloc_bytes > 0.
	 */
	if (!list_empty(&inode->delalloc_inodes)) {
		list_del_init(&inode->delalloc_inodes);
		root->nr_delalloc_inodes--;
		if (!root->nr_delalloc_inodes) {
			ASSERT(list_empty(&root->delalloc_inodes));
			spin_lock(&fs_info->delalloc_root_lock);
			ASSERT(!list_empty(&root->delalloc_root));
			list_del_init(&root->delalloc_root);
			spin_unlock(&fs_info->delalloc_root_lock);
		}
	}
}

/*
 * Properly track delayed allocation bytes in the inode and to maintain the
 * list of inodes that have pending delalloc work to be done.
 */
void btrfs_set_delalloc_extent(struct btrfs_inode *inode, struct extent_state *state,
			       u32 bits)
{
	struct btrfs_fs_info *fs_info = inode->root->fs_info;

	lockdep_assert_held(&inode->io_tree.lock);

	if ((bits & EXTENT_DEFRAG) && !(bits & EXTENT_DELALLOC))
		WARN_ON(1);
	/*
	 * set_bit and clear bit hooks normally require _irqsave/restore
	 * but in this case, we are only testing for the DELALLOC
	 * bit, which is only set or cleared with irqs on
	 */
	if (!(state->state & EXTENT_DELALLOC) && (bits & EXTENT_DELALLOC)) {
		u64 len = state->end + 1 - state->start;
		u64 prev_delalloc_bytes;
		u32 num_extents = count_max_extents(fs_info, len);

		spin_lock(&inode->lock);
		btrfs_mod_outstanding_extents(inode, num_extents);
		spin_unlock(&inode->lock);

		/* For sanity tests */
		if (btrfs_is_testing(fs_info))
			return;

		percpu_counter_add_batch(&fs_info->delalloc_bytes, len,
					 fs_info->delalloc_batch);
		spin_lock(&inode->lock);
		prev_delalloc_bytes = inode->delalloc_bytes;
		inode->delalloc_bytes += len;
		if (bits & EXTENT_DEFRAG)
			inode->defrag_bytes += len;
		spin_unlock(&inode->lock);

		/*
		 * We don't need to be under the protection of the inode's lock,
		 * because we are called while holding the inode's io_tree lock
		 * and are therefore protected against concurrent calls of this
		 * function and btrfs_clear_delalloc_extent().
		 */
		if (!btrfs_is_free_space_inode(inode) && prev_delalloc_bytes == 0)
			btrfs_add_delalloc_inode(inode);
	}

	if (!(state->state & EXTENT_DELALLOC_NEW) &&
	    (bits & EXTENT_DELALLOC_NEW)) {
		spin_lock(&inode->lock);
		inode->new_delalloc_bytes += state->end + 1 - state->start;
		spin_unlock(&inode->lock);
	}
}

/*
 * Once a range is no longer delalloc this function ensures that proper
 * accounting happens.
 */
void btrfs_clear_delalloc_extent(struct btrfs_inode *inode,
				 struct extent_state *state, u32 bits)
{
	struct btrfs_fs_info *fs_info = inode->root->fs_info;
	u64 len = state->end + 1 - state->start;
	u32 num_extents = count_max_extents(fs_info, len);

	lockdep_assert_held(&inode->io_tree.lock);

	if ((state->state & EXTENT_DEFRAG) && (bits & EXTENT_DEFRAG)) {
		spin_lock(&inode->lock);
		inode->defrag_bytes -= len;
		spin_unlock(&inode->lock);
	}

	/*
	 * set_bit and clear bit hooks normally require _irqsave/restore
	 * but in this case, we are only testing for the DELALLOC
	 * bit, which is only set or cleared with irqs on
	 */
	if ((state->state & EXTENT_DELALLOC) && (bits & EXTENT_DELALLOC)) {
		struct btrfs_root *root = inode->root;
		u64 new_delalloc_bytes;

		spin_lock(&inode->lock);
		btrfs_mod_outstanding_extents(inode, -num_extents);
		spin_unlock(&inode->lock);

		/*
		 * We don't reserve metadata space for space cache inodes so we
		 * don't need to call delalloc_release_metadata if there is an
		 * error.
		 */
		if (bits & EXTENT_CLEAR_META_RESV &&
		    root != fs_info->tree_root)
			btrfs_delalloc_release_metadata(inode, len, true);

		/* For sanity tests. */
		if (btrfs_is_testing(fs_info))
			return;

		if (!btrfs_is_data_reloc_root(root) &&
		    !btrfs_is_free_space_inode(inode) &&
		    !(state->state & EXTENT_NORESERVE) &&
		    (bits & EXTENT_CLEAR_DATA_RESV))
			btrfs_free_reserved_data_space_noquota(fs_info, len);

		percpu_counter_add_batch(&fs_info->delalloc_bytes, -len,
					 fs_info->delalloc_batch);
		spin_lock(&inode->lock);
		inode->delalloc_bytes -= len;
		new_delalloc_bytes = inode->delalloc_bytes;
		spin_unlock(&inode->lock);

		/*
		 * We don't need to be under the protection of the inode's lock,
		 * because we are called while holding the inode's io_tree lock
		 * and are therefore protected against concurrent calls of this
		 * function and btrfs_set_delalloc_extent().
		 */
		if (!btrfs_is_free_space_inode(inode) && new_delalloc_bytes == 0) {
			spin_lock(&root->delalloc_lock);
			btrfs_del_delalloc_inode(inode);
			spin_unlock(&root->delalloc_lock);
		}
	}

	if ((state->state & EXTENT_DELALLOC_NEW) &&
	    (bits & EXTENT_DELALLOC_NEW)) {
		spin_lock(&inode->lock);
		ASSERT(inode->new_delalloc_bytes >= len);
		inode->new_delalloc_bytes -= len;
		if (bits & EXTENT_ADD_INODE_BYTES)
			inode_add_bytes(&inode->vfs_inode, len);
		spin_unlock(&inode->lock);
	}
}

/*
 * given a list of ordered sums record them in the inode.  This happens
 * at IO completion time based on sums calculated at bio submission time.
 */
static int add_pending_csums(struct btrfs_trans_handle *trans,
			     struct list_head *list)
{
	struct btrfs_ordered_sum *sum;
	struct btrfs_root *csum_root = NULL;
	int ret;

	list_for_each_entry(sum, list, list) {
		trans->adding_csums = true;
		if (!csum_root)
			csum_root = btrfs_csum_root(trans->fs_info,
						    sum->logical);
		ret = btrfs_csum_file_blocks(trans, csum_root, sum);
		trans->adding_csums = false;
		if (ret)
			return ret;
	}
	return 0;
}

static int btrfs_find_new_delalloc_bytes(struct btrfs_inode *inode,
					 const u64 start,
					 const u64 len,
					 struct extent_state **cached_state)
{
	u64 search_start = start;
	const u64 end = start + len - 1;

	while (search_start < end) {
		const u64 search_len = end - search_start + 1;
		struct extent_map *em;
		u64 em_len;
		int ret = 0;

		em = btrfs_get_extent(inode, NULL, search_start, search_len);
		if (IS_ERR(em))
			return PTR_ERR(em);

		if (em->disk_bytenr != EXTENT_MAP_HOLE)
			goto next;

		em_len = em->len;
		if (em->start < search_start)
			em_len -= search_start - em->start;
		if (em_len > search_len)
			em_len = search_len;

		ret = set_extent_bit(&inode->io_tree, search_start,
				     search_start + em_len - 1,
				     EXTENT_DELALLOC_NEW, cached_state);
next:
		search_start = extent_map_end(em);
		free_extent_map(em);
		if (ret)
			return ret;
	}
	return 0;
}

int btrfs_set_extent_delalloc(struct btrfs_inode *inode, u64 start, u64 end,
			      unsigned int extra_bits,
			      struct extent_state **cached_state)
{
	WARN_ON(PAGE_ALIGNED(end));

	if (start >= i_size_read(&inode->vfs_inode) &&
	    !(inode->flags & BTRFS_INODE_PREALLOC)) {
		/*
		 * There can't be any extents following eof in this case so just
		 * set the delalloc new bit for the range directly.
		 */
		extra_bits |= EXTENT_DELALLOC_NEW;
	} else {
		int ret;

		ret = btrfs_find_new_delalloc_bytes(inode, start,
						    end + 1 - start,
						    cached_state);
		if (ret)
			return ret;
	}

	return set_extent_bit(&inode->io_tree, start, end,
			      EXTENT_DELALLOC | extra_bits, cached_state);
}

/* see btrfs_writepage_start_hook for details on why this is required */
struct btrfs_writepage_fixup {
	struct page *page;
	struct btrfs_inode *inode;
	struct btrfs_work work;
};

static void btrfs_writepage_fixup_worker(struct btrfs_work *work)
{
	struct btrfs_writepage_fixup *fixup =
		container_of(work, struct btrfs_writepage_fixup, work);
	struct btrfs_ordered_extent *ordered;
	struct extent_state *cached_state = NULL;
	struct extent_changeset *data_reserved = NULL;
	struct page *page = fixup->page;
	struct btrfs_inode *inode = fixup->inode;
	struct btrfs_fs_info *fs_info = inode->root->fs_info;
	u64 page_start = page_offset(page);
	u64 page_end = page_offset(page) + PAGE_SIZE - 1;
	int ret = 0;
	bool free_delalloc_space = true;

	/*
	 * This is similar to page_mkwrite, we need to reserve the space before
	 * we take the page lock.
	 */
	ret = btrfs_delalloc_reserve_space(inode, &data_reserved, page_start,
					   PAGE_SIZE);
again:
	lock_page(page);

	/*
	 * Before we queued this fixup, we took a reference on the page.
	 * page->mapping may go NULL, but it shouldn't be moved to a different
	 * address space.
	 */
	if (!page->mapping || !PageDirty(page) || !PageChecked(page)) {
		/*
		 * Unfortunately this is a little tricky, either
		 *
		 * 1) We got here and our page had already been dealt with and
		 *    we reserved our space, thus ret == 0, so we need to just
		 *    drop our space reservation and bail.  This can happen the
		 *    first time we come into the fixup worker, or could happen
		 *    while waiting for the ordered extent.
		 * 2) Our page was already dealt with, but we happened to get an
		 *    ENOSPC above from the btrfs_delalloc_reserve_space.  In
		 *    this case we obviously don't have anything to release, but
		 *    because the page was already dealt with we don't want to
		 *    mark the page with an error, so make sure we're resetting
		 *    ret to 0.  This is why we have this check _before_ the ret
		 *    check, because we do not want to have a surprise ENOSPC
		 *    when the page was already properly dealt with.
		 */
		if (!ret) {
			btrfs_delalloc_release_extents(inode, PAGE_SIZE);
			btrfs_delalloc_release_space(inode, data_reserved,
						     page_start, PAGE_SIZE,
						     true);
		}
		ret = 0;
		goto out_page;
	}

	/*
	 * We can't mess with the page state unless it is locked, so now that
	 * it is locked bail if we failed to make our space reservation.
	 */
	if (ret)
		goto out_page;

	lock_extent(&inode->io_tree, page_start, page_end, &cached_state);

	/* already ordered? We're done */
	if (PageOrdered(page))
		goto out_reserved;

	ordered = btrfs_lookup_ordered_range(inode, page_start, PAGE_SIZE);
	if (ordered) {
		unlock_extent(&inode->io_tree, page_start, page_end,
			      &cached_state);
		unlock_page(page);
		btrfs_start_ordered_extent(ordered);
		btrfs_put_ordered_extent(ordered);
		goto again;
	}

	ret = btrfs_set_extent_delalloc(inode, page_start, page_end, 0,
					&cached_state);
	if (ret)
		goto out_reserved;

	/*
	 * Everything went as planned, we're now the owner of a dirty page with
	 * delayed allocation bits set and space reserved for our COW
	 * destination.
	 *
	 * The page was dirty when we started, nothing should have cleaned it.
	 */
	BUG_ON(!PageDirty(page));
	free_delalloc_space = false;
out_reserved:
	btrfs_delalloc_release_extents(inode, PAGE_SIZE);
	if (free_delalloc_space)
		btrfs_delalloc_release_space(inode, data_reserved, page_start,
					     PAGE_SIZE, true);
	unlock_extent(&inode->io_tree, page_start, page_end, &cached_state);
out_page:
	if (ret) {
		/*
		 * We hit ENOSPC or other errors.  Update the mapping and page
		 * to reflect the errors and clean the page.
		 */
		mapping_set_error(page->mapping, ret);
		btrfs_mark_ordered_io_finished(inode, page, page_start,
					       PAGE_SIZE, !ret);
		clear_page_dirty_for_io(page);
	}
	btrfs_folio_clear_checked(fs_info, page_folio(page), page_start, PAGE_SIZE);
	unlock_page(page);
	put_page(page);
	kfree(fixup);
	extent_changeset_free(data_reserved);
	/*
	 * As a precaution, do a delayed iput in case it would be the last iput
	 * that could need flushing space. Recursing back to fixup worker would
	 * deadlock.
	 */
	btrfs_add_delayed_iput(inode);
}

/*
 * There are a few paths in the higher layers of the kernel that directly
 * set the page dirty bit without asking the filesystem if it is a
 * good idea.  This causes problems because we want to make sure COW
 * properly happens and the data=ordered rules are followed.
 *
 * In our case any range that doesn't have the ORDERED bit set
 * hasn't been properly setup for IO.  We kick off an async process
 * to fix it up.  The async helper will wait for ordered extents, set
 * the delalloc bit and make it safe to write the page.
 */
int btrfs_writepage_cow_fixup(struct page *page)
{
	struct inode *inode = page->mapping->host;
	struct btrfs_fs_info *fs_info = inode_to_fs_info(inode);
	struct btrfs_writepage_fixup *fixup;

	/* This page has ordered extent covering it already */
	if (PageOrdered(page))
		return 0;

	/*
	 * PageChecked is set below when we create a fixup worker for this page,
	 * don't try to create another one if we're already PageChecked()
	 *
	 * The extent_io writepage code will redirty the page if we send back
	 * EAGAIN.
	 */
	if (PageChecked(page))
		return -EAGAIN;

	fixup = kzalloc(sizeof(*fixup), GFP_NOFS);
	if (!fixup)
		return -EAGAIN;

	/*
	 * We are already holding a reference to this inode from
	 * write_cache_pages.  We need to hold it because the space reservation
	 * takes place outside of the page lock, and we can't trust
	 * page->mapping outside of the page lock.
	 */
	ihold(inode);
	btrfs_folio_set_checked(fs_info, page_folio(page), page_offset(page), PAGE_SIZE);
	get_page(page);
	btrfs_init_work(&fixup->work, btrfs_writepage_fixup_worker, NULL);
	fixup->page = page;
	fixup->inode = BTRFS_I(inode);
	btrfs_queue_work(fs_info->fixup_workers, &fixup->work);

	return -EAGAIN;
}

static int insert_reserved_file_extent(struct btrfs_trans_handle *trans,
				       struct btrfs_inode *inode, u64 file_pos,
				       struct btrfs_file_extent_item *stack_fi,
				       const bool update_inode_bytes,
				       u64 qgroup_reserved)
{
	struct btrfs_root *root = inode->root;
	const u64 sectorsize = root->fs_info->sectorsize;
	struct btrfs_path *path;
	struct extent_buffer *leaf;
	struct btrfs_key ins;
	u64 disk_num_bytes = btrfs_stack_file_extent_disk_num_bytes(stack_fi);
	u64 disk_bytenr = btrfs_stack_file_extent_disk_bytenr(stack_fi);
	u64 offset = btrfs_stack_file_extent_offset(stack_fi);
	u64 num_bytes = btrfs_stack_file_extent_num_bytes(stack_fi);
	u64 ram_bytes = btrfs_stack_file_extent_ram_bytes(stack_fi);
	struct btrfs_drop_extents_args drop_args = { 0 };
	int ret;

	path = btrfs_alloc_path();
	if (!path)
		return -ENOMEM;

	/*
	 * we may be replacing one extent in the tree with another.
	 * The new extent is pinned in the extent map, and we don't want
	 * to drop it from the cache until it is completely in the btree.
	 *
	 * So, tell btrfs_drop_extents to leave this extent in the cache.
	 * the caller is expected to unpin it and allow it to be merged
	 * with the others.
	 */
	drop_args.path = path;
	drop_args.start = file_pos;
	drop_args.end = file_pos + num_bytes;
	drop_args.replace_extent = true;
	drop_args.extent_item_size = sizeof(*stack_fi);
	ret = btrfs_drop_extents(trans, root, inode, &drop_args);
	if (ret)
		goto out;

	if (!drop_args.extent_inserted) {
		ins.objectid = btrfs_ino(inode);
		ins.offset = file_pos;
		ins.type = BTRFS_EXTENT_DATA_KEY;

		ret = btrfs_insert_empty_item(trans, root, path, &ins,
					      sizeof(*stack_fi));
		if (ret)
			goto out;
	}
	leaf = path->nodes[0];
	btrfs_set_stack_file_extent_generation(stack_fi, trans->transid);
	write_extent_buffer(leaf, stack_fi,
			btrfs_item_ptr_offset(leaf, path->slots[0]),
			sizeof(struct btrfs_file_extent_item));

	btrfs_mark_buffer_dirty(trans, leaf);
	btrfs_release_path(path);

	/*
	 * If we dropped an inline extent here, we know the range where it is
	 * was not marked with the EXTENT_DELALLOC_NEW bit, so we update the
	 * number of bytes only for that range containing the inline extent.
	 * The remaining of the range will be processed when clearning the
	 * EXTENT_DELALLOC_BIT bit through the ordered extent completion.
	 */
	if (file_pos == 0 && !IS_ALIGNED(drop_args.bytes_found, sectorsize)) {
		u64 inline_size = round_down(drop_args.bytes_found, sectorsize);

		inline_size = drop_args.bytes_found - inline_size;
		btrfs_update_inode_bytes(inode, sectorsize, inline_size);
		drop_args.bytes_found -= inline_size;
		num_bytes -= sectorsize;
	}

	if (update_inode_bytes)
		btrfs_update_inode_bytes(inode, num_bytes, drop_args.bytes_found);

	ins.objectid = disk_bytenr;
	ins.offset = disk_num_bytes;
	ins.type = BTRFS_EXTENT_ITEM_KEY;

	ret = btrfs_inode_set_file_extent_range(inode, file_pos, ram_bytes);
	if (ret)
		goto out;

	ret = btrfs_alloc_reserved_file_extent(trans, root, btrfs_ino(inode),
					       file_pos - offset,
					       qgroup_reserved, &ins);
out:
	btrfs_free_path(path);

	return ret;
}

static void btrfs_release_delalloc_bytes(struct btrfs_fs_info *fs_info,
					 u64 start, u64 len)
{
	struct btrfs_block_group *cache;

	cache = btrfs_lookup_block_group(fs_info, start);
	ASSERT(cache);

	spin_lock(&cache->lock);
	cache->delalloc_bytes -= len;
	spin_unlock(&cache->lock);

	btrfs_put_block_group(cache);
}

static int insert_ordered_extent_file_extent(struct btrfs_trans_handle *trans,
					     struct btrfs_ordered_extent *oe)
{
	struct btrfs_file_extent_item stack_fi;
	bool update_inode_bytes;
	u64 num_bytes = oe->num_bytes;
	u64 ram_bytes = oe->ram_bytes;

	memset(&stack_fi, 0, sizeof(stack_fi));
	btrfs_set_stack_file_extent_type(&stack_fi, BTRFS_FILE_EXTENT_REG);
	btrfs_set_stack_file_extent_disk_bytenr(&stack_fi, oe->disk_bytenr);
	btrfs_set_stack_file_extent_disk_num_bytes(&stack_fi,
						   oe->disk_num_bytes);
	btrfs_set_stack_file_extent_offset(&stack_fi, oe->offset);
	if (test_bit(BTRFS_ORDERED_TRUNCATED, &oe->flags))
		num_bytes = oe->truncated_len;
	btrfs_set_stack_file_extent_num_bytes(&stack_fi, num_bytes);
	btrfs_set_stack_file_extent_ram_bytes(&stack_fi, ram_bytes);
	btrfs_set_stack_file_extent_compression(&stack_fi, oe->compress_type);
	/* Encryption and other encoding is reserved and all 0 */

	/*
	 * For delalloc, when completing an ordered extent we update the inode's
	 * bytes when clearing the range in the inode's io tree, so pass false
	 * as the argument 'update_inode_bytes' to insert_reserved_file_extent(),
	 * except if the ordered extent was truncated.
	 */
	update_inode_bytes = test_bit(BTRFS_ORDERED_DIRECT, &oe->flags) ||
			     test_bit(BTRFS_ORDERED_ENCODED, &oe->flags) ||
			     test_bit(BTRFS_ORDERED_TRUNCATED, &oe->flags);

	return insert_reserved_file_extent(trans, oe->inode,
					   oe->file_offset, &stack_fi,
					   update_inode_bytes, oe->qgroup_rsv);
}

/*
 * As ordered data IO finishes, this gets called so we can finish
 * an ordered extent if the range of bytes in the file it covers are
 * fully written.
 */
int btrfs_finish_one_ordered(struct btrfs_ordered_extent *ordered_extent)
{
	struct btrfs_inode *inode = ordered_extent->inode;
	struct btrfs_root *root = inode->root;
	struct btrfs_fs_info *fs_info = root->fs_info;
	struct btrfs_trans_handle *trans = NULL;
	struct extent_io_tree *io_tree = &inode->io_tree;
	struct extent_state *cached_state = NULL;
	u64 start, end;
	int compress_type = 0;
	int ret = 0;
	u64 logical_len = ordered_extent->num_bytes;
	bool freespace_inode;
	bool truncated = false;
	bool clear_reserved_extent = true;
	unsigned int clear_bits = EXTENT_DEFRAG;

	start = ordered_extent->file_offset;
	end = start + ordered_extent->num_bytes - 1;

	if (!test_bit(BTRFS_ORDERED_NOCOW, &ordered_extent->flags) &&
	    !test_bit(BTRFS_ORDERED_PREALLOC, &ordered_extent->flags) &&
	    !test_bit(BTRFS_ORDERED_DIRECT, &ordered_extent->flags) &&
	    !test_bit(BTRFS_ORDERED_ENCODED, &ordered_extent->flags))
		clear_bits |= EXTENT_DELALLOC_NEW;

	freespace_inode = btrfs_is_free_space_inode(inode);
	if (!freespace_inode)
		btrfs_lockdep_acquire(fs_info, btrfs_ordered_extent);

	if (test_bit(BTRFS_ORDERED_IOERR, &ordered_extent->flags)) {
		ret = -EIO;
		goto out;
	}

	if (btrfs_is_zoned(fs_info))
		btrfs_zone_finish_endio(fs_info, ordered_extent->disk_bytenr,
					ordered_extent->disk_num_bytes);

	if (test_bit(BTRFS_ORDERED_TRUNCATED, &ordered_extent->flags)) {
		truncated = true;
		logical_len = ordered_extent->truncated_len;
		/* Truncated the entire extent, don't bother adding */
		if (!logical_len)
			goto out;
	}

	if (test_bit(BTRFS_ORDERED_NOCOW, &ordered_extent->flags)) {
		BUG_ON(!list_empty(&ordered_extent->list)); /* Logic error */

		btrfs_inode_safe_disk_i_size_write(inode, 0);
		if (freespace_inode)
			trans = btrfs_join_transaction_spacecache(root);
		else
			trans = btrfs_join_transaction(root);
		if (IS_ERR(trans)) {
			ret = PTR_ERR(trans);
			trans = NULL;
			goto out;
		}
		trans->block_rsv = &inode->block_rsv;
		ret = btrfs_update_inode_fallback(trans, inode);
		if (ret) /* -ENOMEM or corruption */
			btrfs_abort_transaction(trans, ret);
		goto out;
	}

	clear_bits |= EXTENT_LOCKED;
	lock_extent(io_tree, start, end, &cached_state);

	if (freespace_inode)
		trans = btrfs_join_transaction_spacecache(root);
	else
		trans = btrfs_join_transaction(root);
	if (IS_ERR(trans)) {
		ret = PTR_ERR(trans);
		trans = NULL;
		goto out;
	}

	trans->block_rsv = &inode->block_rsv;

	ret = btrfs_insert_raid_extent(trans, ordered_extent);
	if (ret)
		goto out;

	if (test_bit(BTRFS_ORDERED_COMPRESSED, &ordered_extent->flags))
		compress_type = ordered_extent->compress_type;
	if (test_bit(BTRFS_ORDERED_PREALLOC, &ordered_extent->flags)) {
		BUG_ON(compress_type);
		ret = btrfs_mark_extent_written(trans, inode,
						ordered_extent->file_offset,
						ordered_extent->file_offset +
						logical_len);
		btrfs_zoned_release_data_reloc_bg(fs_info, ordered_extent->disk_bytenr,
						  ordered_extent->disk_num_bytes);
	} else {
		BUG_ON(root == fs_info->tree_root);
		ret = insert_ordered_extent_file_extent(trans, ordered_extent);
		if (!ret) {
			clear_reserved_extent = false;
			btrfs_release_delalloc_bytes(fs_info,
						ordered_extent->disk_bytenr,
						ordered_extent->disk_num_bytes);
		}
	}
	if (ret < 0) {
		btrfs_abort_transaction(trans, ret);
		goto out;
	}

	ret = unpin_extent_cache(inode, ordered_extent->file_offset,
				 ordered_extent->num_bytes, trans->transid);
	if (ret < 0) {
		btrfs_abort_transaction(trans, ret);
		goto out;
	}

	ret = add_pending_csums(trans, &ordered_extent->list);
	if (ret) {
		btrfs_abort_transaction(trans, ret);
		goto out;
	}

	/*
	 * If this is a new delalloc range, clear its new delalloc flag to
	 * update the inode's number of bytes. This needs to be done first
	 * before updating the inode item.
	 */
	if ((clear_bits & EXTENT_DELALLOC_NEW) &&
	    !test_bit(BTRFS_ORDERED_TRUNCATED, &ordered_extent->flags))
		clear_extent_bit(&inode->io_tree, start, end,
				 EXTENT_DELALLOC_NEW | EXTENT_ADD_INODE_BYTES,
				 &cached_state);

	btrfs_inode_safe_disk_i_size_write(inode, 0);
	ret = btrfs_update_inode_fallback(trans, inode);
	if (ret) { /* -ENOMEM or corruption */
		btrfs_abort_transaction(trans, ret);
		goto out;
	}
out:
	clear_extent_bit(&inode->io_tree, start, end, clear_bits,
			 &cached_state);

	if (trans)
		btrfs_end_transaction(trans);

	if (ret || truncated) {
		u64 unwritten_start = start;

		/*
		 * If we failed to finish this ordered extent for any reason we
		 * need to make sure BTRFS_ORDERED_IOERR is set on the ordered
		 * extent, and mark the inode with the error if it wasn't
		 * already set.  Any error during writeback would have already
		 * set the mapping error, so we need to set it if we're the ones
		 * marking this ordered extent as failed.
		 */
		if (ret)
			btrfs_mark_ordered_extent_error(ordered_extent);

		if (truncated)
			unwritten_start += logical_len;
		clear_extent_uptodate(io_tree, unwritten_start, end, NULL);

		/*
		 * Drop extent maps for the part of the extent we didn't write.
		 *
		 * We have an exception here for the free_space_inode, this is
		 * because when we do btrfs_get_extent() on the free space inode
		 * we will search the commit root.  If this is a new block group
		 * we won't find anything, and we will trip over the assert in
		 * writepage where we do ASSERT(em->block_start !=
		 * EXTENT_MAP_HOLE).
		 *
		 * Theoretically we could also skip this for any NOCOW extent as
		 * we don't mess with the extent map tree in the NOCOW case, but
		 * for now simply skip this if we are the free space inode.
		 */
		if (!btrfs_is_free_space_inode(inode))
			btrfs_drop_extent_map_range(inode, unwritten_start,
						    end, false);

		/*
		 * If the ordered extent had an IOERR or something else went
		 * wrong we need to return the space for this ordered extent
		 * back to the allocator.  We only free the extent in the
		 * truncated case if we didn't write out the extent at all.
		 *
		 * If we made it past insert_reserved_file_extent before we
		 * errored out then we don't need to do this as the accounting
		 * has already been done.
		 */
		if ((ret || !logical_len) &&
		    clear_reserved_extent &&
		    !test_bit(BTRFS_ORDERED_NOCOW, &ordered_extent->flags) &&
		    !test_bit(BTRFS_ORDERED_PREALLOC, &ordered_extent->flags)) {
			/*
			 * Discard the range before returning it back to the
			 * free space pool
			 */
			if (ret && btrfs_test_opt(fs_info, DISCARD_SYNC))
				btrfs_discard_extent(fs_info,
						ordered_extent->disk_bytenr,
						ordered_extent->disk_num_bytes,
						NULL);
			btrfs_free_reserved_extent(fs_info,
					ordered_extent->disk_bytenr,
					ordered_extent->disk_num_bytes, 1);
			/*
			 * Actually free the qgroup rsv which was released when
			 * the ordered extent was created.
			 */
			btrfs_qgroup_free_refroot(fs_info, btrfs_root_id(inode->root),
						  ordered_extent->qgroup_rsv,
						  BTRFS_QGROUP_RSV_DATA);
		}
	}

	/*
	 * This needs to be done to make sure anybody waiting knows we are done
	 * updating everything for this ordered extent.
	 */
	btrfs_remove_ordered_extent(inode, ordered_extent);

	/* once for us */
	btrfs_put_ordered_extent(ordered_extent);
	/* once for the tree */
	btrfs_put_ordered_extent(ordered_extent);

	return ret;
}

int btrfs_finish_ordered_io(struct btrfs_ordered_extent *ordered)
{
	if (btrfs_is_zoned(ordered->inode->root->fs_info) &&
	    !test_bit(BTRFS_ORDERED_IOERR, &ordered->flags) &&
	    list_empty(&ordered->bioc_list))
		btrfs_finish_ordered_zoned(ordered);
	return btrfs_finish_one_ordered(ordered);
}

/*
 * Verify the checksum for a single sector without any extra action that depend
 * on the type of I/O.
 */
int btrfs_check_sector_csum(struct btrfs_fs_info *fs_info, struct page *page,
			    u32 pgoff, u8 *csum, const u8 * const csum_expected)
{
	SHASH_DESC_ON_STACK(shash, fs_info->csum_shash);
	char *kaddr;

	ASSERT(pgoff + fs_info->sectorsize <= PAGE_SIZE);

	shash->tfm = fs_info->csum_shash;

	kaddr = kmap_local_page(page) + pgoff;
	crypto_shash_digest(shash, kaddr, fs_info->sectorsize, csum);
	kunmap_local(kaddr);

	if (memcmp(csum, csum_expected, fs_info->csum_size))
		return -EIO;
	return 0;
}

/*
 * Verify the checksum of a single data sector.
 *
 * @bbio:	btrfs_io_bio which contains the csum
 * @dev:	device the sector is on
 * @bio_offset:	offset to the beginning of the bio (in bytes)
 * @bv:		bio_vec to check
 *
 * Check if the checksum on a data block is valid.  When a checksum mismatch is
 * detected, report the error and fill the corrupted range with zero.
 *
 * Return %true if the sector is ok or had no checksum to start with, else %false.
 */
bool btrfs_data_csum_ok(struct btrfs_bio *bbio, struct btrfs_device *dev,
			u32 bio_offset, struct bio_vec *bv)
{
	struct btrfs_inode *inode = bbio->inode;
	struct btrfs_fs_info *fs_info = inode->root->fs_info;
	u64 file_offset = bbio->file_offset + bio_offset;
	u64 end = file_offset + bv->bv_len - 1;
	u8 *csum_expected;
	u8 csum[BTRFS_CSUM_SIZE];

	ASSERT(bv->bv_len == fs_info->sectorsize);

	if (!bbio->csum)
		return true;

	if (btrfs_is_data_reloc_root(inode->root) &&
	    test_range_bit(&inode->io_tree, file_offset, end, EXTENT_NODATASUM,
			   NULL)) {
		/* Skip the range without csum for data reloc inode */
		clear_extent_bits(&inode->io_tree, file_offset, end,
				  EXTENT_NODATASUM);
		return true;
	}

	csum_expected = bbio->csum + (bio_offset >> fs_info->sectorsize_bits) *
				fs_info->csum_size;
	if (btrfs_check_sector_csum(fs_info, bv->bv_page, bv->bv_offset, csum,
				    csum_expected))
		goto zeroit;
	return true;

zeroit:
	btrfs_print_data_csum_error(inode, file_offset, csum, csum_expected,
				    bbio->mirror_num);
	if (dev)
		btrfs_dev_stat_inc_and_print(dev, BTRFS_DEV_STAT_CORRUPTION_ERRS);
	memzero_bvec(bv);
	return false;
}

/*
 * Perform a delayed iput on @inode.
 *
 * @inode: The inode we want to perform iput on
 *
 * This function uses the generic vfs_inode::i_count to track whether we should
 * just decrement it (in case it's > 1) or if this is the last iput then link
 * the inode to the delayed iput machinery. Delayed iputs are processed at
 * transaction commit time/superblock commit/cleaner kthread.
 */
void btrfs_add_delayed_iput(struct btrfs_inode *inode)
{
	struct btrfs_fs_info *fs_info = inode->root->fs_info;
	unsigned long flags;

	if (atomic_add_unless(&inode->vfs_inode.i_count, -1, 1))
		return;

	atomic_inc(&fs_info->nr_delayed_iputs);
	/*
	 * Need to be irq safe here because we can be called from either an irq
	 * context (see bio.c and btrfs_put_ordered_extent()) or a non-irq
	 * context.
	 */
	spin_lock_irqsave(&fs_info->delayed_iput_lock, flags);
	ASSERT(list_empty(&inode->delayed_iput));
	list_add_tail(&inode->delayed_iput, &fs_info->delayed_iputs);
	spin_unlock_irqrestore(&fs_info->delayed_iput_lock, flags);
	if (!test_bit(BTRFS_FS_CLEANER_RUNNING, &fs_info->flags))
		wake_up_process(fs_info->cleaner_kthread);
}

static void run_delayed_iput_locked(struct btrfs_fs_info *fs_info,
				    struct btrfs_inode *inode)
{
	list_del_init(&inode->delayed_iput);
	spin_unlock_irq(&fs_info->delayed_iput_lock);
	iput(&inode->vfs_inode);
	if (atomic_dec_and_test(&fs_info->nr_delayed_iputs))
		wake_up(&fs_info->delayed_iputs_wait);
	spin_lock_irq(&fs_info->delayed_iput_lock);
}

static void btrfs_run_delayed_iput(struct btrfs_fs_info *fs_info,
				   struct btrfs_inode *inode)
{
	if (!list_empty(&inode->delayed_iput)) {
		spin_lock_irq(&fs_info->delayed_iput_lock);
		if (!list_empty(&inode->delayed_iput))
			run_delayed_iput_locked(fs_info, inode);
		spin_unlock_irq(&fs_info->delayed_iput_lock);
	}
}

void btrfs_run_delayed_iputs(struct btrfs_fs_info *fs_info)
{
	/*
	 * btrfs_put_ordered_extent() can run in irq context (see bio.c), which
	 * calls btrfs_add_delayed_iput() and that needs to lock
	 * fs_info->delayed_iput_lock. So we need to disable irqs here to
	 * prevent a deadlock.
	 */
	spin_lock_irq(&fs_info->delayed_iput_lock);
	while (!list_empty(&fs_info->delayed_iputs)) {
		struct btrfs_inode *inode;

		inode = list_first_entry(&fs_info->delayed_iputs,
				struct btrfs_inode, delayed_iput);
		run_delayed_iput_locked(fs_info, inode);
		if (need_resched()) {
			spin_unlock_irq(&fs_info->delayed_iput_lock);
			cond_resched();
			spin_lock_irq(&fs_info->delayed_iput_lock);
		}
	}
	spin_unlock_irq(&fs_info->delayed_iput_lock);
}

/*
 * Wait for flushing all delayed iputs
 *
 * @fs_info:  the filesystem
 *
 * This will wait on any delayed iputs that are currently running with KILLABLE
 * set.  Once they are all done running we will return, unless we are killed in
 * which case we return EINTR. This helps in user operations like fallocate etc
 * that might get blocked on the iputs.
 *
 * Return EINTR if we were killed, 0 if nothing's pending
 */
int btrfs_wait_on_delayed_iputs(struct btrfs_fs_info *fs_info)
{
	int ret = wait_event_killable(fs_info->delayed_iputs_wait,
			atomic_read(&fs_info->nr_delayed_iputs) == 0);
	if (ret)
		return -EINTR;
	return 0;
}

/*
 * This creates an orphan entry for the given inode in case something goes wrong
 * in the middle of an unlink.
 */
int btrfs_orphan_add(struct btrfs_trans_handle *trans,
		     struct btrfs_inode *inode)
{
	int ret;

	ret = btrfs_insert_orphan_item(trans, inode->root, btrfs_ino(inode));
	if (ret && ret != -EEXIST) {
		btrfs_abort_transaction(trans, ret);
		return ret;
	}

	return 0;
}

/*
 * We have done the delete so we can go ahead and remove the orphan item for
 * this particular inode.
 */
static int btrfs_orphan_del(struct btrfs_trans_handle *trans,
			    struct btrfs_inode *inode)
{
	return btrfs_del_orphan_item(trans, inode->root, btrfs_ino(inode));
}

/*
 * this cleans up any orphans that may be left on the list from the last use
 * of this root.
 */
int btrfs_orphan_cleanup(struct btrfs_root *root)
{
	struct btrfs_fs_info *fs_info = root->fs_info;
	struct btrfs_path *path;
	struct extent_buffer *leaf;
	struct btrfs_key key, found_key;
	struct btrfs_trans_handle *trans;
	struct inode *inode;
	u64 last_objectid = 0;
	int ret = 0, nr_unlink = 0;

	if (test_and_set_bit(BTRFS_ROOT_ORPHAN_CLEANUP, &root->state))
		return 0;

	path = btrfs_alloc_path();
	if (!path) {
		ret = -ENOMEM;
		goto out;
	}
	path->reada = READA_BACK;

	key.objectid = BTRFS_ORPHAN_OBJECTID;
	key.type = BTRFS_ORPHAN_ITEM_KEY;
	key.offset = (u64)-1;

	while (1) {
		ret = btrfs_search_slot(NULL, root, &key, path, 0, 0);
		if (ret < 0)
			goto out;

		/*
		 * if ret == 0 means we found what we were searching for, which
		 * is weird, but possible, so only screw with path if we didn't
		 * find the key and see if we have stuff that matches
		 */
		if (ret > 0) {
			ret = 0;
			if (path->slots[0] == 0)
				break;
			path->slots[0]--;
		}

		/* pull out the item */
		leaf = path->nodes[0];
		btrfs_item_key_to_cpu(leaf, &found_key, path->slots[0]);

		/* make sure the item matches what we want */
		if (found_key.objectid != BTRFS_ORPHAN_OBJECTID)
			break;
		if (found_key.type != BTRFS_ORPHAN_ITEM_KEY)
			break;

		/* release the path since we're done with it */
		btrfs_release_path(path);

		/*
		 * this is where we are basically btrfs_lookup, without the
		 * crossing root thing.  we store the inode number in the
		 * offset of the orphan item.
		 */

		if (found_key.offset == last_objectid) {
			/*
			 * We found the same inode as before. This means we were
			 * not able to remove its items via eviction triggered
			 * by an iput(). A transaction abort may have happened,
			 * due to -ENOSPC for example, so try to grab the error
			 * that lead to a transaction abort, if any.
			 */
			btrfs_err(fs_info,
				  "Error removing orphan entry, stopping orphan cleanup");
			ret = BTRFS_FS_ERROR(fs_info) ?: -EINVAL;
			goto out;
		}

		last_objectid = found_key.offset;

		found_key.objectid = found_key.offset;
		found_key.type = BTRFS_INODE_ITEM_KEY;
		found_key.offset = 0;
		inode = btrfs_iget(last_objectid, root);
		if (IS_ERR(inode)) {
			ret = PTR_ERR(inode);
			inode = NULL;
			if (ret != -ENOENT)
				goto out;
		}

		if (!inode && root == fs_info->tree_root) {
			struct btrfs_root *dead_root;
			int is_dead_root = 0;

			/*
			 * This is an orphan in the tree root. Currently these
			 * could come from 2 sources:
			 *  a) a root (snapshot/subvolume) deletion in progress
			 *  b) a free space cache inode
			 * We need to distinguish those two, as the orphan item
			 * for a root must not get deleted before the deletion
			 * of the snapshot/subvolume's tree completes.
			 *
			 * btrfs_find_orphan_roots() ran before us, which has
			 * found all deleted roots and loaded them into
			 * fs_info->fs_roots_radix. So here we can find if an
			 * orphan item corresponds to a deleted root by looking
			 * up the root from that radix tree.
			 */

			spin_lock(&fs_info->fs_roots_radix_lock);
			dead_root = radix_tree_lookup(&fs_info->fs_roots_radix,
							 (unsigned long)found_key.objectid);
			if (dead_root && btrfs_root_refs(&dead_root->root_item) == 0)
				is_dead_root = 1;
			spin_unlock(&fs_info->fs_roots_radix_lock);

			if (is_dead_root) {
				/* prevent this orphan from being found again */
				key.offset = found_key.objectid - 1;
				continue;
			}

		}

		/*
		 * If we have an inode with links, there are a couple of
		 * possibilities:
		 *
		 * 1. We were halfway through creating fsverity metadata for the
		 * file. In that case, the orphan item represents incomplete
		 * fsverity metadata which must be cleaned up with
		 * btrfs_drop_verity_items and deleting the orphan item.

		 * 2. Old kernels (before v3.12) used to create an
		 * orphan item for truncate indicating that there were possibly
		 * extent items past i_size that needed to be deleted. In v3.12,
		 * truncate was changed to update i_size in sync with the extent
		 * items, but the (useless) orphan item was still created. Since
		 * v4.18, we don't create the orphan item for truncate at all.
		 *
		 * So, this item could mean that we need to do a truncate, but
		 * only if this filesystem was last used on a pre-v3.12 kernel
		 * and was not cleanly unmounted. The odds of that are quite
		 * slim, and it's a pain to do the truncate now, so just delete
		 * the orphan item.
		 *
		 * It's also possible that this orphan item was supposed to be
		 * deleted but wasn't. The inode number may have been reused,
		 * but either way, we can delete the orphan item.
		 */
		if (!inode || inode->i_nlink) {
			if (inode) {
				ret = btrfs_drop_verity_items(BTRFS_I(inode));
				iput(inode);
				inode = NULL;
				if (ret)
					goto out;
			}
			trans = btrfs_start_transaction(root, 1);
			if (IS_ERR(trans)) {
				ret = PTR_ERR(trans);
				goto out;
			}
			btrfs_debug(fs_info, "auto deleting %Lu",
				    found_key.objectid);
			ret = btrfs_del_orphan_item(trans, root,
						    found_key.objectid);
			btrfs_end_transaction(trans);
			if (ret)
				goto out;
			continue;
		}

		nr_unlink++;

		/* this will do delete_inode and everything for us */
		iput(inode);
	}
	/* release the path since we're done with it */
	btrfs_release_path(path);

	if (test_bit(BTRFS_ROOT_ORPHAN_ITEM_INSERTED, &root->state)) {
		trans = btrfs_join_transaction(root);
		if (!IS_ERR(trans))
			btrfs_end_transaction(trans);
	}

	if (nr_unlink)
		btrfs_debug(fs_info, "unlinked %d orphans", nr_unlink);

out:
	if (ret)
		btrfs_err(fs_info, "could not do orphan cleanup %d", ret);
	btrfs_free_path(path);
	return ret;
}

/*
 * very simple check to peek ahead in the leaf looking for xattrs.  If we
 * don't find any xattrs, we know there can't be any acls.
 *
 * slot is the slot the inode is in, objectid is the objectid of the inode
 */
static noinline int acls_after_inode_item(struct extent_buffer *leaf,
					  int slot, u64 objectid,
					  int *first_xattr_slot)
{
	u32 nritems = btrfs_header_nritems(leaf);
	struct btrfs_key found_key;
	static u64 xattr_access = 0;
	static u64 xattr_default = 0;
	int scanned = 0;

	if (!xattr_access) {
		xattr_access = btrfs_name_hash(XATTR_NAME_POSIX_ACL_ACCESS,
					strlen(XATTR_NAME_POSIX_ACL_ACCESS));
		xattr_default = btrfs_name_hash(XATTR_NAME_POSIX_ACL_DEFAULT,
					strlen(XATTR_NAME_POSIX_ACL_DEFAULT));
	}

	slot++;
	*first_xattr_slot = -1;
	while (slot < nritems) {
		btrfs_item_key_to_cpu(leaf, &found_key, slot);

		/* we found a different objectid, there must not be acls */
		if (found_key.objectid != objectid)
			return 0;

		/* we found an xattr, assume we've got an acl */
		if (found_key.type == BTRFS_XATTR_ITEM_KEY) {
			if (*first_xattr_slot == -1)
				*first_xattr_slot = slot;
			if (found_key.offset == xattr_access ||
			    found_key.offset == xattr_default)
				return 1;
		}

		/*
		 * we found a key greater than an xattr key, there can't
		 * be any acls later on
		 */
		if (found_key.type > BTRFS_XATTR_ITEM_KEY)
			return 0;

		slot++;
		scanned++;

		/*
		 * it goes inode, inode backrefs, xattrs, extents,
		 * so if there are a ton of hard links to an inode there can
		 * be a lot of backrefs.  Don't waste time searching too hard,
		 * this is just an optimization
		 */
		if (scanned >= 8)
			break;
	}
	/* we hit the end of the leaf before we found an xattr or
	 * something larger than an xattr.  We have to assume the inode
	 * has acls
	 */
	if (*first_xattr_slot == -1)
		*first_xattr_slot = slot;
	return 1;
}

static int btrfs_init_file_extent_tree(struct btrfs_inode *inode)
{
	struct btrfs_fs_info *fs_info = inode->root->fs_info;

	if (WARN_ON_ONCE(inode->file_extent_tree))
		return 0;
	if (btrfs_fs_incompat(fs_info, NO_HOLES))
		return 0;
	if (!S_ISREG(inode->vfs_inode.i_mode))
		return 0;
	if (btrfs_is_free_space_inode(inode))
		return 0;

	inode->file_extent_tree = kmalloc(sizeof(struct extent_io_tree), GFP_KERNEL);
	if (!inode->file_extent_tree)
		return -ENOMEM;

	extent_io_tree_init(fs_info, inode->file_extent_tree, IO_TREE_INODE_FILE_EXTENT);
	/* Lockdep class is set only for the file extent tree. */
	lockdep_set_class(&inode->file_extent_tree->lock, &file_extent_tree_class);

	return 0;
}

/*
 * read an inode from the btree into the in-memory inode
 */
static int btrfs_read_locked_inode(struct inode *inode,
				   struct btrfs_path *in_path)
{
	struct btrfs_fs_info *fs_info = inode_to_fs_info(inode);
	struct btrfs_path *path = in_path;
	struct extent_buffer *leaf;
	struct btrfs_inode_item *inode_item;
	struct btrfs_root *root = BTRFS_I(inode)->root;
	struct btrfs_key location;
	unsigned long ptr;
	int maybe_acls;
	u32 rdev;
	int ret;
	bool filled = false;
	int first_xattr_slot;

	ret = btrfs_init_file_extent_tree(BTRFS_I(inode));
	if (ret)
		return ret;

	ret = btrfs_fill_inode(inode, &rdev);
	if (!ret)
		filled = true;

	if (!path) {
		path = btrfs_alloc_path();
		if (!path)
			return -ENOMEM;
	}

	btrfs_get_inode_key(BTRFS_I(inode), &location);

	ret = btrfs_lookup_inode(NULL, root, path, &location, 0);
	if (ret) {
		if (path != in_path)
			btrfs_free_path(path);
		return ret;
	}

	leaf = path->nodes[0];

	if (filled)
		goto cache_index;

	inode_item = btrfs_item_ptr(leaf, path->slots[0],
				    struct btrfs_inode_item);
	inode->i_mode = btrfs_inode_mode(leaf, inode_item);
	set_nlink(inode, btrfs_inode_nlink(leaf, inode_item));
	i_uid_write(inode, btrfs_inode_uid(leaf, inode_item));
	i_gid_write(inode, btrfs_inode_gid(leaf, inode_item));
	btrfs_i_size_write(BTRFS_I(inode), btrfs_inode_size(leaf, inode_item));
	btrfs_inode_set_file_extent_range(BTRFS_I(inode), 0,
			round_up(i_size_read(inode), fs_info->sectorsize));

	inode_set_atime(inode, btrfs_timespec_sec(leaf, &inode_item->atime),
			btrfs_timespec_nsec(leaf, &inode_item->atime));

	inode_set_mtime(inode, btrfs_timespec_sec(leaf, &inode_item->mtime),
			btrfs_timespec_nsec(leaf, &inode_item->mtime));

	inode_set_ctime(inode, btrfs_timespec_sec(leaf, &inode_item->ctime),
			btrfs_timespec_nsec(leaf, &inode_item->ctime));

	BTRFS_I(inode)->i_otime_sec = btrfs_timespec_sec(leaf, &inode_item->otime);
	BTRFS_I(inode)->i_otime_nsec = btrfs_timespec_nsec(leaf, &inode_item->otime);

	inode_set_bytes(inode, btrfs_inode_nbytes(leaf, inode_item));
	BTRFS_I(inode)->generation = btrfs_inode_generation(leaf, inode_item);
	BTRFS_I(inode)->last_trans = btrfs_inode_transid(leaf, inode_item);

	inode_set_iversion_queried(inode,
				   btrfs_inode_sequence(leaf, inode_item));
	inode->i_generation = BTRFS_I(inode)->generation;
	inode->i_rdev = 0;
	rdev = btrfs_inode_rdev(leaf, inode_item);

	if (S_ISDIR(inode->i_mode))
		BTRFS_I(inode)->index_cnt = (u64)-1;

	btrfs_inode_split_flags(btrfs_inode_flags(leaf, inode_item),
				&BTRFS_I(inode)->flags, &BTRFS_I(inode)->ro_flags);

cache_index:
	/*
	 * If we were modified in the current generation and evicted from memory
	 * and then re-read we need to do a full sync since we don't have any
	 * idea about which extents were modified before we were evicted from
	 * cache.
	 *
	 * This is required for both inode re-read from disk and delayed inode
	 * in the delayed_nodes xarray.
	 */
	if (BTRFS_I(inode)->last_trans == btrfs_get_fs_generation(fs_info))
		set_bit(BTRFS_INODE_NEEDS_FULL_SYNC,
			&BTRFS_I(inode)->runtime_flags);

	/*
	 * We don't persist the id of the transaction where an unlink operation
	 * against the inode was last made. So here we assume the inode might
	 * have been evicted, and therefore the exact value of last_unlink_trans
	 * lost, and set it to last_trans to avoid metadata inconsistencies
	 * between the inode and its parent if the inode is fsync'ed and the log
	 * replayed. For example, in the scenario:
	 *
	 * touch mydir/foo
	 * ln mydir/foo mydir/bar
	 * sync
	 * unlink mydir/bar
	 * echo 2 > /proc/sys/vm/drop_caches   # evicts inode
	 * xfs_io -c fsync mydir/foo
	 * <power failure>
	 * mount fs, triggers fsync log replay
	 *
	 * We must make sure that when we fsync our inode foo we also log its
	 * parent inode, otherwise after log replay the parent still has the
	 * dentry with the "bar" name but our inode foo has a link count of 1
	 * and doesn't have an inode ref with the name "bar" anymore.
	 *
	 * Setting last_unlink_trans to last_trans is a pessimistic approach,
	 * but it guarantees correctness at the expense of occasional full
	 * transaction commits on fsync if our inode is a directory, or if our
	 * inode is not a directory, logging its parent unnecessarily.
	 */
	BTRFS_I(inode)->last_unlink_trans = BTRFS_I(inode)->last_trans;

	/*
	 * Same logic as for last_unlink_trans. We don't persist the generation
	 * of the last transaction where this inode was used for a reflink
	 * operation, so after eviction and reloading the inode we must be
	 * pessimistic and assume the last transaction that modified the inode.
	 */
	BTRFS_I(inode)->last_reflink_trans = BTRFS_I(inode)->last_trans;

	path->slots[0]++;
	if (inode->i_nlink != 1 ||
	    path->slots[0] >= btrfs_header_nritems(leaf))
		goto cache_acl;

	btrfs_item_key_to_cpu(leaf, &location, path->slots[0]);
	if (location.objectid != btrfs_ino(BTRFS_I(inode)))
		goto cache_acl;

	ptr = btrfs_item_ptr_offset(leaf, path->slots[0]);
	if (location.type == BTRFS_INODE_REF_KEY) {
		struct btrfs_inode_ref *ref;

		ref = (struct btrfs_inode_ref *)ptr;
		BTRFS_I(inode)->dir_index = btrfs_inode_ref_index(leaf, ref);
	} else if (location.type == BTRFS_INODE_EXTREF_KEY) {
		struct btrfs_inode_extref *extref;

		extref = (struct btrfs_inode_extref *)ptr;
		BTRFS_I(inode)->dir_index = btrfs_inode_extref_index(leaf,
								     extref);
	}
cache_acl:
	/*
	 * try to precache a NULL acl entry for files that don't have
	 * any xattrs or acls
	 */
	maybe_acls = acls_after_inode_item(leaf, path->slots[0],
			btrfs_ino(BTRFS_I(inode)), &first_xattr_slot);
	if (first_xattr_slot != -1) {
		path->slots[0] = first_xattr_slot;
		ret = btrfs_load_inode_props(inode, path);
		if (ret)
			btrfs_err(fs_info,
				  "error loading props for ino %llu (root %llu): %d",
				  btrfs_ino(BTRFS_I(inode)),
				  btrfs_root_id(root), ret);
	}
	if (path != in_path)
		btrfs_free_path(path);

	if (!maybe_acls)
		cache_no_acl(inode);

	switch (inode->i_mode & S_IFMT) {
	case S_IFREG:
		inode->i_mapping->a_ops = &btrfs_aops;
		inode->i_fop = &btrfs_file_operations;
		inode->i_op = &btrfs_file_inode_operations;
		break;
	case S_IFDIR:
		inode->i_fop = &btrfs_dir_file_operations;
		inode->i_op = &btrfs_dir_inode_operations;
		break;
	case S_IFLNK:
		inode->i_op = &btrfs_symlink_inode_operations;
		inode_nohighmem(inode);
		inode->i_mapping->a_ops = &btrfs_aops;
		break;
	default:
		inode->i_op = &btrfs_special_inode_operations;
		init_special_inode(inode, inode->i_mode, rdev);
		break;
	}

	btrfs_sync_inode_flags_to_i_flags(inode);
	return 0;
}

/*
 * given a leaf and an inode, copy the inode fields into the leaf
 */
static void fill_inode_item(struct btrfs_trans_handle *trans,
			    struct extent_buffer *leaf,
			    struct btrfs_inode_item *item,
			    struct inode *inode)
{
	struct btrfs_map_token token;
	u64 flags;

	btrfs_init_map_token(&token, leaf);

	btrfs_set_token_inode_uid(&token, item, i_uid_read(inode));
	btrfs_set_token_inode_gid(&token, item, i_gid_read(inode));
	btrfs_set_token_inode_size(&token, item, BTRFS_I(inode)->disk_i_size);
	btrfs_set_token_inode_mode(&token, item, inode->i_mode);
	btrfs_set_token_inode_nlink(&token, item, inode->i_nlink);

	btrfs_set_token_timespec_sec(&token, &item->atime,
				     inode_get_atime_sec(inode));
	btrfs_set_token_timespec_nsec(&token, &item->atime,
				      inode_get_atime_nsec(inode));

	btrfs_set_token_timespec_sec(&token, &item->mtime,
				     inode_get_mtime_sec(inode));
	btrfs_set_token_timespec_nsec(&token, &item->mtime,
				      inode_get_mtime_nsec(inode));

	btrfs_set_token_timespec_sec(&token, &item->ctime,
				     inode_get_ctime_sec(inode));
	btrfs_set_token_timespec_nsec(&token, &item->ctime,
				      inode_get_ctime_nsec(inode));

	btrfs_set_token_timespec_sec(&token, &item->otime, BTRFS_I(inode)->i_otime_sec);
	btrfs_set_token_timespec_nsec(&token, &item->otime, BTRFS_I(inode)->i_otime_nsec);

	btrfs_set_token_inode_nbytes(&token, item, inode_get_bytes(inode));
	btrfs_set_token_inode_generation(&token, item,
					 BTRFS_I(inode)->generation);
	btrfs_set_token_inode_sequence(&token, item, inode_peek_iversion(inode));
	btrfs_set_token_inode_transid(&token, item, trans->transid);
	btrfs_set_token_inode_rdev(&token, item, inode->i_rdev);
	flags = btrfs_inode_combine_flags(BTRFS_I(inode)->flags,
					  BTRFS_I(inode)->ro_flags);
	btrfs_set_token_inode_flags(&token, item, flags);
	btrfs_set_token_inode_block_group(&token, item, 0);
}

/*
 * copy everything in the in-memory inode into the btree.
 */
static noinline int btrfs_update_inode_item(struct btrfs_trans_handle *trans,
					    struct btrfs_inode *inode)
{
	struct btrfs_inode_item *inode_item;
	struct btrfs_path *path;
	struct extent_buffer *leaf;
	struct btrfs_key key;
	int ret;

	path = btrfs_alloc_path();
	if (!path)
		return -ENOMEM;

	btrfs_get_inode_key(inode, &key);
	ret = btrfs_lookup_inode(trans, inode->root, path, &key, 1);
	if (ret) {
		if (ret > 0)
			ret = -ENOENT;
		goto failed;
	}

	leaf = path->nodes[0];
	inode_item = btrfs_item_ptr(leaf, path->slots[0],
				    struct btrfs_inode_item);

	fill_inode_item(trans, leaf, inode_item, &inode->vfs_inode);
	btrfs_mark_buffer_dirty(trans, leaf);
	btrfs_set_inode_last_trans(trans, inode);
	ret = 0;
failed:
	btrfs_free_path(path);
	return ret;
}

/*
 * copy everything in the in-memory inode into the btree.
 */
int btrfs_update_inode(struct btrfs_trans_handle *trans,
		       struct btrfs_inode *inode)
{
	struct btrfs_root *root = inode->root;
	struct btrfs_fs_info *fs_info = root->fs_info;
	int ret;

	/*
	 * If the inode is a free space inode, we can deadlock during commit
	 * if we put it into the delayed code.
	 *
	 * The data relocation inode should also be directly updated
	 * without delay
	 */
	if (!btrfs_is_free_space_inode(inode)
	    && !btrfs_is_data_reloc_root(root)
	    && !test_bit(BTRFS_FS_LOG_RECOVERING, &fs_info->flags)) {
		btrfs_update_root_times(trans, root);

		ret = btrfs_delayed_update_inode(trans, inode);
		if (!ret)
			btrfs_set_inode_last_trans(trans, inode);
		return ret;
	}

	return btrfs_update_inode_item(trans, inode);
}

int btrfs_update_inode_fallback(struct btrfs_trans_handle *trans,
				struct btrfs_inode *inode)
{
	int ret;

	ret = btrfs_update_inode(trans, inode);
	if (ret == -ENOSPC)
		return btrfs_update_inode_item(trans, inode);
	return ret;
}

/*
 * unlink helper that gets used here in inode.c and in the tree logging
 * recovery code.  It remove a link in a directory with a given name, and
 * also drops the back refs in the inode to the directory
 */
static int __btrfs_unlink_inode(struct btrfs_trans_handle *trans,
				struct btrfs_inode *dir,
				struct btrfs_inode *inode,
				const struct fscrypt_str *name,
				struct btrfs_rename_ctx *rename_ctx)
{
	struct btrfs_root *root = dir->root;
	struct btrfs_fs_info *fs_info = root->fs_info;
	struct btrfs_path *path;
	int ret = 0;
	struct btrfs_dir_item *di;
	u64 index;
	u64 ino = btrfs_ino(inode);
	u64 dir_ino = btrfs_ino(dir);

	path = btrfs_alloc_path();
	if (!path) {
		ret = -ENOMEM;
		goto out;
	}

	di = btrfs_lookup_dir_item(trans, root, path, dir_ino, name, -1);
	if (IS_ERR_OR_NULL(di)) {
		ret = di ? PTR_ERR(di) : -ENOENT;
		goto err;
	}
	ret = btrfs_delete_one_dir_name(trans, root, path, di);
	if (ret)
		goto err;
	btrfs_release_path(path);

	/*
	 * If we don't have dir index, we have to get it by looking up
	 * the inode ref, since we get the inode ref, remove it directly,
	 * it is unnecessary to do delayed deletion.
	 *
	 * But if we have dir index, needn't search inode ref to get it.
	 * Since the inode ref is close to the inode item, it is better
	 * that we delay to delete it, and just do this deletion when
	 * we update the inode item.
	 */
	if (inode->dir_index) {
		ret = btrfs_delayed_delete_inode_ref(inode);
		if (!ret) {
			index = inode->dir_index;
			goto skip_backref;
		}
	}

	ret = btrfs_del_inode_ref(trans, root, name, ino, dir_ino, &index);
	if (ret) {
		btrfs_info(fs_info,
			"failed to delete reference to %.*s, inode %llu parent %llu",
			name->len, name->name, ino, dir_ino);
		btrfs_abort_transaction(trans, ret);
		goto err;
	}
skip_backref:
	if (rename_ctx)
		rename_ctx->index = index;

	ret = btrfs_delete_delayed_dir_index(trans, dir, index);
	if (ret) {
		btrfs_abort_transaction(trans, ret);
		goto err;
	}

	/*
	 * If we are in a rename context, we don't need to update anything in the
	 * log. That will be done later during the rename by btrfs_log_new_name().
	 * Besides that, doing it here would only cause extra unnecessary btree
	 * operations on the log tree, increasing latency for applications.
	 */
	if (!rename_ctx) {
		btrfs_del_inode_ref_in_log(trans, root, name, inode, dir_ino);
		btrfs_del_dir_entries_in_log(trans, root, name, dir, index);
	}

	/*
	 * If we have a pending delayed iput we could end up with the final iput
	 * being run in btrfs-cleaner context.  If we have enough of these built
	 * up we can end up burning a lot of time in btrfs-cleaner without any
	 * way to throttle the unlinks.  Since we're currently holding a ref on
	 * the inode we can run the delayed iput here without any issues as the
	 * final iput won't be done until after we drop the ref we're currently
	 * holding.
	 */
	btrfs_run_delayed_iput(fs_info, inode);
err:
	btrfs_free_path(path);
	if (ret)
		goto out;

	btrfs_i_size_write(dir, dir->vfs_inode.i_size - name->len * 2);
	inode_inc_iversion(&inode->vfs_inode);
	inode_inc_iversion(&dir->vfs_inode);
 	inode_set_mtime_to_ts(&dir->vfs_inode, inode_set_ctime_current(&dir->vfs_inode));
	ret = btrfs_update_inode(trans, dir);
out:
	return ret;
}

int btrfs_unlink_inode(struct btrfs_trans_handle *trans,
		       struct btrfs_inode *dir, struct btrfs_inode *inode,
		       const struct fscrypt_str *name)
{
	int ret;

	ret = __btrfs_unlink_inode(trans, dir, inode, name, NULL);
	if (!ret) {
		drop_nlink(&inode->vfs_inode);
		ret = btrfs_update_inode(trans, inode);
	}
	return ret;
}

/*
 * helper to start transaction for unlink and rmdir.
 *
 * unlink and rmdir are special in btrfs, they do not always free space, so
 * if we cannot make our reservations the normal way try and see if there is
 * plenty of slack room in the global reserve to migrate, otherwise we cannot
 * allow the unlink to occur.
 */
static struct btrfs_trans_handle *__unlink_start_trans(struct btrfs_inode *dir)
{
	struct btrfs_root *root = dir->root;

	return btrfs_start_transaction_fallback_global_rsv(root,
						   BTRFS_UNLINK_METADATA_UNITS);
}

static int btrfs_unlink(struct inode *dir, struct dentry *dentry)
{
	struct btrfs_trans_handle *trans;
	struct inode *inode = d_inode(dentry);
	int ret;
	struct fscrypt_name fname;

	ret = fscrypt_setup_filename(dir, &dentry->d_name, 1, &fname);
	if (ret)
		return ret;

	/* This needs to handle no-key deletions later on */

	trans = __unlink_start_trans(BTRFS_I(dir));
	if (IS_ERR(trans)) {
		ret = PTR_ERR(trans);
		goto fscrypt_free;
	}

	btrfs_record_unlink_dir(trans, BTRFS_I(dir), BTRFS_I(d_inode(dentry)),
				false);

	ret = btrfs_unlink_inode(trans, BTRFS_I(dir), BTRFS_I(d_inode(dentry)),
				 &fname.disk_name);
	if (ret)
		goto end_trans;

	if (inode->i_nlink == 0) {
		ret = btrfs_orphan_add(trans, BTRFS_I(inode));
		if (ret)
			goto end_trans;
	}

end_trans:
	btrfs_end_transaction(trans);
	btrfs_btree_balance_dirty(BTRFS_I(dir)->root->fs_info);
fscrypt_free:
	fscrypt_free_filename(&fname);
	return ret;
}

static int btrfs_unlink_subvol(struct btrfs_trans_handle *trans,
			       struct btrfs_inode *dir, struct dentry *dentry)
{
	struct btrfs_root *root = dir->root;
	struct btrfs_inode *inode = BTRFS_I(d_inode(dentry));
	struct btrfs_path *path;
	struct extent_buffer *leaf;
	struct btrfs_dir_item *di;
	struct btrfs_key key;
	u64 index;
	int ret;
	u64 objectid;
	u64 dir_ino = btrfs_ino(dir);
	struct fscrypt_name fname;

	ret = fscrypt_setup_filename(&dir->vfs_inode, &dentry->d_name, 1, &fname);
	if (ret)
		return ret;

	/* This needs to handle no-key deletions later on */

	if (btrfs_ino(inode) == BTRFS_FIRST_FREE_OBJECTID) {
		objectid = btrfs_root_id(inode->root);
	} else if (btrfs_ino(inode) == BTRFS_EMPTY_SUBVOL_DIR_OBJECTID) {
		objectid = inode->ref_root_id;
	} else {
		WARN_ON(1);
		fscrypt_free_filename(&fname);
		return -EINVAL;
	}

	path = btrfs_alloc_path();
	if (!path) {
		ret = -ENOMEM;
		goto out;
	}

	di = btrfs_lookup_dir_item(trans, root, path, dir_ino,
				   &fname.disk_name, -1);
	if (IS_ERR_OR_NULL(di)) {
		ret = di ? PTR_ERR(di) : -ENOENT;
		goto out;
	}

	leaf = path->nodes[0];
	btrfs_dir_item_key_to_cpu(leaf, di, &key);
	WARN_ON(key.type != BTRFS_ROOT_ITEM_KEY || key.objectid != objectid);
	ret = btrfs_delete_one_dir_name(trans, root, path, di);
	if (ret) {
		btrfs_abort_transaction(trans, ret);
		goto out;
	}
	btrfs_release_path(path);

	/*
	 * This is a placeholder inode for a subvolume we didn't have a
	 * reference to at the time of the snapshot creation.  In the meantime
	 * we could have renamed the real subvol link into our snapshot, so
	 * depending on btrfs_del_root_ref to return -ENOENT here is incorrect.
	 * Instead simply lookup the dir_index_item for this entry so we can
	 * remove it.  Otherwise we know we have a ref to the root and we can
	 * call btrfs_del_root_ref, and it _shouldn't_ fail.
	 */
	if (btrfs_ino(inode) == BTRFS_EMPTY_SUBVOL_DIR_OBJECTID) {
		di = btrfs_search_dir_index_item(root, path, dir_ino, &fname.disk_name);
		if (IS_ERR_OR_NULL(di)) {
			if (!di)
				ret = -ENOENT;
			else
				ret = PTR_ERR(di);
			btrfs_abort_transaction(trans, ret);
			goto out;
		}

		leaf = path->nodes[0];
		btrfs_item_key_to_cpu(leaf, &key, path->slots[0]);
		index = key.offset;
		btrfs_release_path(path);
	} else {
		ret = btrfs_del_root_ref(trans, objectid,
					 btrfs_root_id(root), dir_ino,
					 &index, &fname.disk_name);
		if (ret) {
			btrfs_abort_transaction(trans, ret);
			goto out;
		}
	}

	ret = btrfs_delete_delayed_dir_index(trans, dir, index);
	if (ret) {
		btrfs_abort_transaction(trans, ret);
		goto out;
	}

	btrfs_i_size_write(dir, dir->vfs_inode.i_size - fname.disk_name.len * 2);
	inode_inc_iversion(&dir->vfs_inode);
	inode_set_mtime_to_ts(&dir->vfs_inode, inode_set_ctime_current(&dir->vfs_inode));
	ret = btrfs_update_inode_fallback(trans, dir);
	if (ret)
		btrfs_abort_transaction(trans, ret);
out:
	btrfs_free_path(path);
	fscrypt_free_filename(&fname);
	return ret;
}

/*
 * Helper to check if the subvolume references other subvolumes or if it's
 * default.
 */
static noinline int may_destroy_subvol(struct btrfs_root *root)
{
	struct btrfs_fs_info *fs_info = root->fs_info;
	struct btrfs_path *path;
	struct btrfs_dir_item *di;
	struct btrfs_key key;
	struct fscrypt_str name = FSTR_INIT("default", 7);
	u64 dir_id;
	int ret;

	path = btrfs_alloc_path();
	if (!path)
		return -ENOMEM;

	/* Make sure this root isn't set as the default subvol */
	dir_id = btrfs_super_root_dir(fs_info->super_copy);
	di = btrfs_lookup_dir_item(NULL, fs_info->tree_root, path,
				   dir_id, &name, 0);
	if (di && !IS_ERR(di)) {
		btrfs_dir_item_key_to_cpu(path->nodes[0], di, &key);
		if (key.objectid == btrfs_root_id(root)) {
			ret = -EPERM;
			btrfs_err(fs_info,
				  "deleting default subvolume %llu is not allowed",
				  key.objectid);
			goto out;
		}
		btrfs_release_path(path);
	}

	key.objectid = btrfs_root_id(root);
	key.type = BTRFS_ROOT_REF_KEY;
	key.offset = (u64)-1;

	ret = btrfs_search_slot(NULL, fs_info->tree_root, &key, path, 0, 0);
	if (ret < 0)
		goto out;
	if (ret == 0) {
		/*
		 * Key with offset -1 found, there would have to exist a root
		 * with such id, but this is out of valid range.
		 */
		ret = -EUCLEAN;
		goto out;
	}

	ret = 0;
	if (path->slots[0] > 0) {
		path->slots[0]--;
		btrfs_item_key_to_cpu(path->nodes[0], &key, path->slots[0]);
		if (key.objectid == btrfs_root_id(root) && key.type == BTRFS_ROOT_REF_KEY)
			ret = -ENOTEMPTY;
	}
out:
	btrfs_free_path(path);
	return ret;
}

/* Delete all dentries for inodes belonging to the root */
static void btrfs_prune_dentries(struct btrfs_root *root)
{
	struct btrfs_fs_info *fs_info = root->fs_info;
	struct btrfs_inode *inode;
	u64 min_ino = 0;

	if (!BTRFS_FS_ERROR(fs_info))
		WARN_ON(btrfs_root_refs(&root->root_item) != 0);

	inode = btrfs_find_first_inode(root, min_ino);
	while (inode) {
		if (atomic_read(&inode->vfs_inode.i_count) > 1)
			d_prune_aliases(&inode->vfs_inode);

		min_ino = btrfs_ino(inode) + 1;
		/*
		 * btrfs_drop_inode() will have it removed from the inode
		 * cache when its usage count hits zero.
		 */
		iput(&inode->vfs_inode);
		cond_resched();
		inode = btrfs_find_first_inode(root, min_ino);
	}
}

int btrfs_delete_subvolume(struct btrfs_inode *dir, struct dentry *dentry)
{
	struct btrfs_root *root = dir->root;
	struct btrfs_fs_info *fs_info = root->fs_info;
	struct inode *inode = d_inode(dentry);
	struct btrfs_root *dest = BTRFS_I(inode)->root;
	struct btrfs_trans_handle *trans;
	struct btrfs_block_rsv block_rsv;
	u64 root_flags;
	u64 qgroup_reserved = 0;
	int ret;

	down_write(&fs_info->subvol_sem);

	/*
	 * Don't allow to delete a subvolume with send in progress. This is
	 * inside the inode lock so the error handling that has to drop the bit
	 * again is not run concurrently.
	 */
	spin_lock(&dest->root_item_lock);
	if (dest->send_in_progress) {
		spin_unlock(&dest->root_item_lock);
		btrfs_warn(fs_info,
			   "attempt to delete subvolume %llu during send",
			   btrfs_root_id(dest));
		ret = -EPERM;
		goto out_up_write;
	}
	if (atomic_read(&dest->nr_swapfiles)) {
		spin_unlock(&dest->root_item_lock);
		btrfs_warn(fs_info,
			   "attempt to delete subvolume %llu with active swapfile",
			   btrfs_root_id(root));
		ret = -EPERM;
		goto out_up_write;
	}
	root_flags = btrfs_root_flags(&dest->root_item);
	btrfs_set_root_flags(&dest->root_item,
			     root_flags | BTRFS_ROOT_SUBVOL_DEAD);
	spin_unlock(&dest->root_item_lock);

	ret = may_destroy_subvol(dest);
	if (ret)
		goto out_undead;

	btrfs_init_block_rsv(&block_rsv, BTRFS_BLOCK_RSV_TEMP);
	/*
	 * One for dir inode,
	 * two for dir entries,
	 * two for root ref/backref.
	 */
	ret = btrfs_subvolume_reserve_metadata(root, &block_rsv, 5, true);
	if (ret)
		goto out_undead;
	qgroup_reserved = block_rsv.qgroup_rsv_reserved;

	trans = btrfs_start_transaction(root, 0);
	if (IS_ERR(trans)) {
		ret = PTR_ERR(trans);
		goto out_release;
	}
	btrfs_qgroup_convert_reserved_meta(root, qgroup_reserved);
	qgroup_reserved = 0;
	trans->block_rsv = &block_rsv;
	trans->bytes_reserved = block_rsv.size;

	btrfs_record_snapshot_destroy(trans, dir);

	ret = btrfs_unlink_subvol(trans, dir, dentry);
	if (ret) {
		btrfs_abort_transaction(trans, ret);
		goto out_end_trans;
	}

	ret = btrfs_record_root_in_trans(trans, dest);
	if (ret) {
		btrfs_abort_transaction(trans, ret);
		goto out_end_trans;
	}

	memset(&dest->root_item.drop_progress, 0,
		sizeof(dest->root_item.drop_progress));
	btrfs_set_root_drop_level(&dest->root_item, 0);
	btrfs_set_root_refs(&dest->root_item, 0);

	if (!test_and_set_bit(BTRFS_ROOT_ORPHAN_ITEM_INSERTED, &dest->state)) {
		ret = btrfs_insert_orphan_item(trans,
					fs_info->tree_root,
					btrfs_root_id(dest));
		if (ret) {
			btrfs_abort_transaction(trans, ret);
			goto out_end_trans;
		}
	}

	ret = btrfs_uuid_tree_remove(trans, dest->root_item.uuid,
				     BTRFS_UUID_KEY_SUBVOL, btrfs_root_id(dest));
	if (ret && ret != -ENOENT) {
		btrfs_abort_transaction(trans, ret);
		goto out_end_trans;
	}
	if (!btrfs_is_empty_uuid(dest->root_item.received_uuid)) {
		ret = btrfs_uuid_tree_remove(trans,
					  dest->root_item.received_uuid,
					  BTRFS_UUID_KEY_RECEIVED_SUBVOL,
					  btrfs_root_id(dest));
		if (ret && ret != -ENOENT) {
			btrfs_abort_transaction(trans, ret);
			goto out_end_trans;
		}
	}

	free_anon_bdev(dest->anon_dev);
	dest->anon_dev = 0;
out_end_trans:
	trans->block_rsv = NULL;
	trans->bytes_reserved = 0;
	ret = btrfs_end_transaction(trans);
	inode->i_flags |= S_DEAD;
out_release:
	btrfs_block_rsv_release(fs_info, &block_rsv, (u64)-1, NULL);
	if (qgroup_reserved)
		btrfs_qgroup_free_meta_prealloc(root, qgroup_reserved);
out_undead:
	if (ret) {
		spin_lock(&dest->root_item_lock);
		root_flags = btrfs_root_flags(&dest->root_item);
		btrfs_set_root_flags(&dest->root_item,
				root_flags & ~BTRFS_ROOT_SUBVOL_DEAD);
		spin_unlock(&dest->root_item_lock);
	}
out_up_write:
	up_write(&fs_info->subvol_sem);
	if (!ret) {
		d_invalidate(dentry);
		btrfs_prune_dentries(dest);
		ASSERT(dest->send_in_progress == 0);
	}

	return ret;
}

static int btrfs_rmdir(struct inode *dir, struct dentry *dentry)
{
	struct inode *inode = d_inode(dentry);
	struct btrfs_fs_info *fs_info = BTRFS_I(inode)->root->fs_info;
	int ret = 0;
	struct btrfs_trans_handle *trans;
	u64 last_unlink_trans;
	struct fscrypt_name fname;

	if (inode->i_size > BTRFS_EMPTY_DIR_SIZE)
		return -ENOTEMPTY;
	if (btrfs_ino(BTRFS_I(inode)) == BTRFS_FIRST_FREE_OBJECTID) {
		if (unlikely(btrfs_fs_incompat(fs_info, EXTENT_TREE_V2))) {
			btrfs_err(fs_info,
			"extent tree v2 doesn't support snapshot deletion yet");
			return -EOPNOTSUPP;
		}
		return btrfs_delete_subvolume(BTRFS_I(dir), dentry);
	}

	ret = fscrypt_setup_filename(dir, &dentry->d_name, 1, &fname);
	if (ret)
		return ret;

	/* This needs to handle no-key deletions later on */

	trans = __unlink_start_trans(BTRFS_I(dir));
	if (IS_ERR(trans)) {
		ret = PTR_ERR(trans);
		goto out_notrans;
	}

	if (unlikely(btrfs_ino(BTRFS_I(inode)) == BTRFS_EMPTY_SUBVOL_DIR_OBJECTID)) {
		ret = btrfs_unlink_subvol(trans, BTRFS_I(dir), dentry);
		goto out;
	}

	ret = btrfs_orphan_add(trans, BTRFS_I(inode));
	if (ret)
		goto out;

	last_unlink_trans = BTRFS_I(inode)->last_unlink_trans;

	/* now the directory is empty */
	ret = btrfs_unlink_inode(trans, BTRFS_I(dir), BTRFS_I(d_inode(dentry)),
				 &fname.disk_name);
	if (!ret) {
		btrfs_i_size_write(BTRFS_I(inode), 0);
		/*
		 * Propagate the last_unlink_trans value of the deleted dir to
		 * its parent directory. This is to prevent an unrecoverable
		 * log tree in the case we do something like this:
		 * 1) create dir foo
		 * 2) create snapshot under dir foo
		 * 3) delete the snapshot
		 * 4) rmdir foo
		 * 5) mkdir foo
		 * 6) fsync foo or some file inside foo
		 */
		if (last_unlink_trans >= trans->transid)
			BTRFS_I(dir)->last_unlink_trans = last_unlink_trans;
	}
out:
	btrfs_end_transaction(trans);
out_notrans:
	btrfs_btree_balance_dirty(fs_info);
	fscrypt_free_filename(&fname);

	return ret;
}

/*
 * Read, zero a chunk and write a block.
 *
 * @inode - inode that we're zeroing
 * @from - the offset to start zeroing
 * @len - the length to zero, 0 to zero the entire range respective to the
 *	offset
 * @front - zero up to the offset instead of from the offset on
 *
 * This will find the block for the "from" offset and cow the block and zero the
 * part we want to zero.  This is used with truncate and hole punching.
 */
int btrfs_truncate_block(struct btrfs_inode *inode, loff_t from, loff_t len,
			 int front)
{
	struct btrfs_fs_info *fs_info = inode->root->fs_info;
	struct address_space *mapping = inode->vfs_inode.i_mapping;
	struct extent_io_tree *io_tree = &inode->io_tree;
	struct btrfs_ordered_extent *ordered;
	struct extent_state *cached_state = NULL;
	struct extent_changeset *data_reserved = NULL;
	bool only_release_metadata = false;
	u32 blocksize = fs_info->sectorsize;
	pgoff_t index = from >> PAGE_SHIFT;
	unsigned offset = from & (blocksize - 1);
	struct folio *folio;
	gfp_t mask = btrfs_alloc_write_mask(mapping);
	size_t write_bytes = blocksize;
	int ret = 0;
	u64 block_start;
	u64 block_end;

	if (IS_ALIGNED(offset, blocksize) &&
	    (!len || IS_ALIGNED(len, blocksize)))
		goto out;

	block_start = round_down(from, blocksize);
	block_end = block_start + blocksize - 1;

	ret = btrfs_check_data_free_space(inode, &data_reserved, block_start,
					  blocksize, false);
	if (ret < 0) {
		if (btrfs_check_nocow_lock(inode, block_start, &write_bytes, false) > 0) {
			/* For nocow case, no need to reserve data space */
			only_release_metadata = true;
		} else {
			goto out;
		}
	}
	ret = btrfs_delalloc_reserve_metadata(inode, blocksize, blocksize, false);
	if (ret < 0) {
		if (!only_release_metadata)
			btrfs_free_reserved_data_space(inode, data_reserved,
						       block_start, blocksize);
		goto out;
	}
again:
	folio = __filemap_get_folio(mapping, index,
				    FGP_LOCK | FGP_ACCESSED | FGP_CREAT, mask);
	if (IS_ERR(folio)) {
		btrfs_delalloc_release_space(inode, data_reserved, block_start,
					     blocksize, true);
		btrfs_delalloc_release_extents(inode, blocksize);
		ret = -ENOMEM;
		goto out;
	}

	if (!folio_test_uptodate(folio)) {
		ret = btrfs_read_folio(NULL, folio);
		folio_lock(folio);
		if (folio->mapping != mapping) {
			folio_unlock(folio);
			folio_put(folio);
			goto again;
		}
		if (!folio_test_uptodate(folio)) {
			ret = -EIO;
			goto out_unlock;
		}
	}

	/*
	 * We unlock the page after the io is completed and then re-lock it
	 * above.  release_folio() could have come in between that and cleared
	 * folio private, but left the page in the mapping.  Set the page mapped
	 * here to make sure it's properly set for the subpage stuff.
	 */
	ret = set_folio_extent_mapped(folio);
	if (ret < 0)
		goto out_unlock;

	folio_wait_writeback(folio);

	lock_extent(io_tree, block_start, block_end, &cached_state);

	ordered = btrfs_lookup_ordered_extent(inode, block_start);
	if (ordered) {
		unlock_extent(io_tree, block_start, block_end, &cached_state);
		folio_unlock(folio);
		folio_put(folio);
		btrfs_start_ordered_extent(ordered);
		btrfs_put_ordered_extent(ordered);
		goto again;
	}

	clear_extent_bit(&inode->io_tree, block_start, block_end,
			 EXTENT_DELALLOC | EXTENT_DO_ACCOUNTING | EXTENT_DEFRAG,
			 &cached_state);

	ret = btrfs_set_extent_delalloc(inode, block_start, block_end, 0,
					&cached_state);
	if (ret) {
		unlock_extent(io_tree, block_start, block_end, &cached_state);
		goto out_unlock;
	}

	if (offset != blocksize) {
		if (!len)
			len = blocksize - offset;
		if (front)
			folio_zero_range(folio, block_start - folio_pos(folio),
					 offset);
		else
			folio_zero_range(folio,
					 (block_start - folio_pos(folio)) + offset,
					 len);
	}
	btrfs_folio_clear_checked(fs_info, folio, block_start,
				  block_end + 1 - block_start);
	btrfs_folio_set_dirty(fs_info, folio, block_start,
			      block_end + 1 - block_start);
	unlock_extent(io_tree, block_start, block_end, &cached_state);

	if (only_release_metadata)
		set_extent_bit(&inode->io_tree, block_start, block_end,
			       EXTENT_NORESERVE, NULL);

out_unlock:
	if (ret) {
		if (only_release_metadata)
			btrfs_delalloc_release_metadata(inode, blocksize, true);
		else
			btrfs_delalloc_release_space(inode, data_reserved,
					block_start, blocksize, true);
	}
	btrfs_delalloc_release_extents(inode, blocksize);
	folio_unlock(folio);
	folio_put(folio);
out:
	if (only_release_metadata)
		btrfs_check_nocow_unlock(inode);
	extent_changeset_free(data_reserved);
	return ret;
}

static int maybe_insert_hole(struct btrfs_inode *inode, u64 offset, u64 len)
{
	struct btrfs_root *root = inode->root;
	struct btrfs_fs_info *fs_info = root->fs_info;
	struct btrfs_trans_handle *trans;
	struct btrfs_drop_extents_args drop_args = { 0 };
	int ret;

	/*
	 * If NO_HOLES is enabled, we don't need to do anything.
	 * Later, up in the call chain, either btrfs_set_inode_last_sub_trans()
	 * or btrfs_update_inode() will be called, which guarantee that the next
	 * fsync will know this inode was changed and needs to be logged.
	 */
	if (btrfs_fs_incompat(fs_info, NO_HOLES))
		return 0;

	/*
	 * 1 - for the one we're dropping
	 * 1 - for the one we're adding
	 * 1 - for updating the inode.
	 */
	trans = btrfs_start_transaction(root, 3);
	if (IS_ERR(trans))
		return PTR_ERR(trans);

	drop_args.start = offset;
	drop_args.end = offset + len;
	drop_args.drop_cache = true;

	ret = btrfs_drop_extents(trans, root, inode, &drop_args);
	if (ret) {
		btrfs_abort_transaction(trans, ret);
		btrfs_end_transaction(trans);
		return ret;
	}

	ret = btrfs_insert_hole_extent(trans, root, btrfs_ino(inode), offset, len);
	if (ret) {
		btrfs_abort_transaction(trans, ret);
	} else {
		btrfs_update_inode_bytes(inode, 0, drop_args.bytes_found);
		btrfs_update_inode(trans, inode);
	}
	btrfs_end_transaction(trans);
	return ret;
}

/*
 * This function puts in dummy file extents for the area we're creating a hole
 * for.  So if we are truncating this file to a larger size we need to insert
 * these file extents so that btrfs_get_extent will return a EXTENT_MAP_HOLE for
 * the range between oldsize and size
 */
int btrfs_cont_expand(struct btrfs_inode *inode, loff_t oldsize, loff_t size)
{
	struct btrfs_root *root = inode->root;
	struct btrfs_fs_info *fs_info = root->fs_info;
	struct extent_io_tree *io_tree = &inode->io_tree;
	struct extent_map *em = NULL;
	struct extent_state *cached_state = NULL;
	u64 hole_start = ALIGN(oldsize, fs_info->sectorsize);
	u64 block_end = ALIGN(size, fs_info->sectorsize);
	u64 last_byte;
	u64 cur_offset;
	u64 hole_size;
	int ret = 0;

	/*
	 * If our size started in the middle of a block we need to zero out the
	 * rest of the block before we expand the i_size, otherwise we could
	 * expose stale data.
	 */
	ret = btrfs_truncate_block(inode, oldsize, 0, 0);
	if (ret)
		return ret;

	if (size <= hole_start)
		return 0;

	btrfs_lock_and_flush_ordered_range(inode, hole_start, block_end - 1,
					   &cached_state);
	cur_offset = hole_start;
	while (1) {
		em = btrfs_get_extent(inode, NULL, cur_offset, block_end - cur_offset);
		if (IS_ERR(em)) {
			ret = PTR_ERR(em);
			em = NULL;
			break;
		}
		last_byte = min(extent_map_end(em), block_end);
		last_byte = ALIGN(last_byte, fs_info->sectorsize);
		hole_size = last_byte - cur_offset;

		if (!(em->flags & EXTENT_FLAG_PREALLOC)) {
			struct extent_map *hole_em;

			ret = maybe_insert_hole(inode, cur_offset, hole_size);
			if (ret)
				break;

			ret = btrfs_inode_set_file_extent_range(inode,
							cur_offset, hole_size);
			if (ret)
				break;

			hole_em = alloc_extent_map();
			if (!hole_em) {
				btrfs_drop_extent_map_range(inode, cur_offset,
						    cur_offset + hole_size - 1,
						    false);
				btrfs_set_inode_full_sync(inode);
				goto next;
			}
			hole_em->start = cur_offset;
			hole_em->len = hole_size;

			hole_em->disk_bytenr = EXTENT_MAP_HOLE;
			hole_em->disk_num_bytes = 0;
			hole_em->ram_bytes = hole_size;
			hole_em->generation = btrfs_get_fs_generation(fs_info);

			ret = btrfs_replace_extent_map_range(inode, hole_em, true);
			free_extent_map(hole_em);
		} else {
			ret = btrfs_inode_set_file_extent_range(inode,
							cur_offset, hole_size);
			if (ret)
				break;
		}
next:
		free_extent_map(em);
		em = NULL;
		cur_offset = last_byte;
		if (cur_offset >= block_end)
			break;
	}
	free_extent_map(em);
	unlock_extent(io_tree, hole_start, block_end - 1, &cached_state);
	return ret;
}

static int btrfs_setsize(struct inode *inode, struct iattr *attr)
{
	struct btrfs_root *root = BTRFS_I(inode)->root;
	struct btrfs_trans_handle *trans;
	loff_t oldsize = i_size_read(inode);
	loff_t newsize = attr->ia_size;
	int mask = attr->ia_valid;
	int ret;

	/*
	 * The regular truncate() case without ATTR_CTIME and ATTR_MTIME is a
	 * special case where we need to update the times despite not having
	 * these flags set.  For all other operations the VFS set these flags
	 * explicitly if it wants a timestamp update.
	 */
	if (newsize != oldsize) {
		inode_inc_iversion(inode);
		if (!(mask & (ATTR_CTIME | ATTR_MTIME))) {
			inode_set_mtime_to_ts(inode,
					      inode_set_ctime_current(inode));
		}
	}

	if (newsize > oldsize) {
		/*
		 * Don't do an expanding truncate while snapshotting is ongoing.
		 * This is to ensure the snapshot captures a fully consistent
		 * state of this file - if the snapshot captures this expanding
		 * truncation, it must capture all writes that happened before
		 * this truncation.
		 */
		btrfs_drew_write_lock(&root->snapshot_lock);
		ret = btrfs_cont_expand(BTRFS_I(inode), oldsize, newsize);
		if (ret) {
			btrfs_drew_write_unlock(&root->snapshot_lock);
			return ret;
		}

		trans = btrfs_start_transaction(root, 1);
		if (IS_ERR(trans)) {
			btrfs_drew_write_unlock(&root->snapshot_lock);
			return PTR_ERR(trans);
		}

		i_size_write(inode, newsize);
		btrfs_inode_safe_disk_i_size_write(BTRFS_I(inode), 0);
		pagecache_isize_extended(inode, oldsize, newsize);
		ret = btrfs_update_inode(trans, BTRFS_I(inode));
		btrfs_drew_write_unlock(&root->snapshot_lock);
		btrfs_end_transaction(trans);
	} else {
		struct btrfs_fs_info *fs_info = inode_to_fs_info(inode);

		if (btrfs_is_zoned(fs_info)) {
			ret = btrfs_wait_ordered_range(BTRFS_I(inode),
					ALIGN(newsize, fs_info->sectorsize),
					(u64)-1);
			if (ret)
				return ret;
		}

		/*
		 * We're truncating a file that used to have good data down to
		 * zero. Make sure any new writes to the file get on disk
		 * on close.
		 */
		if (newsize == 0)
			set_bit(BTRFS_INODE_FLUSH_ON_CLOSE,
				&BTRFS_I(inode)->runtime_flags);

		truncate_setsize(inode, newsize);

		inode_dio_wait(inode);

		ret = btrfs_truncate(BTRFS_I(inode), newsize == oldsize);
		if (ret && inode->i_nlink) {
			int err;

			/*
			 * Truncate failed, so fix up the in-memory size. We
			 * adjusted disk_i_size down as we removed extents, so
			 * wait for disk_i_size to be stable and then update the
			 * in-memory size to match.
			 */
			err = btrfs_wait_ordered_range(BTRFS_I(inode), 0, (u64)-1);
			if (err)
				return err;
			i_size_write(inode, BTRFS_I(inode)->disk_i_size);
		}
	}

	return ret;
}

static int btrfs_setattr(struct mnt_idmap *idmap, struct dentry *dentry,
			 struct iattr *attr)
{
	struct inode *inode = d_inode(dentry);
	struct btrfs_root *root = BTRFS_I(inode)->root;
	int err;

	if (btrfs_root_readonly(root))
		return -EROFS;

	err = setattr_prepare(idmap, dentry, attr);
	if (err)
		return err;

	if (S_ISREG(inode->i_mode) && (attr->ia_valid & ATTR_SIZE)) {
		err = btrfs_setsize(inode, attr);
		if (err)
			return err;
	}

	if (attr->ia_valid) {
		setattr_copy(idmap, inode, attr);
		inode_inc_iversion(inode);
		err = btrfs_dirty_inode(BTRFS_I(inode));

		if (!err && attr->ia_valid & ATTR_MODE)
			err = posix_acl_chmod(idmap, dentry, inode->i_mode);
	}

	return err;
}

/*
 * While truncating the inode pages during eviction, we get the VFS
 * calling btrfs_invalidate_folio() against each folio of the inode. This
 * is slow because the calls to btrfs_invalidate_folio() result in a
 * huge amount of calls to lock_extent() and clear_extent_bit(),
 * which keep merging and splitting extent_state structures over and over,
 * wasting lots of time.
 *
 * Therefore if the inode is being evicted, let btrfs_invalidate_folio()
 * skip all those expensive operations on a per folio basis and do only
 * the ordered io finishing, while we release here the extent_map and
 * extent_state structures, without the excessive merging and splitting.
 */
static void evict_inode_truncate_pages(struct inode *inode)
{
	struct extent_io_tree *io_tree = &BTRFS_I(inode)->io_tree;
	struct rb_node *node;

	ASSERT(inode->i_state & I_FREEING);
	truncate_inode_pages_final(&inode->i_data);

	btrfs_drop_extent_map_range(BTRFS_I(inode), 0, (u64)-1, false);

	/*
	 * Keep looping until we have no more ranges in the io tree.
	 * We can have ongoing bios started by readahead that have
	 * their endio callback (extent_io.c:end_bio_extent_readpage)
	 * still in progress (unlocked the pages in the bio but did not yet
	 * unlocked the ranges in the io tree). Therefore this means some
	 * ranges can still be locked and eviction started because before
	 * submitting those bios, which are executed by a separate task (work
	 * queue kthread), inode references (inode->i_count) were not taken
	 * (which would be dropped in the end io callback of each bio).
	 * Therefore here we effectively end up waiting for those bios and
	 * anyone else holding locked ranges without having bumped the inode's
	 * reference count - if we don't do it, when they access the inode's
	 * io_tree to unlock a range it may be too late, leading to an
	 * use-after-free issue.
	 */
	spin_lock(&io_tree->lock);
	while (!RB_EMPTY_ROOT(&io_tree->state)) {
		struct extent_state *state;
		struct extent_state *cached_state = NULL;
		u64 start;
		u64 end;
		unsigned state_flags;

		node = rb_first(&io_tree->state);
		state = rb_entry(node, struct extent_state, rb_node);
		start = state->start;
		end = state->end;
		state_flags = state->state;
		spin_unlock(&io_tree->lock);

		lock_extent(io_tree, start, end, &cached_state);

		/*
		 * If still has DELALLOC flag, the extent didn't reach disk,
		 * and its reserved space won't be freed by delayed_ref.
		 * So we need to free its reserved space here.
		 * (Refer to comment in btrfs_invalidate_folio, case 2)
		 *
		 * Note, end is the bytenr of last byte, so we need + 1 here.
		 */
		if (state_flags & EXTENT_DELALLOC)
			btrfs_qgroup_free_data(BTRFS_I(inode), NULL, start,
					       end - start + 1, NULL);

		clear_extent_bit(io_tree, start, end,
				 EXTENT_CLEAR_ALL_BITS | EXTENT_DO_ACCOUNTING,
				 &cached_state);

		cond_resched();
		spin_lock(&io_tree->lock);
	}
	spin_unlock(&io_tree->lock);
}

static struct btrfs_trans_handle *evict_refill_and_join(struct btrfs_root *root,
							struct btrfs_block_rsv *rsv)
{
	struct btrfs_fs_info *fs_info = root->fs_info;
	struct btrfs_trans_handle *trans;
	u64 delayed_refs_extra = btrfs_calc_delayed_ref_bytes(fs_info, 1);
	int ret;

	/*
	 * Eviction should be taking place at some place safe because of our
	 * delayed iputs.  However the normal flushing code will run delayed
	 * iputs, so we cannot use FLUSH_ALL otherwise we'll deadlock.
	 *
	 * We reserve the delayed_refs_extra here again because we can't use
	 * btrfs_start_transaction(root, 0) for the same deadlocky reason as
	 * above.  We reserve our extra bit here because we generate a ton of
	 * delayed refs activity by truncating.
	 *
	 * BTRFS_RESERVE_FLUSH_EVICT will steal from the global_rsv if it can,
	 * if we fail to make this reservation we can re-try without the
	 * delayed_refs_extra so we can make some forward progress.
	 */
	ret = btrfs_block_rsv_refill(fs_info, rsv, rsv->size + delayed_refs_extra,
				     BTRFS_RESERVE_FLUSH_EVICT);
	if (ret) {
		ret = btrfs_block_rsv_refill(fs_info, rsv, rsv->size,
					     BTRFS_RESERVE_FLUSH_EVICT);
		if (ret) {
			btrfs_warn(fs_info,
				   "could not allocate space for delete; will truncate on mount");
			return ERR_PTR(-ENOSPC);
		}
		delayed_refs_extra = 0;
	}

	trans = btrfs_join_transaction(root);
	if (IS_ERR(trans))
		return trans;

	if (delayed_refs_extra) {
		trans->block_rsv = &fs_info->trans_block_rsv;
		trans->bytes_reserved = delayed_refs_extra;
		btrfs_block_rsv_migrate(rsv, trans->block_rsv,
					delayed_refs_extra, true);
	}
	return trans;
}

void btrfs_evict_inode(struct inode *inode)
{
	struct btrfs_fs_info *fs_info;
	struct btrfs_trans_handle *trans;
	struct btrfs_root *root = BTRFS_I(inode)->root;
	struct btrfs_block_rsv *rsv = NULL;
	int ret;

	trace_btrfs_inode_evict(inode);

	if (!root) {
		fsverity_cleanup_inode(inode);
		clear_inode(inode);
		return;
	}

	fs_info = inode_to_fs_info(inode);
	evict_inode_truncate_pages(inode);

	if (inode->i_nlink &&
	    ((btrfs_root_refs(&root->root_item) != 0 &&
	      btrfs_root_id(root) != BTRFS_ROOT_TREE_OBJECTID) ||
	     btrfs_is_free_space_inode(BTRFS_I(inode))))
		goto out;

	if (is_bad_inode(inode))
		goto out;

	if (test_bit(BTRFS_FS_LOG_RECOVERING, &fs_info->flags))
		goto out;

	if (inode->i_nlink > 0) {
		BUG_ON(btrfs_root_refs(&root->root_item) != 0 &&
		       btrfs_root_id(root) != BTRFS_ROOT_TREE_OBJECTID);
		goto out;
	}

	/*
	 * This makes sure the inode item in tree is uptodate and the space for
	 * the inode update is released.
	 */
	ret = btrfs_commit_inode_delayed_inode(BTRFS_I(inode));
	if (ret)
		goto out;

	/*
	 * This drops any pending insert or delete operations we have for this
	 * inode.  We could have a delayed dir index deletion queued up, but
	 * we're removing the inode completely so that'll be taken care of in
	 * the truncate.
	 */
	btrfs_kill_delayed_inode_items(BTRFS_I(inode));

	rsv = btrfs_alloc_block_rsv(fs_info, BTRFS_BLOCK_RSV_TEMP);
	if (!rsv)
		goto out;
	rsv->size = btrfs_calc_metadata_size(fs_info, 1);
	rsv->failfast = true;

	btrfs_i_size_write(BTRFS_I(inode), 0);

	while (1) {
		struct btrfs_truncate_control control = {
			.inode = BTRFS_I(inode),
			.ino = btrfs_ino(BTRFS_I(inode)),
			.new_size = 0,
			.min_type = 0,
		};

		trans = evict_refill_and_join(root, rsv);
		if (IS_ERR(trans))
			goto out;

		trans->block_rsv = rsv;

		ret = btrfs_truncate_inode_items(trans, root, &control);
		trans->block_rsv = &fs_info->trans_block_rsv;
		btrfs_end_transaction(trans);
		/*
		 * We have not added new delayed items for our inode after we
		 * have flushed its delayed items, so no need to throttle on
		 * delayed items. However we have modified extent buffers.
		 */
		btrfs_btree_balance_dirty_nodelay(fs_info);
		if (ret && ret != -ENOSPC && ret != -EAGAIN)
			goto out;
		else if (!ret)
			break;
	}

	/*
	 * Errors here aren't a big deal, it just means we leave orphan items in
	 * the tree. They will be cleaned up on the next mount. If the inode
	 * number gets reused, cleanup deletes the orphan item without doing
	 * anything, and unlink reuses the existing orphan item.
	 *
	 * If it turns out that we are dropping too many of these, we might want
	 * to add a mechanism for retrying these after a commit.
	 */
	trans = evict_refill_and_join(root, rsv);
	if (!IS_ERR(trans)) {
		trans->block_rsv = rsv;
		btrfs_orphan_del(trans, BTRFS_I(inode));
		trans->block_rsv = &fs_info->trans_block_rsv;
		btrfs_end_transaction(trans);
	}

out:
	btrfs_free_block_rsv(fs_info, rsv);
	/*
	 * If we didn't successfully delete, the orphan item will still be in
	 * the tree and we'll retry on the next mount. Again, we might also want
	 * to retry these periodically in the future.
	 */
	btrfs_remove_delayed_node(BTRFS_I(inode));
	fsverity_cleanup_inode(inode);
	clear_inode(inode);
}

/*
 * Return the key found in the dir entry in the location pointer, fill @type
 * with BTRFS_FT_*, and return 0.
 *
 * If no dir entries were found, returns -ENOENT.
 * If found a corrupted location in dir entry, returns -EUCLEAN.
 */
static int btrfs_inode_by_name(struct btrfs_inode *dir, struct dentry *dentry,
			       struct btrfs_key *location, u8 *type)
{
	struct btrfs_dir_item *di;
	struct btrfs_path *path;
	struct btrfs_root *root = dir->root;
	int ret = 0;
	struct fscrypt_name fname;

	path = btrfs_alloc_path();
	if (!path)
		return -ENOMEM;

	ret = fscrypt_setup_filename(&dir->vfs_inode, &dentry->d_name, 1, &fname);
	if (ret < 0)
		goto out;
	/*
	 * fscrypt_setup_filename() should never return a positive value, but
	 * gcc on sparc/parisc thinks it can, so assert that doesn't happen.
	 */
	ASSERT(ret == 0);

	/* This needs to handle no-key deletions later on */

	di = btrfs_lookup_dir_item(NULL, root, path, btrfs_ino(dir),
				   &fname.disk_name, 0);
	if (IS_ERR_OR_NULL(di)) {
		ret = di ? PTR_ERR(di) : -ENOENT;
		goto out;
	}

	btrfs_dir_item_key_to_cpu(path->nodes[0], di, location);
	if (location->type != BTRFS_INODE_ITEM_KEY &&
	    location->type != BTRFS_ROOT_ITEM_KEY) {
		ret = -EUCLEAN;
		btrfs_warn(root->fs_info,
"%s gets something invalid in DIR_ITEM (name %s, directory ino %llu, location(%llu %u %llu))",
			   __func__, fname.disk_name.name, btrfs_ino(dir),
			   location->objectid, location->type, location->offset);
	}
	if (!ret)
		*type = btrfs_dir_ftype(path->nodes[0], di);
out:
	fscrypt_free_filename(&fname);
	btrfs_free_path(path);
	return ret;
}

/*
 * when we hit a tree root in a directory, the btrfs part of the inode
 * needs to be changed to reflect the root directory of the tree root.  This
 * is kind of like crossing a mount point.
 */
static int fixup_tree_root_location(struct btrfs_fs_info *fs_info,
				    struct btrfs_inode *dir,
				    struct dentry *dentry,
				    struct btrfs_key *location,
				    struct btrfs_root **sub_root)
{
	struct btrfs_path *path;
	struct btrfs_root *new_root;
	struct btrfs_root_ref *ref;
	struct extent_buffer *leaf;
	struct btrfs_key key;
	int ret;
	int err = 0;
	struct fscrypt_name fname;

	ret = fscrypt_setup_filename(&dir->vfs_inode, &dentry->d_name, 0, &fname);
	if (ret)
		return ret;

	path = btrfs_alloc_path();
	if (!path) {
		err = -ENOMEM;
		goto out;
	}

	err = -ENOENT;
	key.objectid = btrfs_root_id(dir->root);
	key.type = BTRFS_ROOT_REF_KEY;
	key.offset = location->objectid;

	ret = btrfs_search_slot(NULL, fs_info->tree_root, &key, path, 0, 0);
	if (ret) {
		if (ret < 0)
			err = ret;
		goto out;
	}

	leaf = path->nodes[0];
	ref = btrfs_item_ptr(leaf, path->slots[0], struct btrfs_root_ref);
	if (btrfs_root_ref_dirid(leaf, ref) != btrfs_ino(dir) ||
	    btrfs_root_ref_name_len(leaf, ref) != fname.disk_name.len)
		goto out;

	ret = memcmp_extent_buffer(leaf, fname.disk_name.name,
				   (unsigned long)(ref + 1), fname.disk_name.len);
	if (ret)
		goto out;

	btrfs_release_path(path);

	new_root = btrfs_get_fs_root(fs_info, location->objectid, true);
	if (IS_ERR(new_root)) {
		err = PTR_ERR(new_root);
		goto out;
	}

	*sub_root = new_root;
	location->objectid = btrfs_root_dirid(&new_root->root_item);
	location->type = BTRFS_INODE_ITEM_KEY;
	location->offset = 0;
	err = 0;
out:
	btrfs_free_path(path);
	fscrypt_free_filename(&fname);
	return err;
}

static int btrfs_add_inode_to_root(struct btrfs_inode *inode, bool prealloc)
{
	struct btrfs_root *root = inode->root;
	struct btrfs_inode *existing;
	const u64 ino = btrfs_ino(inode);
	int ret;

	if (inode_unhashed(&inode->vfs_inode))
		return 0;

	if (prealloc) {
		ret = xa_reserve(&root->inodes, ino, GFP_NOFS);
		if (ret)
			return ret;
<<<<<<< HEAD
	}

	existing = xa_store(&root->inodes, ino, inode, GFP_ATOMIC);

	if (xa_is_err(existing)) {
		ret = xa_err(existing);
		ASSERT(ret != -EINVAL);
		ASSERT(ret != -ENOMEM);
		return ret;
	} else if (existing) {
		WARN_ON(!(existing->vfs_inode.i_state & (I_WILL_FREE | I_FREEING)));
	}

=======
	}

	existing = xa_store(&root->inodes, ino, inode, GFP_ATOMIC);

	if (xa_is_err(existing)) {
		ret = xa_err(existing);
		ASSERT(ret != -EINVAL);
		ASSERT(ret != -ENOMEM);
		return ret;
	} else if (existing) {
		WARN_ON(!(existing->vfs_inode.i_state & (I_WILL_FREE | I_FREEING)));
	}

>>>>>>> 9cacb32a
	return 0;
}

static void btrfs_del_inode_from_root(struct btrfs_inode *inode)
{
	struct btrfs_root *root = inode->root;
	struct btrfs_inode *entry;
	bool empty = false;

	xa_lock(&root->inodes);
	entry = __xa_erase(&root->inodes, btrfs_ino(inode));
	if (entry == inode)
		empty = xa_empty(&root->inodes);
	xa_unlock(&root->inodes);

	if (empty && btrfs_root_refs(&root->root_item) == 0) {
		xa_lock(&root->inodes);
		empty = xa_empty(&root->inodes);
		xa_unlock(&root->inodes);
		if (empty)
			btrfs_add_dead_root(root);
	}
}


static int btrfs_init_locked_inode(struct inode *inode, void *p)
{
	struct btrfs_iget_args *args = p;

	btrfs_set_inode_number(BTRFS_I(inode), args->ino);
	BTRFS_I(inode)->root = btrfs_grab_root(args->root);

	if (args->root && args->root == args->root->fs_info->tree_root &&
	    args->ino != BTRFS_BTREE_INODE_OBJECTID)
		set_bit(BTRFS_INODE_FREE_SPACE_INODE,
			&BTRFS_I(inode)->runtime_flags);
	return 0;
}

static int btrfs_find_actor(struct inode *inode, void *opaque)
{
	struct btrfs_iget_args *args = opaque;

	return args->ino == btrfs_ino(BTRFS_I(inode)) &&
		args->root == BTRFS_I(inode)->root;
}

static struct inode *btrfs_iget_locked(u64 ino, struct btrfs_root *root)
{
	struct inode *inode;
	struct btrfs_iget_args args;
	unsigned long hashval = btrfs_inode_hash(ino, root);

	args.ino = ino;
	args.root = root;

	inode = iget5_locked_rcu(root->fs_info->sb, hashval, btrfs_find_actor,
			     btrfs_init_locked_inode,
			     (void *)&args);
	return inode;
}

/*
 * Get an inode object given its inode number and corresponding root.
 * Path can be preallocated to prevent recursing back to iget through
 * allocator. NULL is also valid but may require an additional allocation
 * later.
 */
struct inode *btrfs_iget_path(u64 ino, struct btrfs_root *root,
			      struct btrfs_path *path)
{
	struct inode *inode;
	int ret;

	inode = btrfs_iget_locked(ino, root);
	if (!inode)
		return ERR_PTR(-ENOMEM);

	if (!(inode->i_state & I_NEW))
		return inode;

	ret = btrfs_read_locked_inode(inode, path);
	/*
	 * ret > 0 can come from btrfs_search_slot called by
	 * btrfs_read_locked_inode(), this means the inode item was not found.
	 */
	if (ret > 0)
		ret = -ENOENT;
	if (ret < 0)
		goto error;

	ret = btrfs_add_inode_to_root(BTRFS_I(inode), true);
	if (ret < 0)
		goto error;

	unlock_new_inode(inode);

	return inode;
error:
	iget_failed(inode);
	return ERR_PTR(ret);
}

struct inode *btrfs_iget(u64 ino, struct btrfs_root *root)
{
	return btrfs_iget_path(ino, root, NULL);
}

static struct inode *new_simple_dir(struct inode *dir,
				    struct btrfs_key *key,
				    struct btrfs_root *root)
{
	struct timespec64 ts;
	struct inode *inode = new_inode(dir->i_sb);

	if (!inode)
		return ERR_PTR(-ENOMEM);

	BTRFS_I(inode)->root = btrfs_grab_root(root);
	BTRFS_I(inode)->ref_root_id = key->objectid;
	set_bit(BTRFS_INODE_ROOT_STUB, &BTRFS_I(inode)->runtime_flags);
	set_bit(BTRFS_INODE_DUMMY, &BTRFS_I(inode)->runtime_flags);

	btrfs_set_inode_number(BTRFS_I(inode), BTRFS_EMPTY_SUBVOL_DIR_OBJECTID);
	/*
	 * We only need lookup, the rest is read-only and there's no inode
	 * associated with the dentry
	 */
	inode->i_op = &simple_dir_inode_operations;
	inode->i_opflags &= ~IOP_XATTR;
	inode->i_fop = &simple_dir_operations;
	inode->i_mode = S_IFDIR | S_IRUGO | S_IWUSR | S_IXUGO;

	ts = inode_set_ctime_current(inode);
	inode_set_mtime_to_ts(inode, ts);
	inode_set_atime_to_ts(inode, inode_get_atime(dir));
	BTRFS_I(inode)->i_otime_sec = ts.tv_sec;
	BTRFS_I(inode)->i_otime_nsec = ts.tv_nsec;

	inode->i_uid = dir->i_uid;
	inode->i_gid = dir->i_gid;

	return inode;
}

static_assert(BTRFS_FT_UNKNOWN == FT_UNKNOWN);
static_assert(BTRFS_FT_REG_FILE == FT_REG_FILE);
static_assert(BTRFS_FT_DIR == FT_DIR);
static_assert(BTRFS_FT_CHRDEV == FT_CHRDEV);
static_assert(BTRFS_FT_BLKDEV == FT_BLKDEV);
static_assert(BTRFS_FT_FIFO == FT_FIFO);
static_assert(BTRFS_FT_SOCK == FT_SOCK);
static_assert(BTRFS_FT_SYMLINK == FT_SYMLINK);

static inline u8 btrfs_inode_type(struct inode *inode)
{
	return fs_umode_to_ftype(inode->i_mode);
}

struct inode *btrfs_lookup_dentry(struct inode *dir, struct dentry *dentry)
{
	struct btrfs_fs_info *fs_info = inode_to_fs_info(dir);
	struct inode *inode;
	struct btrfs_root *root = BTRFS_I(dir)->root;
	struct btrfs_root *sub_root = root;
	struct btrfs_key location = { 0 };
	u8 di_type = 0;
	int ret = 0;

	if (dentry->d_name.len > BTRFS_NAME_LEN)
		return ERR_PTR(-ENAMETOOLONG);

	ret = btrfs_inode_by_name(BTRFS_I(dir), dentry, &location, &di_type);
	if (ret < 0)
		return ERR_PTR(ret);

	if (location.type == BTRFS_INODE_ITEM_KEY) {
		inode = btrfs_iget(location.objectid, root);
		if (IS_ERR(inode))
			return inode;

		/* Do extra check against inode mode with di_type */
		if (btrfs_inode_type(inode) != di_type) {
			btrfs_crit(fs_info,
"inode mode mismatch with dir: inode mode=0%o btrfs type=%u dir type=%u",
				  inode->i_mode, btrfs_inode_type(inode),
				  di_type);
			iput(inode);
			return ERR_PTR(-EUCLEAN);
		}
		return inode;
	}

	ret = fixup_tree_root_location(fs_info, BTRFS_I(dir), dentry,
				       &location, &sub_root);
	if (ret < 0) {
		if (ret != -ENOENT)
			inode = ERR_PTR(ret);
		else
			inode = new_simple_dir(dir, &location, root);
	} else {
		inode = btrfs_iget(location.objectid, sub_root);
		btrfs_put_root(sub_root);

		if (IS_ERR(inode))
			return inode;

		down_read(&fs_info->cleanup_work_sem);
		if (!sb_rdonly(inode->i_sb))
			ret = btrfs_orphan_cleanup(sub_root);
		up_read(&fs_info->cleanup_work_sem);
		if (ret) {
			iput(inode);
			inode = ERR_PTR(ret);
		}
	}

	return inode;
}

static int btrfs_dentry_delete(const struct dentry *dentry)
{
	struct btrfs_root *root;
	struct inode *inode = d_inode(dentry);

	if (!inode && !IS_ROOT(dentry))
		inode = d_inode(dentry->d_parent);

	if (inode) {
		root = BTRFS_I(inode)->root;
		if (btrfs_root_refs(&root->root_item) == 0)
			return 1;

		if (btrfs_ino(BTRFS_I(inode)) == BTRFS_EMPTY_SUBVOL_DIR_OBJECTID)
			return 1;
	}
	return 0;
}

static struct dentry *btrfs_lookup(struct inode *dir, struct dentry *dentry,
				   unsigned int flags)
{
	struct inode *inode = btrfs_lookup_dentry(dir, dentry);

	if (inode == ERR_PTR(-ENOENT))
		inode = NULL;
	return d_splice_alias(inode, dentry);
}

/*
 * Find the highest existing sequence number in a directory and then set the
 * in-memory index_cnt variable to the first free sequence number.
 */
static int btrfs_set_inode_index_count(struct btrfs_inode *inode)
{
	struct btrfs_root *root = inode->root;
	struct btrfs_key key, found_key;
	struct btrfs_path *path;
	struct extent_buffer *leaf;
	int ret;

	key.objectid = btrfs_ino(inode);
	key.type = BTRFS_DIR_INDEX_KEY;
	key.offset = (u64)-1;

	path = btrfs_alloc_path();
	if (!path)
		return -ENOMEM;

	ret = btrfs_search_slot(NULL, root, &key, path, 0, 0);
	if (ret < 0)
		goto out;
	/* FIXME: we should be able to handle this */
	if (ret == 0)
		goto out;
	ret = 0;

	if (path->slots[0] == 0) {
		inode->index_cnt = BTRFS_DIR_START_INDEX;
		goto out;
	}

	path->slots[0]--;

	leaf = path->nodes[0];
	btrfs_item_key_to_cpu(leaf, &found_key, path->slots[0]);

	if (found_key.objectid != btrfs_ino(inode) ||
	    found_key.type != BTRFS_DIR_INDEX_KEY) {
		inode->index_cnt = BTRFS_DIR_START_INDEX;
		goto out;
	}

	inode->index_cnt = found_key.offset + 1;
out:
	btrfs_free_path(path);
	return ret;
}

static int btrfs_get_dir_last_index(struct btrfs_inode *dir, u64 *index)
{
	int ret = 0;

	btrfs_inode_lock(dir, 0);
	if (dir->index_cnt == (u64)-1) {
		ret = btrfs_inode_delayed_dir_index_count(dir);
		if (ret) {
			ret = btrfs_set_inode_index_count(dir);
			if (ret)
				goto out;
		}
	}

	/* index_cnt is the index number of next new entry, so decrement it. */
	*index = dir->index_cnt - 1;
out:
	btrfs_inode_unlock(dir, 0);

	return ret;
}

/*
 * All this infrastructure exists because dir_emit can fault, and we are holding
 * the tree lock when doing readdir.  For now just allocate a buffer and copy
 * our information into that, and then dir_emit from the buffer.  This is
 * similar to what NFS does, only we don't keep the buffer around in pagecache
 * because I'm afraid I'll mess that up.  Long term we need to make filldir do
 * copy_to_user_inatomic so we don't have to worry about page faulting under the
 * tree lock.
 */
static int btrfs_opendir(struct inode *inode, struct file *file)
{
	struct btrfs_file_private *private;
	u64 last_index;
	int ret;

	ret = btrfs_get_dir_last_index(BTRFS_I(inode), &last_index);
	if (ret)
		return ret;

	private = kzalloc(sizeof(struct btrfs_file_private), GFP_KERNEL);
	if (!private)
		return -ENOMEM;
	private->last_index = last_index;
	private->filldir_buf = kzalloc(PAGE_SIZE, GFP_KERNEL);
	if (!private->filldir_buf) {
		kfree(private);
		return -ENOMEM;
	}
	file->private_data = private;
	return 0;
}

static loff_t btrfs_dir_llseek(struct file *file, loff_t offset, int whence)
{
	struct btrfs_file_private *private = file->private_data;
	int ret;

	ret = btrfs_get_dir_last_index(BTRFS_I(file_inode(file)),
				       &private->last_index);
	if (ret)
		return ret;

	return generic_file_llseek(file, offset, whence);
}

struct dir_entry {
	u64 ino;
	u64 offset;
	unsigned type;
	int name_len;
};

static int btrfs_filldir(void *addr, int entries, struct dir_context *ctx)
{
	while (entries--) {
		struct dir_entry *entry = addr;
		char *name = (char *)(entry + 1);

		ctx->pos = get_unaligned(&entry->offset);
		if (!dir_emit(ctx, name, get_unaligned(&entry->name_len),
					 get_unaligned(&entry->ino),
					 get_unaligned(&entry->type)))
			return 1;
		addr += sizeof(struct dir_entry) +
			get_unaligned(&entry->name_len);
		ctx->pos++;
	}
	return 0;
}

static int btrfs_real_readdir(struct file *file, struct dir_context *ctx)
{
	struct inode *inode = file_inode(file);
	struct btrfs_root *root = BTRFS_I(inode)->root;
	struct btrfs_file_private *private = file->private_data;
	struct btrfs_dir_item *di;
	struct btrfs_key key;
	struct btrfs_key found_key;
	struct btrfs_path *path;
	void *addr;
	LIST_HEAD(ins_list);
	LIST_HEAD(del_list);
	int ret;
	char *name_ptr;
	int name_len;
	int entries = 0;
	int total_len = 0;
	bool put = false;
	struct btrfs_key location;

	if (!dir_emit_dots(file, ctx))
		return 0;

	path = btrfs_alloc_path();
	if (!path)
		return -ENOMEM;

	addr = private->filldir_buf;
	path->reada = READA_FORWARD;

	put = btrfs_readdir_get_delayed_items(BTRFS_I(inode), private->last_index,
					      &ins_list, &del_list);

again:
	key.type = BTRFS_DIR_INDEX_KEY;
	key.offset = ctx->pos;
	key.objectid = btrfs_ino(BTRFS_I(inode));

	btrfs_for_each_slot(root, &key, &found_key, path, ret) {
		struct dir_entry *entry;
		struct extent_buffer *leaf = path->nodes[0];
		u8 ftype;

		if (found_key.objectid != key.objectid)
			break;
		if (found_key.type != BTRFS_DIR_INDEX_KEY)
			break;
		if (found_key.offset < ctx->pos)
			continue;
		if (found_key.offset > private->last_index)
			break;
		if (btrfs_should_delete_dir_index(&del_list, found_key.offset))
			continue;
		di = btrfs_item_ptr(leaf, path->slots[0], struct btrfs_dir_item);
		name_len = btrfs_dir_name_len(leaf, di);
		if ((total_len + sizeof(struct dir_entry) + name_len) >=
		    PAGE_SIZE) {
			btrfs_release_path(path);
			ret = btrfs_filldir(private->filldir_buf, entries, ctx);
			if (ret)
				goto nopos;
			addr = private->filldir_buf;
			entries = 0;
			total_len = 0;
			goto again;
		}

		ftype = btrfs_dir_flags_to_ftype(btrfs_dir_flags(leaf, di));
		entry = addr;
		name_ptr = (char *)(entry + 1);
		read_extent_buffer(leaf, name_ptr,
				   (unsigned long)(di + 1), name_len);
		put_unaligned(name_len, &entry->name_len);
		put_unaligned(fs_ftype_to_dtype(ftype), &entry->type);
		btrfs_dir_item_key_to_cpu(leaf, di, &location);
		put_unaligned(location.objectid, &entry->ino);
		put_unaligned(found_key.offset, &entry->offset);
		entries++;
		addr += sizeof(struct dir_entry) + name_len;
		total_len += sizeof(struct dir_entry) + name_len;
	}
	/* Catch error encountered during iteration */
	if (ret < 0)
		goto err;

	btrfs_release_path(path);

	ret = btrfs_filldir(private->filldir_buf, entries, ctx);
	if (ret)
		goto nopos;

	ret = btrfs_readdir_delayed_dir_index(ctx, &ins_list);
	if (ret)
		goto nopos;

	/*
	 * Stop new entries from being returned after we return the last
	 * entry.
	 *
	 * New directory entries are assigned a strictly increasing
	 * offset.  This means that new entries created during readdir
	 * are *guaranteed* to be seen in the future by that readdir.
	 * This has broken buggy programs which operate on names as
	 * they're returned by readdir.  Until we re-use freed offsets
	 * we have this hack to stop new entries from being returned
	 * under the assumption that they'll never reach this huge
	 * offset.
	 *
	 * This is being careful not to overflow 32bit loff_t unless the
	 * last entry requires it because doing so has broken 32bit apps
	 * in the past.
	 */
	if (ctx->pos >= INT_MAX)
		ctx->pos = LLONG_MAX;
	else
		ctx->pos = INT_MAX;
nopos:
	ret = 0;
err:
	if (put)
		btrfs_readdir_put_delayed_items(BTRFS_I(inode), &ins_list, &del_list);
	btrfs_free_path(path);
	return ret;
}

/*
 * This is somewhat expensive, updating the tree every time the
 * inode changes.  But, it is most likely to find the inode in cache.
 * FIXME, needs more benchmarking...there are no reasons other than performance
 * to keep or drop this code.
 */
static int btrfs_dirty_inode(struct btrfs_inode *inode)
{
	struct btrfs_root *root = inode->root;
	struct btrfs_fs_info *fs_info = root->fs_info;
	struct btrfs_trans_handle *trans;
	int ret;

	if (test_bit(BTRFS_INODE_DUMMY, &inode->runtime_flags))
		return 0;

	trans = btrfs_join_transaction(root);
	if (IS_ERR(trans))
		return PTR_ERR(trans);

	ret = btrfs_update_inode(trans, inode);
	if (ret == -ENOSPC || ret == -EDQUOT) {
		/* whoops, lets try again with the full transaction */
		btrfs_end_transaction(trans);
		trans = btrfs_start_transaction(root, 1);
		if (IS_ERR(trans))
			return PTR_ERR(trans);

		ret = btrfs_update_inode(trans, inode);
	}
	btrfs_end_transaction(trans);
	if (inode->delayed_node)
		btrfs_balance_delayed_items(fs_info);

	return ret;
}

/*
 * This is a copy of file_update_time.  We need this so we can return error on
 * ENOSPC for updating the inode in the case of file write and mmap writes.
 */
static int btrfs_update_time(struct inode *inode, int flags)
{
	struct btrfs_root *root = BTRFS_I(inode)->root;
	bool dirty;

	if (btrfs_root_readonly(root))
		return -EROFS;

	dirty = inode_update_timestamps(inode, flags);
	return dirty ? btrfs_dirty_inode(BTRFS_I(inode)) : 0;
}

/*
 * helper to find a free sequence number in a given directory.  This current
 * code is very simple, later versions will do smarter things in the btree
 */
int btrfs_set_inode_index(struct btrfs_inode *dir, u64 *index)
{
	int ret = 0;

	if (dir->index_cnt == (u64)-1) {
		ret = btrfs_inode_delayed_dir_index_count(dir);
		if (ret) {
			ret = btrfs_set_inode_index_count(dir);
			if (ret)
				return ret;
		}
	}

	*index = dir->index_cnt;
	dir->index_cnt++;

	return ret;
}

static int btrfs_insert_inode_locked(struct inode *inode)
{
	struct btrfs_iget_args args;

	args.ino = btrfs_ino(BTRFS_I(inode));
	args.root = BTRFS_I(inode)->root;

	return insert_inode_locked4(inode,
		   btrfs_inode_hash(inode->i_ino, BTRFS_I(inode)->root),
		   btrfs_find_actor, &args);
}

int btrfs_new_inode_prepare(struct btrfs_new_inode_args *args,
			    unsigned int *trans_num_items)
{
	struct inode *dir = args->dir;
	struct inode *inode = args->inode;
	int ret;

	if (!args->orphan) {
		ret = fscrypt_setup_filename(dir, &args->dentry->d_name, 0,
					     &args->fname);
		if (ret)
			return ret;
	}

	ret = posix_acl_create(dir, &inode->i_mode, &args->default_acl, &args->acl);
	if (ret) {
		fscrypt_free_filename(&args->fname);
		return ret;
	}

	/* 1 to add inode item */
	*trans_num_items = 1;
	/* 1 to add compression property */
	if (BTRFS_I(dir)->prop_compress)
		(*trans_num_items)++;
	/* 1 to add default ACL xattr */
	if (args->default_acl)
		(*trans_num_items)++;
	/* 1 to add access ACL xattr */
	if (args->acl)
		(*trans_num_items)++;
#ifdef CONFIG_SECURITY
	/* 1 to add LSM xattr */
	if (dir->i_security)
		(*trans_num_items)++;
#endif
	if (args->orphan) {
		/* 1 to add orphan item */
		(*trans_num_items)++;
	} else {
		/*
		 * 1 to add dir item
		 * 1 to add dir index
		 * 1 to update parent inode item
		 *
		 * No need for 1 unit for the inode ref item because it is
		 * inserted in a batch together with the inode item at
		 * btrfs_create_new_inode().
		 */
		*trans_num_items += 3;
	}
	return 0;
}

void btrfs_new_inode_args_destroy(struct btrfs_new_inode_args *args)
{
	posix_acl_release(args->acl);
	posix_acl_release(args->default_acl);
	fscrypt_free_filename(&args->fname);
}

/*
 * Inherit flags from the parent inode.
 *
 * Currently only the compression flags and the cow flags are inherited.
 */
static void btrfs_inherit_iflags(struct btrfs_inode *inode, struct btrfs_inode *dir)
{
	unsigned int flags;

	flags = dir->flags;

	if (flags & BTRFS_INODE_NOCOMPRESS) {
		inode->flags &= ~BTRFS_INODE_COMPRESS;
		inode->flags |= BTRFS_INODE_NOCOMPRESS;
	} else if (flags & BTRFS_INODE_COMPRESS) {
		inode->flags &= ~BTRFS_INODE_NOCOMPRESS;
		inode->flags |= BTRFS_INODE_COMPRESS;
	}

	if (flags & BTRFS_INODE_NODATACOW) {
		inode->flags |= BTRFS_INODE_NODATACOW;
		if (S_ISREG(inode->vfs_inode.i_mode))
			inode->flags |= BTRFS_INODE_NODATASUM;
	}

	btrfs_sync_inode_flags_to_i_flags(&inode->vfs_inode);
}

int btrfs_create_new_inode(struct btrfs_trans_handle *trans,
			   struct btrfs_new_inode_args *args)
{
	struct timespec64 ts;
	struct inode *dir = args->dir;
	struct inode *inode = args->inode;
	const struct fscrypt_str *name = args->orphan ? NULL : &args->fname.disk_name;
	struct btrfs_fs_info *fs_info = inode_to_fs_info(dir);
	struct btrfs_root *root;
	struct btrfs_inode_item *inode_item;
	struct btrfs_path *path;
	u64 objectid;
	struct btrfs_inode_ref *ref;
	struct btrfs_key key[2];
	u32 sizes[2];
	struct btrfs_item_batch batch;
	unsigned long ptr;
	int ret;
	bool xa_reserved = false;

	path = btrfs_alloc_path();
	if (!path)
		return -ENOMEM;

	if (!args->subvol)
		BTRFS_I(inode)->root = btrfs_grab_root(BTRFS_I(dir)->root);
	root = BTRFS_I(inode)->root;

	ret = btrfs_init_file_extent_tree(BTRFS_I(inode));
	if (ret)
		goto out;

	ret = btrfs_get_free_objectid(root, &objectid);
	if (ret)
		goto out;
	btrfs_set_inode_number(BTRFS_I(inode), objectid);

	ret = xa_reserve(&root->inodes, objectid, GFP_NOFS);
	if (ret)
		goto out;
	xa_reserved = true;

	if (args->orphan) {
		/*
		 * O_TMPFILE, set link count to 0, so that after this point, we
		 * fill in an inode item with the correct link count.
		 */
		set_nlink(inode, 0);
	} else {
		trace_btrfs_inode_request(dir);

		ret = btrfs_set_inode_index(BTRFS_I(dir), &BTRFS_I(inode)->dir_index);
		if (ret)
			goto out;
	}

	if (S_ISDIR(inode->i_mode))
		BTRFS_I(inode)->index_cnt = BTRFS_DIR_START_INDEX;

	BTRFS_I(inode)->generation = trans->transid;
	inode->i_generation = BTRFS_I(inode)->generation;

	/*
	 * We don't have any capability xattrs set here yet, shortcut any
	 * queries for the xattrs here.  If we add them later via the inode
	 * security init path or any other path this flag will be cleared.
	 */
	set_bit(BTRFS_INODE_NO_CAP_XATTR, &BTRFS_I(inode)->runtime_flags);

	/*
	 * Subvolumes don't inherit flags from their parent directory.
	 * Originally this was probably by accident, but we probably can't
	 * change it now without compatibility issues.
	 */
	if (!args->subvol)
		btrfs_inherit_iflags(BTRFS_I(inode), BTRFS_I(dir));

	if (S_ISREG(inode->i_mode)) {
		if (btrfs_test_opt(fs_info, NODATASUM))
			BTRFS_I(inode)->flags |= BTRFS_INODE_NODATASUM;
		if (btrfs_test_opt(fs_info, NODATACOW))
			BTRFS_I(inode)->flags |= BTRFS_INODE_NODATACOW |
				BTRFS_INODE_NODATASUM;
	}

	ret = btrfs_insert_inode_locked(inode);
	if (ret < 0) {
		if (!args->orphan)
			BTRFS_I(dir)->index_cnt--;
		goto out;
	}

	/*
	 * We could have gotten an inode number from somebody who was fsynced
	 * and then removed in this same transaction, so let's just set full
	 * sync since it will be a full sync anyway and this will blow away the
	 * old info in the log.
	 */
	btrfs_set_inode_full_sync(BTRFS_I(inode));

	key[0].objectid = objectid;
	key[0].type = BTRFS_INODE_ITEM_KEY;
	key[0].offset = 0;

	sizes[0] = sizeof(struct btrfs_inode_item);

	if (!args->orphan) {
		/*
		 * Start new inodes with an inode_ref. This is slightly more
		 * efficient for small numbers of hard links since they will
		 * be packed into one item. Extended refs will kick in if we
		 * add more hard links than can fit in the ref item.
		 */
		key[1].objectid = objectid;
		key[1].type = BTRFS_INODE_REF_KEY;
		if (args->subvol) {
			key[1].offset = objectid;
			sizes[1] = 2 + sizeof(*ref);
		} else {
			key[1].offset = btrfs_ino(BTRFS_I(dir));
			sizes[1] = name->len + sizeof(*ref);
		}
	}

	batch.keys = &key[0];
	batch.data_sizes = &sizes[0];
	batch.total_data_size = sizes[0] + (args->orphan ? 0 : sizes[1]);
	batch.nr = args->orphan ? 1 : 2;
	ret = btrfs_insert_empty_items(trans, root, path, &batch);
	if (ret != 0) {
		btrfs_abort_transaction(trans, ret);
		goto discard;
	}

	ts = simple_inode_init_ts(inode);
	BTRFS_I(inode)->i_otime_sec = ts.tv_sec;
	BTRFS_I(inode)->i_otime_nsec = ts.tv_nsec;

	/*
	 * We're going to fill the inode item now, so at this point the inode
	 * must be fully initialized.
	 */

	inode_item = btrfs_item_ptr(path->nodes[0], path->slots[0],
				  struct btrfs_inode_item);
	memzero_extent_buffer(path->nodes[0], (unsigned long)inode_item,
			     sizeof(*inode_item));
	fill_inode_item(trans, path->nodes[0], inode_item, inode);

	if (!args->orphan) {
		ref = btrfs_item_ptr(path->nodes[0], path->slots[0] + 1,
				     struct btrfs_inode_ref);
		ptr = (unsigned long)(ref + 1);
		if (args->subvol) {
			btrfs_set_inode_ref_name_len(path->nodes[0], ref, 2);
			btrfs_set_inode_ref_index(path->nodes[0], ref, 0);
			write_extent_buffer(path->nodes[0], "..", ptr, 2);
		} else {
			btrfs_set_inode_ref_name_len(path->nodes[0], ref,
						     name->len);
			btrfs_set_inode_ref_index(path->nodes[0], ref,
						  BTRFS_I(inode)->dir_index);
			write_extent_buffer(path->nodes[0], name->name, ptr,
					    name->len);
		}
	}

	btrfs_mark_buffer_dirty(trans, path->nodes[0]);
	/*
	 * We don't need the path anymore, plus inheriting properties, adding
	 * ACLs, security xattrs, orphan item or adding the link, will result in
	 * allocating yet another path. So just free our path.
	 */
	btrfs_free_path(path);
	path = NULL;

	if (args->subvol) {
		struct inode *parent;

		/*
		 * Subvolumes inherit properties from their parent subvolume,
		 * not the directory they were created in.
		 */
		parent = btrfs_iget(BTRFS_FIRST_FREE_OBJECTID, BTRFS_I(dir)->root);
		if (IS_ERR(parent)) {
			ret = PTR_ERR(parent);
		} else {
			ret = btrfs_inode_inherit_props(trans, inode, parent);
			iput(parent);
		}
	} else {
		ret = btrfs_inode_inherit_props(trans, inode, dir);
	}
	if (ret) {
		btrfs_err(fs_info,
			  "error inheriting props for ino %llu (root %llu): %d",
			  btrfs_ino(BTRFS_I(inode)), btrfs_root_id(root), ret);
	}

	/*
	 * Subvolumes don't inherit ACLs or get passed to the LSM. This is
	 * probably a bug.
	 */
	if (!args->subvol) {
		ret = btrfs_init_inode_security(trans, args);
		if (ret) {
			btrfs_abort_transaction(trans, ret);
			goto discard;
		}
	}

	ret = btrfs_add_inode_to_root(BTRFS_I(inode), false);
	if (WARN_ON(ret)) {
		/* Shouldn't happen, we used xa_reserve() before. */
		btrfs_abort_transaction(trans, ret);
		goto discard;
	}

	trace_btrfs_inode_new(inode);
	btrfs_set_inode_last_trans(trans, BTRFS_I(inode));

	btrfs_update_root_times(trans, root);

	if (args->orphan) {
		ret = btrfs_orphan_add(trans, BTRFS_I(inode));
	} else {
		ret = btrfs_add_link(trans, BTRFS_I(dir), BTRFS_I(inode), name,
				     0, BTRFS_I(inode)->dir_index);
	}
	if (ret) {
		btrfs_abort_transaction(trans, ret);
		goto discard;
	}

	return 0;

discard:
	/*
	 * discard_new_inode() calls iput(), but the caller owns the reference
	 * to the inode.
	 */
	ihold(inode);
	discard_new_inode(inode);
out:
	if (xa_reserved)
		xa_release(&root->inodes, objectid);

	btrfs_free_path(path);
	return ret;
}

/*
 * utility function to add 'inode' into 'parent_inode' with
 * a give name and a given sequence number.
 * if 'add_backref' is true, also insert a backref from the
 * inode to the parent directory.
 */
int btrfs_add_link(struct btrfs_trans_handle *trans,
		   struct btrfs_inode *parent_inode, struct btrfs_inode *inode,
		   const struct fscrypt_str *name, int add_backref, u64 index)
{
	int ret = 0;
	struct btrfs_key key;
	struct btrfs_root *root = parent_inode->root;
	u64 ino = btrfs_ino(inode);
	u64 parent_ino = btrfs_ino(parent_inode);

	if (unlikely(ino == BTRFS_FIRST_FREE_OBJECTID)) {
		memcpy(&key, &inode->root->root_key, sizeof(key));
	} else {
		key.objectid = ino;
		key.type = BTRFS_INODE_ITEM_KEY;
		key.offset = 0;
	}

	if (unlikely(ino == BTRFS_FIRST_FREE_OBJECTID)) {
		ret = btrfs_add_root_ref(trans, key.objectid,
					 btrfs_root_id(root), parent_ino,
					 index, name);
	} else if (add_backref) {
		ret = btrfs_insert_inode_ref(trans, root, name,
					     ino, parent_ino, index);
	}

	/* Nothing to clean up yet */
	if (ret)
		return ret;

	ret = btrfs_insert_dir_item(trans, name, parent_inode, &key,
				    btrfs_inode_type(&inode->vfs_inode), index);
	if (ret == -EEXIST || ret == -EOVERFLOW)
		goto fail_dir_item;
	else if (ret) {
		btrfs_abort_transaction(trans, ret);
		return ret;
	}

	btrfs_i_size_write(parent_inode, parent_inode->vfs_inode.i_size +
			   name->len * 2);
	inode_inc_iversion(&parent_inode->vfs_inode);
	/*
	 * If we are replaying a log tree, we do not want to update the mtime
	 * and ctime of the parent directory with the current time, since the
	 * log replay procedure is responsible for setting them to their correct
	 * values (the ones it had when the fsync was done).
	 */
	if (!test_bit(BTRFS_FS_LOG_RECOVERING, &root->fs_info->flags))
		inode_set_mtime_to_ts(&parent_inode->vfs_inode,
				      inode_set_ctime_current(&parent_inode->vfs_inode));

	ret = btrfs_update_inode(trans, parent_inode);
	if (ret)
		btrfs_abort_transaction(trans, ret);
	return ret;

fail_dir_item:
	if (unlikely(ino == BTRFS_FIRST_FREE_OBJECTID)) {
		u64 local_index;
		int err;
		err = btrfs_del_root_ref(trans, key.objectid,
					 btrfs_root_id(root), parent_ino,
					 &local_index, name);
		if (err)
			btrfs_abort_transaction(trans, err);
	} else if (add_backref) {
		u64 local_index;
		int err;

		err = btrfs_del_inode_ref(trans, root, name, ino, parent_ino,
					  &local_index);
		if (err)
			btrfs_abort_transaction(trans, err);
	}

	/* Return the original error code */
	return ret;
}

static int btrfs_create_common(struct inode *dir, struct dentry *dentry,
			       struct inode *inode)
{
	struct btrfs_fs_info *fs_info = inode_to_fs_info(dir);
	struct btrfs_root *root = BTRFS_I(dir)->root;
	struct btrfs_new_inode_args new_inode_args = {
		.dir = dir,
		.dentry = dentry,
		.inode = inode,
	};
	unsigned int trans_num_items;
	struct btrfs_trans_handle *trans;
	int err;

	err = btrfs_new_inode_prepare(&new_inode_args, &trans_num_items);
	if (err)
		goto out_inode;

	trans = btrfs_start_transaction(root, trans_num_items);
	if (IS_ERR(trans)) {
		err = PTR_ERR(trans);
		goto out_new_inode_args;
	}

	err = btrfs_create_new_inode(trans, &new_inode_args);
	if (!err)
		d_instantiate_new(dentry, inode);

	btrfs_end_transaction(trans);
	btrfs_btree_balance_dirty(fs_info);
out_new_inode_args:
	btrfs_new_inode_args_destroy(&new_inode_args);
out_inode:
	if (err)
		iput(inode);
	return err;
}

static int btrfs_mknod(struct mnt_idmap *idmap, struct inode *dir,
		       struct dentry *dentry, umode_t mode, dev_t rdev)
{
	struct inode *inode;

	inode = new_inode(dir->i_sb);
	if (!inode)
		return -ENOMEM;
	inode_init_owner(idmap, inode, dir, mode);
	inode->i_op = &btrfs_special_inode_operations;
	init_special_inode(inode, inode->i_mode, rdev);
	return btrfs_create_common(dir, dentry, inode);
}

static int btrfs_create(struct mnt_idmap *idmap, struct inode *dir,
			struct dentry *dentry, umode_t mode, bool excl)
{
	struct inode *inode;

	inode = new_inode(dir->i_sb);
	if (!inode)
		return -ENOMEM;
	inode_init_owner(idmap, inode, dir, mode);
	inode->i_fop = &btrfs_file_operations;
	inode->i_op = &btrfs_file_inode_operations;
	inode->i_mapping->a_ops = &btrfs_aops;
	return btrfs_create_common(dir, dentry, inode);
}

static int btrfs_link(struct dentry *old_dentry, struct inode *dir,
		      struct dentry *dentry)
{
	struct btrfs_trans_handle *trans = NULL;
	struct btrfs_root *root = BTRFS_I(dir)->root;
	struct inode *inode = d_inode(old_dentry);
	struct btrfs_fs_info *fs_info = inode_to_fs_info(inode);
	struct fscrypt_name fname;
	u64 index;
	int err;
	int drop_inode = 0;

	/* do not allow sys_link's with other subvols of the same device */
	if (btrfs_root_id(root) != btrfs_root_id(BTRFS_I(inode)->root))
		return -EXDEV;

	if (inode->i_nlink >= BTRFS_LINK_MAX)
		return -EMLINK;

	err = fscrypt_setup_filename(dir, &dentry->d_name, 0, &fname);
	if (err)
		goto fail;

	err = btrfs_set_inode_index(BTRFS_I(dir), &index);
	if (err)
		goto fail;

	/*
	 * 2 items for inode and inode ref
	 * 2 items for dir items
	 * 1 item for parent inode
	 * 1 item for orphan item deletion if O_TMPFILE
	 */
	trans = btrfs_start_transaction(root, inode->i_nlink ? 5 : 6);
	if (IS_ERR(trans)) {
		err = PTR_ERR(trans);
		trans = NULL;
		goto fail;
	}

	/* There are several dir indexes for this inode, clear the cache. */
	BTRFS_I(inode)->dir_index = 0ULL;
	inc_nlink(inode);
	inode_inc_iversion(inode);
	inode_set_ctime_current(inode);
	ihold(inode);
	set_bit(BTRFS_INODE_COPY_EVERYTHING, &BTRFS_I(inode)->runtime_flags);

	err = btrfs_add_link(trans, BTRFS_I(dir), BTRFS_I(inode),
			     &fname.disk_name, 1, index);

	if (err) {
		drop_inode = 1;
	} else {
		struct dentry *parent = dentry->d_parent;

		err = btrfs_update_inode(trans, BTRFS_I(inode));
		if (err)
			goto fail;
		if (inode->i_nlink == 1) {
			/*
			 * If new hard link count is 1, it's a file created
			 * with open(2) O_TMPFILE flag.
			 */
			err = btrfs_orphan_del(trans, BTRFS_I(inode));
			if (err)
				goto fail;
		}
		d_instantiate(dentry, inode);
		btrfs_log_new_name(trans, old_dentry, NULL, 0, parent);
	}

fail:
	fscrypt_free_filename(&fname);
	if (trans)
		btrfs_end_transaction(trans);
	if (drop_inode) {
		inode_dec_link_count(inode);
		iput(inode);
	}
	btrfs_btree_balance_dirty(fs_info);
	return err;
}

static int btrfs_mkdir(struct mnt_idmap *idmap, struct inode *dir,
		       struct dentry *dentry, umode_t mode)
{
	struct inode *inode;

	inode = new_inode(dir->i_sb);
	if (!inode)
		return -ENOMEM;
	inode_init_owner(idmap, inode, dir, S_IFDIR | mode);
	inode->i_op = &btrfs_dir_inode_operations;
	inode->i_fop = &btrfs_dir_file_operations;
	return btrfs_create_common(dir, dentry, inode);
}

static noinline int uncompress_inline(struct btrfs_path *path,
				      struct page *page,
				      struct btrfs_file_extent_item *item)
{
	int ret;
	struct extent_buffer *leaf = path->nodes[0];
	char *tmp;
	size_t max_size;
	unsigned long inline_size;
	unsigned long ptr;
	int compress_type;

	compress_type = btrfs_file_extent_compression(leaf, item);
	max_size = btrfs_file_extent_ram_bytes(leaf, item);
	inline_size = btrfs_file_extent_inline_item_len(leaf, path->slots[0]);
	tmp = kmalloc(inline_size, GFP_NOFS);
	if (!tmp)
		return -ENOMEM;
	ptr = btrfs_file_extent_inline_start(item);

	read_extent_buffer(leaf, tmp, ptr, inline_size);

	max_size = min_t(unsigned long, PAGE_SIZE, max_size);
	ret = btrfs_decompress(compress_type, tmp, page, 0, inline_size, max_size);

	/*
	 * decompression code contains a memset to fill in any space between the end
	 * of the uncompressed data and the end of max_size in case the decompressed
	 * data ends up shorter than ram_bytes.  That doesn't cover the hole between
	 * the end of an inline extent and the beginning of the next block, so we
	 * cover that region here.
	 */

	if (max_size < PAGE_SIZE)
		memzero_page(page, max_size, PAGE_SIZE - max_size);
	kfree(tmp);
	return ret;
}

static int read_inline_extent(struct btrfs_inode *inode, struct btrfs_path *path,
			      struct page *page)
{
	struct btrfs_file_extent_item *fi;
	void *kaddr;
	size_t copy_size;

	if (!page || PageUptodate(page))
		return 0;

	ASSERT(page_offset(page) == 0);

	fi = btrfs_item_ptr(path->nodes[0], path->slots[0],
			    struct btrfs_file_extent_item);
	if (btrfs_file_extent_compression(path->nodes[0], fi) != BTRFS_COMPRESS_NONE)
		return uncompress_inline(path, page, fi);

	copy_size = min_t(u64, PAGE_SIZE,
			  btrfs_file_extent_ram_bytes(path->nodes[0], fi));
	kaddr = kmap_local_page(page);
	read_extent_buffer(path->nodes[0], kaddr,
			   btrfs_file_extent_inline_start(fi), copy_size);
	kunmap_local(kaddr);
	if (copy_size < PAGE_SIZE)
		memzero_page(page, copy_size, PAGE_SIZE - copy_size);
	return 0;
}

/*
 * Lookup the first extent overlapping a range in a file.
 *
 * @inode:	file to search in
 * @page:	page to read extent data into if the extent is inline
 * @start:	file offset
 * @len:	length of range starting at @start
 *
 * Return the first &struct extent_map which overlaps the given range, reading
 * it from the B-tree and caching it if necessary. Note that there may be more
 * extents which overlap the given range after the returned extent_map.
 *
 * If @page is not NULL and the extent is inline, this also reads the extent
 * data directly into the page and marks the extent up to date in the io_tree.
 *
 * Return: ERR_PTR on error, non-NULL extent_map on success.
 */
struct extent_map *btrfs_get_extent(struct btrfs_inode *inode,
				    struct page *page, u64 start, u64 len)
{
	struct btrfs_fs_info *fs_info = inode->root->fs_info;
	int ret = 0;
	u64 extent_start = 0;
	u64 extent_end = 0;
	u64 objectid = btrfs_ino(inode);
	int extent_type = -1;
	struct btrfs_path *path = NULL;
	struct btrfs_root *root = inode->root;
	struct btrfs_file_extent_item *item;
	struct extent_buffer *leaf;
	struct btrfs_key found_key;
	struct extent_map *em = NULL;
	struct extent_map_tree *em_tree = &inode->extent_tree;

	read_lock(&em_tree->lock);
	em = lookup_extent_mapping(em_tree, start, len);
	read_unlock(&em_tree->lock);

	if (em) {
		if (em->start > start || em->start + em->len <= start)
			free_extent_map(em);
		else if (em->disk_bytenr == EXTENT_MAP_INLINE && page)
			free_extent_map(em);
		else
			goto out;
	}
	em = alloc_extent_map();
	if (!em) {
		ret = -ENOMEM;
		goto out;
	}
	em->start = EXTENT_MAP_HOLE;
	em->disk_bytenr = EXTENT_MAP_HOLE;
	em->len = (u64)-1;

	path = btrfs_alloc_path();
	if (!path) {
		ret = -ENOMEM;
		goto out;
	}

	/* Chances are we'll be called again, so go ahead and do readahead */
	path->reada = READA_FORWARD;

	/*
	 * The same explanation in load_free_space_cache applies here as well,
	 * we only read when we're loading the free space cache, and at that
	 * point the commit_root has everything we need.
	 */
	if (btrfs_is_free_space_inode(inode)) {
		path->search_commit_root = 1;
		path->skip_locking = 1;
	}

	ret = btrfs_lookup_file_extent(NULL, root, path, objectid, start, 0);
	if (ret < 0) {
		goto out;
	} else if (ret > 0) {
		if (path->slots[0] == 0)
			goto not_found;
		path->slots[0]--;
		ret = 0;
	}

	leaf = path->nodes[0];
	item = btrfs_item_ptr(leaf, path->slots[0],
			      struct btrfs_file_extent_item);
	btrfs_item_key_to_cpu(leaf, &found_key, path->slots[0]);
	if (found_key.objectid != objectid ||
	    found_key.type != BTRFS_EXTENT_DATA_KEY) {
		/*
		 * If we backup past the first extent we want to move forward
		 * and see if there is an extent in front of us, otherwise we'll
		 * say there is a hole for our whole search range which can
		 * cause problems.
		 */
		extent_end = start;
		goto next;
	}

	extent_type = btrfs_file_extent_type(leaf, item);
	extent_start = found_key.offset;
	extent_end = btrfs_file_extent_end(path);
	if (extent_type == BTRFS_FILE_EXTENT_REG ||
	    extent_type == BTRFS_FILE_EXTENT_PREALLOC) {
		/* Only regular file could have regular/prealloc extent */
		if (!S_ISREG(inode->vfs_inode.i_mode)) {
			ret = -EUCLEAN;
			btrfs_crit(fs_info,
		"regular/prealloc extent found for non-regular inode %llu",
				   btrfs_ino(inode));
			goto out;
		}
		trace_btrfs_get_extent_show_fi_regular(inode, leaf, item,
						       extent_start);
	} else if (extent_type == BTRFS_FILE_EXTENT_INLINE) {
		trace_btrfs_get_extent_show_fi_inline(inode, leaf, item,
						      path->slots[0],
						      extent_start);
	}
next:
	if (start >= extent_end) {
		path->slots[0]++;
		if (path->slots[0] >= btrfs_header_nritems(leaf)) {
			ret = btrfs_next_leaf(root, path);
			if (ret < 0)
				goto out;
			else if (ret > 0)
				goto not_found;

			leaf = path->nodes[0];
		}
		btrfs_item_key_to_cpu(leaf, &found_key, path->slots[0]);
		if (found_key.objectid != objectid ||
		    found_key.type != BTRFS_EXTENT_DATA_KEY)
			goto not_found;
		if (start + len <= found_key.offset)
			goto not_found;
		if (start > found_key.offset)
			goto next;

		/* New extent overlaps with existing one */
		em->start = start;
		em->len = found_key.offset - start;
		em->disk_bytenr = EXTENT_MAP_HOLE;
		goto insert;
	}

	btrfs_extent_item_to_extent_map(inode, path, item, em);

	if (extent_type == BTRFS_FILE_EXTENT_REG ||
	    extent_type == BTRFS_FILE_EXTENT_PREALLOC) {
		goto insert;
	} else if (extent_type == BTRFS_FILE_EXTENT_INLINE) {
		/*
		 * Inline extent can only exist at file offset 0. This is
		 * ensured by tree-checker and inline extent creation path.
		 * Thus all members representing file offsets should be zero.
		 */
		ASSERT(extent_start == 0);
		ASSERT(em->start == 0);

		/*
		 * btrfs_extent_item_to_extent_map() should have properly
		 * initialized em members already.
		 *
		 * Other members are not utilized for inline extents.
		 */
		ASSERT(em->disk_bytenr == EXTENT_MAP_INLINE);
		ASSERT(em->len == fs_info->sectorsize);

		ret = read_inline_extent(inode, path, page);
		if (ret < 0)
			goto out;
		goto insert;
	}
not_found:
	em->start = start;
	em->len = len;
	em->disk_bytenr = EXTENT_MAP_HOLE;
insert:
	ret = 0;
	btrfs_release_path(path);
	if (em->start > start || extent_map_end(em) <= start) {
		btrfs_err(fs_info,
			  "bad extent! em: [%llu %llu] passed [%llu %llu]",
			  em->start, em->len, start, len);
		ret = -EIO;
		goto out;
	}

	write_lock(&em_tree->lock);
	ret = btrfs_add_extent_mapping(inode, &em, start, len);
	write_unlock(&em_tree->lock);
out:
	btrfs_free_path(path);

	trace_btrfs_get_extent(root, inode, em);

	if (ret) {
		free_extent_map(em);
		return ERR_PTR(ret);
	}
	return em;
}

static bool btrfs_extent_readonly(struct btrfs_fs_info *fs_info, u64 bytenr)
{
	struct btrfs_block_group *block_group;
	bool readonly = false;

	block_group = btrfs_lookup_block_group(fs_info, bytenr);
	if (!block_group || block_group->ro)
		readonly = true;
	if (block_group)
		btrfs_put_block_group(block_group);
	return readonly;
}

/*
 * Check if we can do nocow write into the range [@offset, @offset + @len)
 *
 * @offset:	File offset
 * @len:	The length to write, will be updated to the nocow writeable
 *		range
 * @orig_start:	(optional) Return the original file offset of the file extent
 * @orig_len:	(optional) Return the original on-disk length of the file extent
 * @ram_bytes:	(optional) Return the ram_bytes of the file extent
 * @strict:	if true, omit optimizations that might force us into unnecessary
 *		cow. e.g., don't trust generation number.
 *
 * Return:
 * >0	and update @len if we can do nocow write
 *  0	if we can't do nocow write
 * <0	if error happened
 *
 * NOTE: This only checks the file extents, caller is responsible to wait for
 *	 any ordered extents.
 */
noinline int can_nocow_extent(struct inode *inode, u64 offset, u64 *len,
			      struct btrfs_file_extent *file_extent,
			      bool nowait, bool strict)
{
	struct btrfs_fs_info *fs_info = inode_to_fs_info(inode);
	struct can_nocow_file_extent_args nocow_args = { 0 };
	struct btrfs_path *path;
	int ret;
	struct extent_buffer *leaf;
	struct btrfs_root *root = BTRFS_I(inode)->root;
	struct extent_io_tree *io_tree = &BTRFS_I(inode)->io_tree;
	struct btrfs_file_extent_item *fi;
	struct btrfs_key key;
	int found_type;

	path = btrfs_alloc_path();
	if (!path)
		return -ENOMEM;
	path->nowait = nowait;

	ret = btrfs_lookup_file_extent(NULL, root, path,
			btrfs_ino(BTRFS_I(inode)), offset, 0);
	if (ret < 0)
		goto out;

	if (ret == 1) {
		if (path->slots[0] == 0) {
			/* can't find the item, must cow */
			ret = 0;
			goto out;
		}
		path->slots[0]--;
	}
	ret = 0;
	leaf = path->nodes[0];
	btrfs_item_key_to_cpu(leaf, &key, path->slots[0]);
	if (key.objectid != btrfs_ino(BTRFS_I(inode)) ||
	    key.type != BTRFS_EXTENT_DATA_KEY) {
		/* not our file or wrong item type, must cow */
		goto out;
	}

	if (key.offset > offset) {
		/* Wrong offset, must cow */
		goto out;
	}

	if (btrfs_file_extent_end(path) <= offset)
		goto out;

	fi = btrfs_item_ptr(leaf, path->slots[0], struct btrfs_file_extent_item);
	found_type = btrfs_file_extent_type(leaf, fi);

	nocow_args.start = offset;
	nocow_args.end = offset + *len - 1;
	nocow_args.strict = strict;
	nocow_args.free_path = true;

	ret = can_nocow_file_extent(path, &key, BTRFS_I(inode), &nocow_args);
	/* can_nocow_file_extent() has freed the path. */
	path = NULL;

	if (ret != 1) {
		/* Treat errors as not being able to NOCOW. */
		ret = 0;
		goto out;
	}

	ret = 0;
	if (btrfs_extent_readonly(fs_info,
				  nocow_args.file_extent.disk_bytenr +
				  nocow_args.file_extent.offset))
		goto out;

	if (!(BTRFS_I(inode)->flags & BTRFS_INODE_NODATACOW) &&
	    found_type == BTRFS_FILE_EXTENT_PREALLOC) {
		u64 range_end;

		range_end = round_up(offset + nocow_args.file_extent.num_bytes,
				     root->fs_info->sectorsize) - 1;
		ret = test_range_bit_exists(io_tree, offset, range_end, EXTENT_DELALLOC);
		if (ret) {
			ret = -EAGAIN;
			goto out;
		}
	}

	if (file_extent)
		memcpy(file_extent, &nocow_args.file_extent, sizeof(*file_extent));

	*len = nocow_args.file_extent.num_bytes;
	ret = 1;
out:
	btrfs_free_path(path);
	return ret;
}

/* The callers of this must take lock_extent() */
struct extent_map *btrfs_create_io_em(struct btrfs_inode *inode, u64 start,
				      const struct btrfs_file_extent *file_extent,
				      int type)
{
	struct extent_map *em;
	int ret;

	/*
	 * Note the missing NOCOW type.
	 *
	 * For pure NOCOW writes, we should not create an io extent map, but
	 * just reusing the existing one.
	 * Only PREALLOC writes (NOCOW write into preallocated range) can
	 * create an io extent map.
	 */
	ASSERT(type == BTRFS_ORDERED_PREALLOC ||
	       type == BTRFS_ORDERED_COMPRESSED ||
	       type == BTRFS_ORDERED_REGULAR);

	switch (type) {
	case BTRFS_ORDERED_PREALLOC:
		/* We're only referring part of a larger preallocated extent. */
		ASSERT(file_extent->num_bytes <= file_extent->ram_bytes);
		break;
	case BTRFS_ORDERED_REGULAR:
		/* COW results a new extent matching our file extent size. */
		ASSERT(file_extent->disk_num_bytes == file_extent->num_bytes);
		ASSERT(file_extent->ram_bytes == file_extent->num_bytes);

		/* Since it's a new extent, we should not have any offset. */
		ASSERT(file_extent->offset == 0);
		break;
	case BTRFS_ORDERED_COMPRESSED:
		/* Must be compressed. */
		ASSERT(file_extent->compression != BTRFS_COMPRESS_NONE);

		/*
		 * Encoded write can make us to refer to part of the
		 * uncompressed extent.
		 */
		ASSERT(file_extent->num_bytes <= file_extent->ram_bytes);
		break;
	}

	em = alloc_extent_map();
	if (!em)
		return ERR_PTR(-ENOMEM);

	em->start = start;
	em->len = file_extent->num_bytes;
	em->disk_bytenr = file_extent->disk_bytenr;
	em->disk_num_bytes = file_extent->disk_num_bytes;
	em->ram_bytes = file_extent->ram_bytes;
	em->generation = -1;
	em->offset = file_extent->offset;
	em->flags |= EXTENT_FLAG_PINNED;
	if (type == BTRFS_ORDERED_COMPRESSED)
		extent_map_set_compression(em, file_extent->compression);

	ret = btrfs_replace_extent_map_range(inode, em, true);
	if (ret) {
		free_extent_map(em);
		return ERR_PTR(ret);
	}

	/* em got 2 refs now, callers needs to do free_extent_map once. */
	return em;
}

/*
 * For release_folio() and invalidate_folio() we have a race window where
 * folio_end_writeback() is called but the subpage spinlock is not yet released.
 * If we continue to release/invalidate the page, we could cause use-after-free
 * for subpage spinlock.  So this function is to spin and wait for subpage
 * spinlock.
 */
static void wait_subpage_spinlock(struct page *page)
{
	struct btrfs_fs_info *fs_info = page_to_fs_info(page);
	struct folio *folio = page_folio(page);
	struct btrfs_subpage *subpage;

	if (!btrfs_is_subpage(fs_info, page->mapping))
		return;

	ASSERT(folio_test_private(folio) && folio_get_private(folio));
	subpage = folio_get_private(folio);

	/*
	 * This may look insane as we just acquire the spinlock and release it,
	 * without doing anything.  But we just want to make sure no one is
	 * still holding the subpage spinlock.
	 * And since the page is not dirty nor writeback, and we have page
	 * locked, the only possible way to hold a spinlock is from the endio
	 * function to clear page writeback.
	 *
	 * Here we just acquire the spinlock so that all existing callers
	 * should exit and we're safe to release/invalidate the page.
	 */
	spin_lock_irq(&subpage->lock);
	spin_unlock_irq(&subpage->lock);
}

static bool __btrfs_release_folio(struct folio *folio, gfp_t gfp_flags)
{
	if (try_release_extent_mapping(&folio->page, gfp_flags)) {
		wait_subpage_spinlock(&folio->page);
		clear_page_extent_mapped(&folio->page);
		return true;
	}
	return false;
}

static bool btrfs_release_folio(struct folio *folio, gfp_t gfp_flags)
{
	if (folio_test_writeback(folio) || folio_test_dirty(folio))
		return false;
	return __btrfs_release_folio(folio, gfp_flags);
}

#ifdef CONFIG_MIGRATION
static int btrfs_migrate_folio(struct address_space *mapping,
			     struct folio *dst, struct folio *src,
			     enum migrate_mode mode)
{
	int ret = filemap_migrate_folio(mapping, dst, src, mode);

	if (ret != MIGRATEPAGE_SUCCESS)
		return ret;

	if (folio_test_ordered(src)) {
		folio_clear_ordered(src);
		folio_set_ordered(dst);
	}

	return MIGRATEPAGE_SUCCESS;
}
#else
#define btrfs_migrate_folio NULL
#endif

static void btrfs_invalidate_folio(struct folio *folio, size_t offset,
				 size_t length)
{
	struct btrfs_inode *inode = folio_to_inode(folio);
	struct btrfs_fs_info *fs_info = inode->root->fs_info;
	struct extent_io_tree *tree = &inode->io_tree;
	struct extent_state *cached_state = NULL;
	u64 page_start = folio_pos(folio);
	u64 page_end = page_start + folio_size(folio) - 1;
	u64 cur;
	int inode_evicting = inode->vfs_inode.i_state & I_FREEING;

	/*
	 * We have folio locked so no new ordered extent can be created on this
	 * page, nor bio can be submitted for this folio.
	 *
	 * But already submitted bio can still be finished on this folio.
	 * Furthermore, endio function won't skip folio which has Ordered
	 * (Private2) already cleared, so it's possible for endio and
	 * invalidate_folio to do the same ordered extent accounting twice
	 * on one folio.
	 *
	 * So here we wait for any submitted bios to finish, so that we won't
	 * do double ordered extent accounting on the same folio.
	 */
	folio_wait_writeback(folio);
	wait_subpage_spinlock(&folio->page);

	/*
	 * For subpage case, we have call sites like
	 * btrfs_punch_hole_lock_range() which passes range not aligned to
	 * sectorsize.
	 * If the range doesn't cover the full folio, we don't need to and
	 * shouldn't clear page extent mapped, as folio->private can still
	 * record subpage dirty bits for other part of the range.
	 *
	 * For cases that invalidate the full folio even the range doesn't
	 * cover the full folio, like invalidating the last folio, we're
	 * still safe to wait for ordered extent to finish.
	 */
	if (!(offset == 0 && length == folio_size(folio))) {
		btrfs_release_folio(folio, GFP_NOFS);
		return;
	}

	if (!inode_evicting)
		lock_extent(tree, page_start, page_end, &cached_state);

	cur = page_start;
	while (cur < page_end) {
		struct btrfs_ordered_extent *ordered;
		u64 range_end;
		u32 range_len;
		u32 extra_flags = 0;

		ordered = btrfs_lookup_first_ordered_range(inode, cur,
							   page_end + 1 - cur);
		if (!ordered) {
			range_end = page_end;
			/*
			 * No ordered extent covering this range, we are safe
			 * to delete all extent states in the range.
			 */
			extra_flags = EXTENT_CLEAR_ALL_BITS;
			goto next;
		}
		if (ordered->file_offset > cur) {
			/*
			 * There is a range between [cur, oe->file_offset) not
			 * covered by any ordered extent.
			 * We are safe to delete all extent states, and handle
			 * the ordered extent in the next iteration.
			 */
			range_end = ordered->file_offset - 1;
			extra_flags = EXTENT_CLEAR_ALL_BITS;
			goto next;
		}

		range_end = min(ordered->file_offset + ordered->num_bytes - 1,
				page_end);
		ASSERT(range_end + 1 - cur < U32_MAX);
		range_len = range_end + 1 - cur;
		if (!btrfs_folio_test_ordered(fs_info, folio, cur, range_len)) {
			/*
			 * If Ordered (Private2) is cleared, it means endio has
			 * already been executed for the range.
			 * We can't delete the extent states as
			 * btrfs_finish_ordered_io() may still use some of them.
			 */
			goto next;
		}
		btrfs_folio_clear_ordered(fs_info, folio, cur, range_len);

		/*
		 * IO on this page will never be started, so we need to account
		 * for any ordered extents now. Don't clear EXTENT_DELALLOC_NEW
		 * here, must leave that up for the ordered extent completion.
		 *
		 * This will also unlock the range for incoming
		 * btrfs_finish_ordered_io().
		 */
		if (!inode_evicting)
			clear_extent_bit(tree, cur, range_end,
					 EXTENT_DELALLOC |
					 EXTENT_LOCKED | EXTENT_DO_ACCOUNTING |
					 EXTENT_DEFRAG, &cached_state);

		spin_lock_irq(&inode->ordered_tree_lock);
		set_bit(BTRFS_ORDERED_TRUNCATED, &ordered->flags);
		ordered->truncated_len = min(ordered->truncated_len,
					     cur - ordered->file_offset);
		spin_unlock_irq(&inode->ordered_tree_lock);

		/*
		 * If the ordered extent has finished, we're safe to delete all
		 * the extent states of the range, otherwise
		 * btrfs_finish_ordered_io() will get executed by endio for
		 * other pages, so we can't delete extent states.
		 */
		if (btrfs_dec_test_ordered_pending(inode, &ordered,
						   cur, range_end + 1 - cur)) {
			btrfs_finish_ordered_io(ordered);
			/*
			 * The ordered extent has finished, now we're again
			 * safe to delete all extent states of the range.
			 */
			extra_flags = EXTENT_CLEAR_ALL_BITS;
		}
next:
		if (ordered)
			btrfs_put_ordered_extent(ordered);
		/*
		 * Qgroup reserved space handler
		 * Sector(s) here will be either:
		 *
		 * 1) Already written to disk or bio already finished
		 *    Then its QGROUP_RESERVED bit in io_tree is already cleared.
		 *    Qgroup will be handled by its qgroup_record then.
		 *    btrfs_qgroup_free_data() call will do nothing here.
		 *
		 * 2) Not written to disk yet
		 *    Then btrfs_qgroup_free_data() call will clear the
		 *    QGROUP_RESERVED bit of its io_tree, and free the qgroup
		 *    reserved data space.
		 *    Since the IO will never happen for this page.
		 */
		btrfs_qgroup_free_data(inode, NULL, cur, range_end + 1 - cur, NULL);
		if (!inode_evicting) {
			clear_extent_bit(tree, cur, range_end, EXTENT_LOCKED |
				 EXTENT_DELALLOC | EXTENT_UPTODATE |
				 EXTENT_DO_ACCOUNTING | EXTENT_DEFRAG |
				 extra_flags, &cached_state);
		}
		cur = range_end + 1;
	}
	/*
	 * We have iterated through all ordered extents of the page, the page
	 * should not have Ordered (Private2) anymore, or the above iteration
	 * did something wrong.
	 */
	ASSERT(!folio_test_ordered(folio));
	btrfs_folio_clear_checked(fs_info, folio, folio_pos(folio), folio_size(folio));
	if (!inode_evicting)
		__btrfs_release_folio(folio, GFP_NOFS);
	clear_page_extent_mapped(&folio->page);
}

static int btrfs_truncate(struct btrfs_inode *inode, bool skip_writeback)
{
	struct btrfs_truncate_control control = {
		.inode = inode,
		.ino = btrfs_ino(inode),
		.min_type = BTRFS_EXTENT_DATA_KEY,
		.clear_extent_range = true,
	};
	struct btrfs_root *root = inode->root;
	struct btrfs_fs_info *fs_info = root->fs_info;
	struct btrfs_block_rsv *rsv;
	int ret;
	struct btrfs_trans_handle *trans;
	u64 mask = fs_info->sectorsize - 1;
	const u64 min_size = btrfs_calc_metadata_size(fs_info, 1);

	if (!skip_writeback) {
		ret = btrfs_wait_ordered_range(inode,
					       inode->vfs_inode.i_size & (~mask),
					       (u64)-1);
		if (ret)
			return ret;
	}

	/*
	 * Yes ladies and gentlemen, this is indeed ugly.  We have a couple of
	 * things going on here:
	 *
	 * 1) We need to reserve space to update our inode.
	 *
	 * 2) We need to have something to cache all the space that is going to
	 * be free'd up by the truncate operation, but also have some slack
	 * space reserved in case it uses space during the truncate (thank you
	 * very much snapshotting).
	 *
	 * And we need these to be separate.  The fact is we can use a lot of
	 * space doing the truncate, and we have no earthly idea how much space
	 * we will use, so we need the truncate reservation to be separate so it
	 * doesn't end up using space reserved for updating the inode.  We also
	 * need to be able to stop the transaction and start a new one, which
	 * means we need to be able to update the inode several times, and we
	 * have no idea of knowing how many times that will be, so we can't just
	 * reserve 1 item for the entirety of the operation, so that has to be
	 * done separately as well.
	 *
	 * So that leaves us with
	 *
	 * 1) rsv - for the truncate reservation, which we will steal from the
	 * transaction reservation.
	 * 2) fs_info->trans_block_rsv - this will have 1 items worth left for
	 * updating the inode.
	 */
	rsv = btrfs_alloc_block_rsv(fs_info, BTRFS_BLOCK_RSV_TEMP);
	if (!rsv)
		return -ENOMEM;
	rsv->size = min_size;
	rsv->failfast = true;

	/*
	 * 1 for the truncate slack space
	 * 1 for updating the inode.
	 */
	trans = btrfs_start_transaction(root, 2);
	if (IS_ERR(trans)) {
		ret = PTR_ERR(trans);
		goto out;
	}

	/* Migrate the slack space for the truncate to our reserve */
	ret = btrfs_block_rsv_migrate(&fs_info->trans_block_rsv, rsv,
				      min_size, false);
	/*
	 * We have reserved 2 metadata units when we started the transaction and
	 * min_size matches 1 unit, so this should never fail, but if it does,
	 * it's not critical we just fail truncation.
	 */
	if (WARN_ON(ret)) {
		btrfs_end_transaction(trans);
		goto out;
	}

	trans->block_rsv = rsv;

	while (1) {
		struct extent_state *cached_state = NULL;
		const u64 new_size = inode->vfs_inode.i_size;
		const u64 lock_start = ALIGN_DOWN(new_size, fs_info->sectorsize);

		control.new_size = new_size;
		lock_extent(&inode->io_tree, lock_start, (u64)-1, &cached_state);
		/*
		 * We want to drop from the next block forward in case this new
		 * size is not block aligned since we will be keeping the last
		 * block of the extent just the way it is.
		 */
		btrfs_drop_extent_map_range(inode,
					    ALIGN(new_size, fs_info->sectorsize),
					    (u64)-1, false);

		ret = btrfs_truncate_inode_items(trans, root, &control);

		inode_sub_bytes(&inode->vfs_inode, control.sub_bytes);
		btrfs_inode_safe_disk_i_size_write(inode, control.last_size);

		unlock_extent(&inode->io_tree, lock_start, (u64)-1, &cached_state);

		trans->block_rsv = &fs_info->trans_block_rsv;
		if (ret != -ENOSPC && ret != -EAGAIN)
			break;

		ret = btrfs_update_inode(trans, inode);
		if (ret)
			break;

		btrfs_end_transaction(trans);
		btrfs_btree_balance_dirty(fs_info);

		trans = btrfs_start_transaction(root, 2);
		if (IS_ERR(trans)) {
			ret = PTR_ERR(trans);
			trans = NULL;
			break;
		}

		btrfs_block_rsv_release(fs_info, rsv, -1, NULL);
		ret = btrfs_block_rsv_migrate(&fs_info->trans_block_rsv,
					      rsv, min_size, false);
		/*
		 * We have reserved 2 metadata units when we started the
		 * transaction and min_size matches 1 unit, so this should never
		 * fail, but if it does, it's not critical we just fail truncation.
		 */
		if (WARN_ON(ret))
			break;

		trans->block_rsv = rsv;
	}

	/*
	 * We can't call btrfs_truncate_block inside a trans handle as we could
	 * deadlock with freeze, if we got BTRFS_NEED_TRUNCATE_BLOCK then we
	 * know we've truncated everything except the last little bit, and can
	 * do btrfs_truncate_block and then update the disk_i_size.
	 */
	if (ret == BTRFS_NEED_TRUNCATE_BLOCK) {
		btrfs_end_transaction(trans);
		btrfs_btree_balance_dirty(fs_info);

		ret = btrfs_truncate_block(inode, inode->vfs_inode.i_size, 0, 0);
		if (ret)
			goto out;
		trans = btrfs_start_transaction(root, 1);
		if (IS_ERR(trans)) {
			ret = PTR_ERR(trans);
			goto out;
		}
		btrfs_inode_safe_disk_i_size_write(inode, 0);
	}

	if (trans) {
		int ret2;

		trans->block_rsv = &fs_info->trans_block_rsv;
		ret2 = btrfs_update_inode(trans, inode);
		if (ret2 && !ret)
			ret = ret2;

		ret2 = btrfs_end_transaction(trans);
		if (ret2 && !ret)
			ret = ret2;
		btrfs_btree_balance_dirty(fs_info);
	}
out:
	btrfs_free_block_rsv(fs_info, rsv);
	/*
	 * So if we truncate and then write and fsync we normally would just
	 * write the extents that changed, which is a problem if we need to
	 * first truncate that entire inode.  So set this flag so we write out
	 * all of the extents in the inode to the sync log so we're completely
	 * safe.
	 *
	 * If no extents were dropped or trimmed we don't need to force the next
	 * fsync to truncate all the inode's items from the log and re-log them
	 * all. This means the truncate operation did not change the file size,
	 * or changed it to a smaller size but there was only an implicit hole
	 * between the old i_size and the new i_size, and there were no prealloc
	 * extents beyond i_size to drop.
	 */
	if (control.extents_found > 0)
		btrfs_set_inode_full_sync(inode);

	return ret;
}

struct inode *btrfs_new_subvol_inode(struct mnt_idmap *idmap,
				     struct inode *dir)
{
	struct inode *inode;

	inode = new_inode(dir->i_sb);
	if (inode) {
		/*
		 * Subvolumes don't inherit the sgid bit or the parent's gid if
		 * the parent's sgid bit is set. This is probably a bug.
		 */
		inode_init_owner(idmap, inode, NULL,
				 S_IFDIR | (~current_umask() & S_IRWXUGO));
		inode->i_op = &btrfs_dir_inode_operations;
		inode->i_fop = &btrfs_dir_file_operations;
	}
	return inode;
}

struct inode *btrfs_alloc_inode(struct super_block *sb)
{
	struct btrfs_fs_info *fs_info = btrfs_sb(sb);
	struct btrfs_inode *ei;
	struct inode *inode;

	ei = alloc_inode_sb(sb, btrfs_inode_cachep, GFP_KERNEL);
	if (!ei)
		return NULL;

	ei->root = NULL;
	ei->generation = 0;
	ei->last_trans = 0;
	ei->last_sub_trans = 0;
	ei->logged_trans = 0;
	ei->delalloc_bytes = 0;
	ei->new_delalloc_bytes = 0;
	ei->defrag_bytes = 0;
	ei->disk_i_size = 0;
	ei->flags = 0;
	ei->ro_flags = 0;
	/*
	 * ->index_cnt will be properly initialized later when creating a new
	 * inode (btrfs_create_new_inode()) or when reading an existing inode
	 * from disk (btrfs_read_locked_inode()).
	 */
	ei->csum_bytes = 0;
	ei->dir_index = 0;
	ei->last_unlink_trans = 0;
	ei->last_reflink_trans = 0;
	ei->last_log_commit = 0;

	spin_lock_init(&ei->lock);
	ei->outstanding_extents = 0;
	if (sb->s_magic != BTRFS_TEST_MAGIC)
		btrfs_init_metadata_block_rsv(fs_info, &ei->block_rsv,
					      BTRFS_BLOCK_RSV_DELALLOC);
	ei->runtime_flags = 0;
	ei->prop_compress = BTRFS_COMPRESS_NONE;
	ei->defrag_compress = BTRFS_COMPRESS_NONE;

	ei->delayed_node = NULL;

	ei->i_otime_sec = 0;
	ei->i_otime_nsec = 0;

	inode = &ei->vfs_inode;
	extent_map_tree_init(&ei->extent_tree);

	/* This io tree sets the valid inode. */
	extent_io_tree_init(fs_info, &ei->io_tree, IO_TREE_INODE_IO);
	ei->io_tree.inode = ei;

	ei->file_extent_tree = NULL;

	mutex_init(&ei->log_mutex);
	spin_lock_init(&ei->ordered_tree_lock);
	ei->ordered_tree = RB_ROOT;
	ei->ordered_tree_last = NULL;
	INIT_LIST_HEAD(&ei->delalloc_inodes);
	INIT_LIST_HEAD(&ei->delayed_iput);
	init_rwsem(&ei->i_mmap_lock);

	return inode;
}

#ifdef CONFIG_BTRFS_FS_RUN_SANITY_TESTS
void btrfs_test_destroy_inode(struct inode *inode)
{
	btrfs_drop_extent_map_range(BTRFS_I(inode), 0, (u64)-1, false);
	kfree(BTRFS_I(inode)->file_extent_tree);
	kmem_cache_free(btrfs_inode_cachep, BTRFS_I(inode));
}
#endif

void btrfs_free_inode(struct inode *inode)
{
	kfree(BTRFS_I(inode)->file_extent_tree);
	kmem_cache_free(btrfs_inode_cachep, BTRFS_I(inode));
}

void btrfs_destroy_inode(struct inode *vfs_inode)
{
	struct btrfs_ordered_extent *ordered;
	struct btrfs_inode *inode = BTRFS_I(vfs_inode);
	struct btrfs_root *root = inode->root;
	bool freespace_inode;

	WARN_ON(!hlist_empty(&vfs_inode->i_dentry));
	WARN_ON(vfs_inode->i_data.nrpages);
	WARN_ON(inode->block_rsv.reserved);
	WARN_ON(inode->block_rsv.size);
	WARN_ON(inode->outstanding_extents);
	if (!S_ISDIR(vfs_inode->i_mode)) {
		WARN_ON(inode->delalloc_bytes);
		WARN_ON(inode->new_delalloc_bytes);
		WARN_ON(inode->csum_bytes);
	}
	if (!root || !btrfs_is_data_reloc_root(root))
		WARN_ON(inode->defrag_bytes);

	/*
	 * This can happen where we create an inode, but somebody else also
	 * created the same inode and we need to destroy the one we already
	 * created.
	 */
	if (!root)
		return;

	/*
	 * If this is a free space inode do not take the ordered extents lockdep
	 * map.
	 */
	freespace_inode = btrfs_is_free_space_inode(inode);

	while (1) {
		ordered = btrfs_lookup_first_ordered_extent(inode, (u64)-1);
		if (!ordered)
			break;
		else {
			btrfs_err(root->fs_info,
				  "found ordered extent %llu %llu on inode cleanup",
				  ordered->file_offset, ordered->num_bytes);

			if (!freespace_inode)
				btrfs_lockdep_acquire(root->fs_info, btrfs_ordered_extent);

			btrfs_remove_ordered_extent(inode, ordered);
			btrfs_put_ordered_extent(ordered);
			btrfs_put_ordered_extent(ordered);
		}
	}
	btrfs_qgroup_check_reserved_leak(inode);
	btrfs_del_inode_from_root(inode);
	btrfs_drop_extent_map_range(inode, 0, (u64)-1, false);
	btrfs_inode_clear_file_extent_range(inode, 0, (u64)-1);
	btrfs_put_root(inode->root);
}

int btrfs_drop_inode(struct inode *inode)
{
	struct btrfs_root *root = BTRFS_I(inode)->root;

	if (root == NULL)
		return 1;

	/* the snap/subvol tree is on deleting */
	if (btrfs_root_refs(&root->root_item) == 0)
		return 1;
	else
		return generic_drop_inode(inode);
}

static void init_once(void *foo)
{
	struct btrfs_inode *ei = foo;

	inode_init_once(&ei->vfs_inode);
}

void __cold btrfs_destroy_cachep(void)
{
	/*
	 * Make sure all delayed rcu free inodes are flushed before we
	 * destroy cache.
	 */
	rcu_barrier();
	kmem_cache_destroy(btrfs_inode_cachep);
}

int __init btrfs_init_cachep(void)
{
	btrfs_inode_cachep = kmem_cache_create("btrfs_inode",
			sizeof(struct btrfs_inode), 0,
			SLAB_RECLAIM_ACCOUNT | SLAB_ACCOUNT,
			init_once);
	if (!btrfs_inode_cachep)
		return -ENOMEM;

	return 0;
}

static int btrfs_getattr(struct mnt_idmap *idmap,
			 const struct path *path, struct kstat *stat,
			 u32 request_mask, unsigned int flags)
{
	u64 delalloc_bytes;
	u64 inode_bytes;
	struct inode *inode = d_inode(path->dentry);
	u32 blocksize = btrfs_sb(inode->i_sb)->sectorsize;
	u32 bi_flags = BTRFS_I(inode)->flags;
	u32 bi_ro_flags = BTRFS_I(inode)->ro_flags;

	stat->result_mask |= STATX_BTIME;
	stat->btime.tv_sec = BTRFS_I(inode)->i_otime_sec;
	stat->btime.tv_nsec = BTRFS_I(inode)->i_otime_nsec;
	if (bi_flags & BTRFS_INODE_APPEND)
		stat->attributes |= STATX_ATTR_APPEND;
	if (bi_flags & BTRFS_INODE_COMPRESS)
		stat->attributes |= STATX_ATTR_COMPRESSED;
	if (bi_flags & BTRFS_INODE_IMMUTABLE)
		stat->attributes |= STATX_ATTR_IMMUTABLE;
	if (bi_flags & BTRFS_INODE_NODUMP)
		stat->attributes |= STATX_ATTR_NODUMP;
	if (bi_ro_flags & BTRFS_INODE_RO_VERITY)
		stat->attributes |= STATX_ATTR_VERITY;

	stat->attributes_mask |= (STATX_ATTR_APPEND |
				  STATX_ATTR_COMPRESSED |
				  STATX_ATTR_IMMUTABLE |
				  STATX_ATTR_NODUMP);

	generic_fillattr(idmap, request_mask, inode, stat);
	stat->dev = BTRFS_I(inode)->root->anon_dev;

	stat->subvol = BTRFS_I(inode)->root->root_key.objectid;
	stat->result_mask |= STATX_SUBVOL;

	spin_lock(&BTRFS_I(inode)->lock);
	delalloc_bytes = BTRFS_I(inode)->new_delalloc_bytes;
	inode_bytes = inode_get_bytes(inode);
	spin_unlock(&BTRFS_I(inode)->lock);
	stat->blocks = (ALIGN(inode_bytes, blocksize) +
			ALIGN(delalloc_bytes, blocksize)) >> SECTOR_SHIFT;
	return 0;
}

static int btrfs_rename_exchange(struct inode *old_dir,
			      struct dentry *old_dentry,
			      struct inode *new_dir,
			      struct dentry *new_dentry)
{
	struct btrfs_fs_info *fs_info = inode_to_fs_info(old_dir);
	struct btrfs_trans_handle *trans;
	unsigned int trans_num_items;
	struct btrfs_root *root = BTRFS_I(old_dir)->root;
	struct btrfs_root *dest = BTRFS_I(new_dir)->root;
	struct inode *new_inode = new_dentry->d_inode;
	struct inode *old_inode = old_dentry->d_inode;
	struct btrfs_rename_ctx old_rename_ctx;
	struct btrfs_rename_ctx new_rename_ctx;
	u64 old_ino = btrfs_ino(BTRFS_I(old_inode));
	u64 new_ino = btrfs_ino(BTRFS_I(new_inode));
	u64 old_idx = 0;
	u64 new_idx = 0;
	int ret;
	int ret2;
	bool need_abort = false;
	struct fscrypt_name old_fname, new_fname;
	struct fscrypt_str *old_name, *new_name;

	/*
	 * For non-subvolumes allow exchange only within one subvolume, in the
	 * same inode namespace. Two subvolumes (represented as directory) can
	 * be exchanged as they're a logical link and have a fixed inode number.
	 */
	if (root != dest &&
	    (old_ino != BTRFS_FIRST_FREE_OBJECTID ||
	     new_ino != BTRFS_FIRST_FREE_OBJECTID))
		return -EXDEV;

	ret = fscrypt_setup_filename(old_dir, &old_dentry->d_name, 0, &old_fname);
	if (ret)
		return ret;

	ret = fscrypt_setup_filename(new_dir, &new_dentry->d_name, 0, &new_fname);
	if (ret) {
		fscrypt_free_filename(&old_fname);
		return ret;
	}

	old_name = &old_fname.disk_name;
	new_name = &new_fname.disk_name;

	/* close the race window with snapshot create/destroy ioctl */
	if (old_ino == BTRFS_FIRST_FREE_OBJECTID ||
	    new_ino == BTRFS_FIRST_FREE_OBJECTID)
		down_read(&fs_info->subvol_sem);

	/*
	 * For each inode:
	 * 1 to remove old dir item
	 * 1 to remove old dir index
	 * 1 to add new dir item
	 * 1 to add new dir index
	 * 1 to update parent inode
	 *
	 * If the parents are the same, we only need to account for one
	 */
	trans_num_items = (old_dir == new_dir ? 9 : 10);
	if (old_ino == BTRFS_FIRST_FREE_OBJECTID) {
		/*
		 * 1 to remove old root ref
		 * 1 to remove old root backref
		 * 1 to add new root ref
		 * 1 to add new root backref
		 */
		trans_num_items += 4;
	} else {
		/*
		 * 1 to update inode item
		 * 1 to remove old inode ref
		 * 1 to add new inode ref
		 */
		trans_num_items += 3;
	}
	if (new_ino == BTRFS_FIRST_FREE_OBJECTID)
		trans_num_items += 4;
	else
		trans_num_items += 3;
	trans = btrfs_start_transaction(root, trans_num_items);
	if (IS_ERR(trans)) {
		ret = PTR_ERR(trans);
		goto out_notrans;
	}

	if (dest != root) {
		ret = btrfs_record_root_in_trans(trans, dest);
		if (ret)
			goto out_fail;
	}

	/*
	 * We need to find a free sequence number both in the source and
	 * in the destination directory for the exchange.
	 */
	ret = btrfs_set_inode_index(BTRFS_I(new_dir), &old_idx);
	if (ret)
		goto out_fail;
	ret = btrfs_set_inode_index(BTRFS_I(old_dir), &new_idx);
	if (ret)
		goto out_fail;

	BTRFS_I(old_inode)->dir_index = 0ULL;
	BTRFS_I(new_inode)->dir_index = 0ULL;

	/* Reference for the source. */
	if (old_ino == BTRFS_FIRST_FREE_OBJECTID) {
		/* force full log commit if subvolume involved. */
		btrfs_set_log_full_commit(trans);
	} else {
		ret = btrfs_insert_inode_ref(trans, dest, new_name, old_ino,
					     btrfs_ino(BTRFS_I(new_dir)),
					     old_idx);
		if (ret)
			goto out_fail;
		need_abort = true;
	}

	/* And now for the dest. */
	if (new_ino == BTRFS_FIRST_FREE_OBJECTID) {
		/* force full log commit if subvolume involved. */
		btrfs_set_log_full_commit(trans);
	} else {
		ret = btrfs_insert_inode_ref(trans, root, old_name, new_ino,
					     btrfs_ino(BTRFS_I(old_dir)),
					     new_idx);
		if (ret) {
			if (need_abort)
				btrfs_abort_transaction(trans, ret);
			goto out_fail;
		}
	}

	/* Update inode version and ctime/mtime. */
	inode_inc_iversion(old_dir);
	inode_inc_iversion(new_dir);
	inode_inc_iversion(old_inode);
	inode_inc_iversion(new_inode);
	simple_rename_timestamp(old_dir, old_dentry, new_dir, new_dentry);

	if (old_dentry->d_parent != new_dentry->d_parent) {
		btrfs_record_unlink_dir(trans, BTRFS_I(old_dir),
					BTRFS_I(old_inode), true);
		btrfs_record_unlink_dir(trans, BTRFS_I(new_dir),
					BTRFS_I(new_inode), true);
	}

	/* src is a subvolume */
	if (old_ino == BTRFS_FIRST_FREE_OBJECTID) {
		ret = btrfs_unlink_subvol(trans, BTRFS_I(old_dir), old_dentry);
	} else { /* src is an inode */
		ret = __btrfs_unlink_inode(trans, BTRFS_I(old_dir),
					   BTRFS_I(old_dentry->d_inode),
					   old_name, &old_rename_ctx);
		if (!ret)
			ret = btrfs_update_inode(trans, BTRFS_I(old_inode));
	}
	if (ret) {
		btrfs_abort_transaction(trans, ret);
		goto out_fail;
	}

	/* dest is a subvolume */
	if (new_ino == BTRFS_FIRST_FREE_OBJECTID) {
		ret = btrfs_unlink_subvol(trans, BTRFS_I(new_dir), new_dentry);
	} else { /* dest is an inode */
		ret = __btrfs_unlink_inode(trans, BTRFS_I(new_dir),
					   BTRFS_I(new_dentry->d_inode),
					   new_name, &new_rename_ctx);
		if (!ret)
			ret = btrfs_update_inode(trans, BTRFS_I(new_inode));
	}
	if (ret) {
		btrfs_abort_transaction(trans, ret);
		goto out_fail;
	}

	ret = btrfs_add_link(trans, BTRFS_I(new_dir), BTRFS_I(old_inode),
			     new_name, 0, old_idx);
	if (ret) {
		btrfs_abort_transaction(trans, ret);
		goto out_fail;
	}

	ret = btrfs_add_link(trans, BTRFS_I(old_dir), BTRFS_I(new_inode),
			     old_name, 0, new_idx);
	if (ret) {
		btrfs_abort_transaction(trans, ret);
		goto out_fail;
	}

	if (old_inode->i_nlink == 1)
		BTRFS_I(old_inode)->dir_index = old_idx;
	if (new_inode->i_nlink == 1)
		BTRFS_I(new_inode)->dir_index = new_idx;

	/*
	 * Now pin the logs of the roots. We do it to ensure that no other task
	 * can sync the logs while we are in progress with the rename, because
	 * that could result in an inconsistency in case any of the inodes that
	 * are part of this rename operation were logged before.
	 */
	if (old_ino != BTRFS_FIRST_FREE_OBJECTID)
		btrfs_pin_log_trans(root);
	if (new_ino != BTRFS_FIRST_FREE_OBJECTID)
		btrfs_pin_log_trans(dest);

	/* Do the log updates for all inodes. */
	if (old_ino != BTRFS_FIRST_FREE_OBJECTID)
		btrfs_log_new_name(trans, old_dentry, BTRFS_I(old_dir),
				   old_rename_ctx.index, new_dentry->d_parent);
	if (new_ino != BTRFS_FIRST_FREE_OBJECTID)
		btrfs_log_new_name(trans, new_dentry, BTRFS_I(new_dir),
				   new_rename_ctx.index, old_dentry->d_parent);

	/* Now unpin the logs. */
	if (old_ino != BTRFS_FIRST_FREE_OBJECTID)
		btrfs_end_log_trans(root);
	if (new_ino != BTRFS_FIRST_FREE_OBJECTID)
		btrfs_end_log_trans(dest);
out_fail:
	ret2 = btrfs_end_transaction(trans);
	ret = ret ? ret : ret2;
out_notrans:
	if (new_ino == BTRFS_FIRST_FREE_OBJECTID ||
	    old_ino == BTRFS_FIRST_FREE_OBJECTID)
		up_read(&fs_info->subvol_sem);

	fscrypt_free_filename(&new_fname);
	fscrypt_free_filename(&old_fname);
	return ret;
}

static struct inode *new_whiteout_inode(struct mnt_idmap *idmap,
					struct inode *dir)
{
	struct inode *inode;

	inode = new_inode(dir->i_sb);
	if (inode) {
		inode_init_owner(idmap, inode, dir,
				 S_IFCHR | WHITEOUT_MODE);
		inode->i_op = &btrfs_special_inode_operations;
		init_special_inode(inode, inode->i_mode, WHITEOUT_DEV);
	}
	return inode;
}

static int btrfs_rename(struct mnt_idmap *idmap,
			struct inode *old_dir, struct dentry *old_dentry,
			struct inode *new_dir, struct dentry *new_dentry,
			unsigned int flags)
{
	struct btrfs_fs_info *fs_info = inode_to_fs_info(old_dir);
	struct btrfs_new_inode_args whiteout_args = {
		.dir = old_dir,
		.dentry = old_dentry,
	};
	struct btrfs_trans_handle *trans;
	unsigned int trans_num_items;
	struct btrfs_root *root = BTRFS_I(old_dir)->root;
	struct btrfs_root *dest = BTRFS_I(new_dir)->root;
	struct inode *new_inode = d_inode(new_dentry);
	struct inode *old_inode = d_inode(old_dentry);
	struct btrfs_rename_ctx rename_ctx;
	u64 index = 0;
	int ret;
	int ret2;
	u64 old_ino = btrfs_ino(BTRFS_I(old_inode));
	struct fscrypt_name old_fname, new_fname;

	if (btrfs_ino(BTRFS_I(new_dir)) == BTRFS_EMPTY_SUBVOL_DIR_OBJECTID)
		return -EPERM;

	/* we only allow rename subvolume link between subvolumes */
	if (old_ino != BTRFS_FIRST_FREE_OBJECTID && root != dest)
		return -EXDEV;

	if (old_ino == BTRFS_EMPTY_SUBVOL_DIR_OBJECTID ||
	    (new_inode && btrfs_ino(BTRFS_I(new_inode)) == BTRFS_FIRST_FREE_OBJECTID))
		return -ENOTEMPTY;

	if (S_ISDIR(old_inode->i_mode) && new_inode &&
	    new_inode->i_size > BTRFS_EMPTY_DIR_SIZE)
		return -ENOTEMPTY;

	ret = fscrypt_setup_filename(old_dir, &old_dentry->d_name, 0, &old_fname);
	if (ret)
		return ret;

	ret = fscrypt_setup_filename(new_dir, &new_dentry->d_name, 0, &new_fname);
	if (ret) {
		fscrypt_free_filename(&old_fname);
		return ret;
	}

	/* check for collisions, even if the  name isn't there */
	ret = btrfs_check_dir_item_collision(dest, new_dir->i_ino, &new_fname.disk_name);
	if (ret) {
		if (ret == -EEXIST) {
			/* we shouldn't get
			 * eexist without a new_inode */
			if (WARN_ON(!new_inode)) {
				goto out_fscrypt_names;
			}
		} else {
			/* maybe -EOVERFLOW */
			goto out_fscrypt_names;
		}
	}
	ret = 0;

	/*
	 * we're using rename to replace one file with another.  Start IO on it
	 * now so  we don't add too much work to the end of the transaction
	 */
	if (new_inode && S_ISREG(old_inode->i_mode) && new_inode->i_size)
		filemap_flush(old_inode->i_mapping);

	if (flags & RENAME_WHITEOUT) {
		whiteout_args.inode = new_whiteout_inode(idmap, old_dir);
		if (!whiteout_args.inode) {
			ret = -ENOMEM;
			goto out_fscrypt_names;
		}
		ret = btrfs_new_inode_prepare(&whiteout_args, &trans_num_items);
		if (ret)
			goto out_whiteout_inode;
	} else {
		/* 1 to update the old parent inode. */
		trans_num_items = 1;
	}

	if (old_ino == BTRFS_FIRST_FREE_OBJECTID) {
		/* Close the race window with snapshot create/destroy ioctl */
		down_read(&fs_info->subvol_sem);
		/*
		 * 1 to remove old root ref
		 * 1 to remove old root backref
		 * 1 to add new root ref
		 * 1 to add new root backref
		 */
		trans_num_items += 4;
	} else {
		/*
		 * 1 to update inode
		 * 1 to remove old inode ref
		 * 1 to add new inode ref
		 */
		trans_num_items += 3;
	}
	/*
	 * 1 to remove old dir item
	 * 1 to remove old dir index
	 * 1 to add new dir item
	 * 1 to add new dir index
	 */
	trans_num_items += 4;
	/* 1 to update new parent inode if it's not the same as the old parent */
	if (new_dir != old_dir)
		trans_num_items++;
	if (new_inode) {
		/*
		 * 1 to update inode
		 * 1 to remove inode ref
		 * 1 to remove dir item
		 * 1 to remove dir index
		 * 1 to possibly add orphan item
		 */
		trans_num_items += 5;
	}
	trans = btrfs_start_transaction(root, trans_num_items);
	if (IS_ERR(trans)) {
		ret = PTR_ERR(trans);
		goto out_notrans;
	}

	if (dest != root) {
		ret = btrfs_record_root_in_trans(trans, dest);
		if (ret)
			goto out_fail;
	}

	ret = btrfs_set_inode_index(BTRFS_I(new_dir), &index);
	if (ret)
		goto out_fail;

	BTRFS_I(old_inode)->dir_index = 0ULL;
	if (unlikely(old_ino == BTRFS_FIRST_FREE_OBJECTID)) {
		/* force full log commit if subvolume involved. */
		btrfs_set_log_full_commit(trans);
	} else {
		ret = btrfs_insert_inode_ref(trans, dest, &new_fname.disk_name,
					     old_ino, btrfs_ino(BTRFS_I(new_dir)),
					     index);
		if (ret)
			goto out_fail;
	}

	inode_inc_iversion(old_dir);
	inode_inc_iversion(new_dir);
	inode_inc_iversion(old_inode);
	simple_rename_timestamp(old_dir, old_dentry, new_dir, new_dentry);

	if (old_dentry->d_parent != new_dentry->d_parent)
		btrfs_record_unlink_dir(trans, BTRFS_I(old_dir),
					BTRFS_I(old_inode), true);

	if (unlikely(old_ino == BTRFS_FIRST_FREE_OBJECTID)) {
		ret = btrfs_unlink_subvol(trans, BTRFS_I(old_dir), old_dentry);
	} else {
		ret = __btrfs_unlink_inode(trans, BTRFS_I(old_dir),
					   BTRFS_I(d_inode(old_dentry)),
					   &old_fname.disk_name, &rename_ctx);
		if (!ret)
			ret = btrfs_update_inode(trans, BTRFS_I(old_inode));
	}
	if (ret) {
		btrfs_abort_transaction(trans, ret);
		goto out_fail;
	}

	if (new_inode) {
		inode_inc_iversion(new_inode);
		if (unlikely(btrfs_ino(BTRFS_I(new_inode)) ==
			     BTRFS_EMPTY_SUBVOL_DIR_OBJECTID)) {
			ret = btrfs_unlink_subvol(trans, BTRFS_I(new_dir), new_dentry);
			BUG_ON(new_inode->i_nlink == 0);
		} else {
			ret = btrfs_unlink_inode(trans, BTRFS_I(new_dir),
						 BTRFS_I(d_inode(new_dentry)),
						 &new_fname.disk_name);
		}
		if (!ret && new_inode->i_nlink == 0)
			ret = btrfs_orphan_add(trans,
					BTRFS_I(d_inode(new_dentry)));
		if (ret) {
			btrfs_abort_transaction(trans, ret);
			goto out_fail;
		}
	}

	ret = btrfs_add_link(trans, BTRFS_I(new_dir), BTRFS_I(old_inode),
			     &new_fname.disk_name, 0, index);
	if (ret) {
		btrfs_abort_transaction(trans, ret);
		goto out_fail;
	}

	if (old_inode->i_nlink == 1)
		BTRFS_I(old_inode)->dir_index = index;

	if (old_ino != BTRFS_FIRST_FREE_OBJECTID)
		btrfs_log_new_name(trans, old_dentry, BTRFS_I(old_dir),
				   rename_ctx.index, new_dentry->d_parent);

	if (flags & RENAME_WHITEOUT) {
		ret = btrfs_create_new_inode(trans, &whiteout_args);
		if (ret) {
			btrfs_abort_transaction(trans, ret);
			goto out_fail;
		} else {
			unlock_new_inode(whiteout_args.inode);
			iput(whiteout_args.inode);
			whiteout_args.inode = NULL;
		}
	}
out_fail:
	ret2 = btrfs_end_transaction(trans);
	ret = ret ? ret : ret2;
out_notrans:
	if (old_ino == BTRFS_FIRST_FREE_OBJECTID)
		up_read(&fs_info->subvol_sem);
	if (flags & RENAME_WHITEOUT)
		btrfs_new_inode_args_destroy(&whiteout_args);
out_whiteout_inode:
	if (flags & RENAME_WHITEOUT)
		iput(whiteout_args.inode);
out_fscrypt_names:
	fscrypt_free_filename(&old_fname);
	fscrypt_free_filename(&new_fname);
	return ret;
}

static int btrfs_rename2(struct mnt_idmap *idmap, struct inode *old_dir,
			 struct dentry *old_dentry, struct inode *new_dir,
			 struct dentry *new_dentry, unsigned int flags)
{
	int ret;

	if (flags & ~(RENAME_NOREPLACE | RENAME_EXCHANGE | RENAME_WHITEOUT))
		return -EINVAL;

	if (flags & RENAME_EXCHANGE)
		ret = btrfs_rename_exchange(old_dir, old_dentry, new_dir,
					    new_dentry);
	else
		ret = btrfs_rename(idmap, old_dir, old_dentry, new_dir,
				   new_dentry, flags);

	btrfs_btree_balance_dirty(BTRFS_I(new_dir)->root->fs_info);

	return ret;
}

struct btrfs_delalloc_work {
	struct inode *inode;
	struct completion completion;
	struct list_head list;
	struct btrfs_work work;
};

static void btrfs_run_delalloc_work(struct btrfs_work *work)
{
	struct btrfs_delalloc_work *delalloc_work;
	struct inode *inode;

	delalloc_work = container_of(work, struct btrfs_delalloc_work,
				     work);
	inode = delalloc_work->inode;
	filemap_flush(inode->i_mapping);
	if (test_bit(BTRFS_INODE_HAS_ASYNC_EXTENT,
				&BTRFS_I(inode)->runtime_flags))
		filemap_flush(inode->i_mapping);

	iput(inode);
	complete(&delalloc_work->completion);
}

static struct btrfs_delalloc_work *btrfs_alloc_delalloc_work(struct inode *inode)
{
	struct btrfs_delalloc_work *work;

	work = kmalloc(sizeof(*work), GFP_NOFS);
	if (!work)
		return NULL;

	init_completion(&work->completion);
	INIT_LIST_HEAD(&work->list);
	work->inode = inode;
	btrfs_init_work(&work->work, btrfs_run_delalloc_work, NULL);

	return work;
}

/*
 * some fairly slow code that needs optimization. This walks the list
 * of all the inodes with pending delalloc and forces them to disk.
 */
static int start_delalloc_inodes(struct btrfs_root *root,
				 struct writeback_control *wbc, bool snapshot,
				 bool in_reclaim_context)
{
	struct btrfs_inode *binode;
	struct inode *inode;
	struct btrfs_delalloc_work *work, *next;
	LIST_HEAD(works);
	LIST_HEAD(splice);
	int ret = 0;
	bool full_flush = wbc->nr_to_write == LONG_MAX;

	mutex_lock(&root->delalloc_mutex);
	spin_lock(&root->delalloc_lock);
	list_splice_init(&root->delalloc_inodes, &splice);
	while (!list_empty(&splice)) {
		binode = list_entry(splice.next, struct btrfs_inode,
				    delalloc_inodes);

		list_move_tail(&binode->delalloc_inodes,
			       &root->delalloc_inodes);

		if (in_reclaim_context &&
		    test_bit(BTRFS_INODE_NO_DELALLOC_FLUSH, &binode->runtime_flags))
			continue;

		inode = igrab(&binode->vfs_inode);
		if (!inode) {
			cond_resched_lock(&root->delalloc_lock);
			continue;
		}
		spin_unlock(&root->delalloc_lock);

		if (snapshot)
			set_bit(BTRFS_INODE_SNAPSHOT_FLUSH,
				&binode->runtime_flags);
		if (full_flush) {
			work = btrfs_alloc_delalloc_work(inode);
			if (!work) {
				iput(inode);
				ret = -ENOMEM;
				goto out;
			}
			list_add_tail(&work->list, &works);
			btrfs_queue_work(root->fs_info->flush_workers,
					 &work->work);
		} else {
			ret = filemap_fdatawrite_wbc(inode->i_mapping, wbc);
			btrfs_add_delayed_iput(BTRFS_I(inode));
			if (ret || wbc->nr_to_write <= 0)
				goto out;
		}
		cond_resched();
		spin_lock(&root->delalloc_lock);
	}
	spin_unlock(&root->delalloc_lock);

out:
	list_for_each_entry_safe(work, next, &works, list) {
		list_del_init(&work->list);
		wait_for_completion(&work->completion);
		kfree(work);
	}

	if (!list_empty(&splice)) {
		spin_lock(&root->delalloc_lock);
		list_splice_tail(&splice, &root->delalloc_inodes);
		spin_unlock(&root->delalloc_lock);
	}
	mutex_unlock(&root->delalloc_mutex);
	return ret;
}

int btrfs_start_delalloc_snapshot(struct btrfs_root *root, bool in_reclaim_context)
{
	struct writeback_control wbc = {
		.nr_to_write = LONG_MAX,
		.sync_mode = WB_SYNC_NONE,
		.range_start = 0,
		.range_end = LLONG_MAX,
	};
	struct btrfs_fs_info *fs_info = root->fs_info;

	if (BTRFS_FS_ERROR(fs_info))
		return -EROFS;

	return start_delalloc_inodes(root, &wbc, true, in_reclaim_context);
}

int btrfs_start_delalloc_roots(struct btrfs_fs_info *fs_info, long nr,
			       bool in_reclaim_context)
{
	struct writeback_control wbc = {
		.nr_to_write = nr,
		.sync_mode = WB_SYNC_NONE,
		.range_start = 0,
		.range_end = LLONG_MAX,
	};
	struct btrfs_root *root;
	LIST_HEAD(splice);
	int ret;

	if (BTRFS_FS_ERROR(fs_info))
		return -EROFS;

	mutex_lock(&fs_info->delalloc_root_mutex);
	spin_lock(&fs_info->delalloc_root_lock);
	list_splice_init(&fs_info->delalloc_roots, &splice);
	while (!list_empty(&splice)) {
		/*
		 * Reset nr_to_write here so we know that we're doing a full
		 * flush.
		 */
		if (nr == LONG_MAX)
			wbc.nr_to_write = LONG_MAX;

		root = list_first_entry(&splice, struct btrfs_root,
					delalloc_root);
		root = btrfs_grab_root(root);
		BUG_ON(!root);
		list_move_tail(&root->delalloc_root,
			       &fs_info->delalloc_roots);
		spin_unlock(&fs_info->delalloc_root_lock);

		ret = start_delalloc_inodes(root, &wbc, false, in_reclaim_context);
		btrfs_put_root(root);
		if (ret < 0 || wbc.nr_to_write <= 0)
			goto out;
		spin_lock(&fs_info->delalloc_root_lock);
	}
	spin_unlock(&fs_info->delalloc_root_lock);

	ret = 0;
out:
	if (!list_empty(&splice)) {
		spin_lock(&fs_info->delalloc_root_lock);
		list_splice_tail(&splice, &fs_info->delalloc_roots);
		spin_unlock(&fs_info->delalloc_root_lock);
	}
	mutex_unlock(&fs_info->delalloc_root_mutex);
	return ret;
}

static int btrfs_symlink(struct mnt_idmap *idmap, struct inode *dir,
			 struct dentry *dentry, const char *symname)
{
	struct btrfs_fs_info *fs_info = inode_to_fs_info(dir);
	struct btrfs_trans_handle *trans;
	struct btrfs_root *root = BTRFS_I(dir)->root;
	struct btrfs_path *path;
	struct btrfs_key key;
	struct inode *inode;
	struct btrfs_new_inode_args new_inode_args = {
		.dir = dir,
		.dentry = dentry,
	};
	unsigned int trans_num_items;
	int err;
	int name_len;
	int datasize;
	unsigned long ptr;
	struct btrfs_file_extent_item *ei;
	struct extent_buffer *leaf;

	name_len = strlen(symname);
	if (name_len > BTRFS_MAX_INLINE_DATA_SIZE(fs_info))
		return -ENAMETOOLONG;

	inode = new_inode(dir->i_sb);
	if (!inode)
		return -ENOMEM;
	inode_init_owner(idmap, inode, dir, S_IFLNK | S_IRWXUGO);
	inode->i_op = &btrfs_symlink_inode_operations;
	inode_nohighmem(inode);
	inode->i_mapping->a_ops = &btrfs_aops;
	btrfs_i_size_write(BTRFS_I(inode), name_len);
	inode_set_bytes(inode, name_len);

	new_inode_args.inode = inode;
	err = btrfs_new_inode_prepare(&new_inode_args, &trans_num_items);
	if (err)
		goto out_inode;
	/* 1 additional item for the inline extent */
	trans_num_items++;

	trans = btrfs_start_transaction(root, trans_num_items);
	if (IS_ERR(trans)) {
		err = PTR_ERR(trans);
		goto out_new_inode_args;
	}

	err = btrfs_create_new_inode(trans, &new_inode_args);
	if (err)
		goto out;

	path = btrfs_alloc_path();
	if (!path) {
		err = -ENOMEM;
		btrfs_abort_transaction(trans, err);
		discard_new_inode(inode);
		inode = NULL;
		goto out;
	}
	key.objectid = btrfs_ino(BTRFS_I(inode));
	key.offset = 0;
	key.type = BTRFS_EXTENT_DATA_KEY;
	datasize = btrfs_file_extent_calc_inline_size(name_len);
	err = btrfs_insert_empty_item(trans, root, path, &key,
				      datasize);
	if (err) {
		btrfs_abort_transaction(trans, err);
		btrfs_free_path(path);
		discard_new_inode(inode);
		inode = NULL;
		goto out;
	}
	leaf = path->nodes[0];
	ei = btrfs_item_ptr(leaf, path->slots[0],
			    struct btrfs_file_extent_item);
	btrfs_set_file_extent_generation(leaf, ei, trans->transid);
	btrfs_set_file_extent_type(leaf, ei,
				   BTRFS_FILE_EXTENT_INLINE);
	btrfs_set_file_extent_encryption(leaf, ei, 0);
	btrfs_set_file_extent_compression(leaf, ei, 0);
	btrfs_set_file_extent_other_encoding(leaf, ei, 0);
	btrfs_set_file_extent_ram_bytes(leaf, ei, name_len);

	ptr = btrfs_file_extent_inline_start(ei);
	write_extent_buffer(leaf, symname, ptr, name_len);
	btrfs_mark_buffer_dirty(trans, leaf);
	btrfs_free_path(path);

	d_instantiate_new(dentry, inode);
	err = 0;
out:
	btrfs_end_transaction(trans);
	btrfs_btree_balance_dirty(fs_info);
out_new_inode_args:
	btrfs_new_inode_args_destroy(&new_inode_args);
out_inode:
	if (err)
		iput(inode);
	return err;
}

static struct btrfs_trans_handle *insert_prealloc_file_extent(
				       struct btrfs_trans_handle *trans_in,
				       struct btrfs_inode *inode,
				       struct btrfs_key *ins,
				       u64 file_offset)
{
	struct btrfs_file_extent_item stack_fi;
	struct btrfs_replace_extent_info extent_info;
	struct btrfs_trans_handle *trans = trans_in;
	struct btrfs_path *path;
	u64 start = ins->objectid;
	u64 len = ins->offset;
	u64 qgroup_released = 0;
	int ret;

	memset(&stack_fi, 0, sizeof(stack_fi));

	btrfs_set_stack_file_extent_type(&stack_fi, BTRFS_FILE_EXTENT_PREALLOC);
	btrfs_set_stack_file_extent_disk_bytenr(&stack_fi, start);
	btrfs_set_stack_file_extent_disk_num_bytes(&stack_fi, len);
	btrfs_set_stack_file_extent_num_bytes(&stack_fi, len);
	btrfs_set_stack_file_extent_ram_bytes(&stack_fi, len);
	btrfs_set_stack_file_extent_compression(&stack_fi, BTRFS_COMPRESS_NONE);
	/* Encryption and other encoding is reserved and all 0 */

	ret = btrfs_qgroup_release_data(inode, file_offset, len, &qgroup_released);
	if (ret < 0)
		return ERR_PTR(ret);

	if (trans) {
		ret = insert_reserved_file_extent(trans, inode,
						  file_offset, &stack_fi,
						  true, qgroup_released);
		if (ret)
			goto free_qgroup;
		return trans;
	}

	extent_info.disk_offset = start;
	extent_info.disk_len = len;
	extent_info.data_offset = 0;
	extent_info.data_len = len;
	extent_info.file_offset = file_offset;
	extent_info.extent_buf = (char *)&stack_fi;
	extent_info.is_new_extent = true;
	extent_info.update_times = true;
	extent_info.qgroup_reserved = qgroup_released;
	extent_info.insertions = 0;

	path = btrfs_alloc_path();
	if (!path) {
		ret = -ENOMEM;
		goto free_qgroup;
	}

	ret = btrfs_replace_file_extents(inode, path, file_offset,
				     file_offset + len - 1, &extent_info,
				     &trans);
	btrfs_free_path(path);
	if (ret)
		goto free_qgroup;
	return trans;

free_qgroup:
	/*
	 * We have released qgroup data range at the beginning of the function,
	 * and normally qgroup_released bytes will be freed when committing
	 * transaction.
	 * But if we error out early, we have to free what we have released
	 * or we leak qgroup data reservation.
	 */
	btrfs_qgroup_free_refroot(inode->root->fs_info,
			btrfs_root_id(inode->root), qgroup_released,
			BTRFS_QGROUP_RSV_DATA);
	return ERR_PTR(ret);
}

static int __btrfs_prealloc_file_range(struct inode *inode, int mode,
				       u64 start, u64 num_bytes, u64 min_size,
				       loff_t actual_len, u64 *alloc_hint,
				       struct btrfs_trans_handle *trans)
{
	struct btrfs_fs_info *fs_info = inode_to_fs_info(inode);
	struct extent_map *em;
	struct btrfs_root *root = BTRFS_I(inode)->root;
	struct btrfs_key ins;
	u64 cur_offset = start;
	u64 clear_offset = start;
	u64 i_size;
	u64 cur_bytes;
	u64 last_alloc = (u64)-1;
	int ret = 0;
	bool own_trans = true;
	u64 end = start + num_bytes - 1;

	if (trans)
		own_trans = false;
	while (num_bytes > 0) {
		cur_bytes = min_t(u64, num_bytes, SZ_256M);
		cur_bytes = max(cur_bytes, min_size);
		/*
		 * If we are severely fragmented we could end up with really
		 * small allocations, so if the allocator is returning small
		 * chunks lets make its job easier by only searching for those
		 * sized chunks.
		 */
		cur_bytes = min(cur_bytes, last_alloc);
		ret = btrfs_reserve_extent(root, cur_bytes, cur_bytes,
				min_size, 0, *alloc_hint, &ins, 1, 0);
		if (ret)
			break;

		/*
		 * We've reserved this space, and thus converted it from
		 * ->bytes_may_use to ->bytes_reserved.  Any error that happens
		 * from here on out we will only need to clear our reservation
		 * for the remaining unreserved area, so advance our
		 * clear_offset by our extent size.
		 */
		clear_offset += ins.offset;

		last_alloc = ins.offset;
		trans = insert_prealloc_file_extent(trans, BTRFS_I(inode),
						    &ins, cur_offset);
		/*
		 * Now that we inserted the prealloc extent we can finally
		 * decrement the number of reservations in the block group.
		 * If we did it before, we could race with relocation and have
		 * relocation miss the reserved extent, making it fail later.
		 */
		btrfs_dec_block_group_reservations(fs_info, ins.objectid);
		if (IS_ERR(trans)) {
			ret = PTR_ERR(trans);
			btrfs_free_reserved_extent(fs_info, ins.objectid,
						   ins.offset, 0);
			break;
		}

		em = alloc_extent_map();
		if (!em) {
			btrfs_drop_extent_map_range(BTRFS_I(inode), cur_offset,
					    cur_offset + ins.offset - 1, false);
			btrfs_set_inode_full_sync(BTRFS_I(inode));
			goto next;
		}

		em->start = cur_offset;
		em->len = ins.offset;
		em->disk_bytenr = ins.objectid;
		em->offset = 0;
		em->disk_num_bytes = ins.offset;
		em->ram_bytes = ins.offset;
		em->flags |= EXTENT_FLAG_PREALLOC;
		em->generation = trans->transid;

		ret = btrfs_replace_extent_map_range(BTRFS_I(inode), em, true);
		free_extent_map(em);
next:
		num_bytes -= ins.offset;
		cur_offset += ins.offset;
		*alloc_hint = ins.objectid + ins.offset;

		inode_inc_iversion(inode);
		inode_set_ctime_current(inode);
		BTRFS_I(inode)->flags |= BTRFS_INODE_PREALLOC;
		if (!(mode & FALLOC_FL_KEEP_SIZE) &&
		    (actual_len > inode->i_size) &&
		    (cur_offset > inode->i_size)) {
			if (cur_offset > actual_len)
				i_size = actual_len;
			else
				i_size = cur_offset;
			i_size_write(inode, i_size);
			btrfs_inode_safe_disk_i_size_write(BTRFS_I(inode), 0);
		}

		ret = btrfs_update_inode(trans, BTRFS_I(inode));

		if (ret) {
			btrfs_abort_transaction(trans, ret);
			if (own_trans)
				btrfs_end_transaction(trans);
			break;
		}

		if (own_trans) {
			btrfs_end_transaction(trans);
			trans = NULL;
		}
	}
	if (clear_offset < end)
		btrfs_free_reserved_data_space(BTRFS_I(inode), NULL, clear_offset,
			end - clear_offset + 1);
	return ret;
}

int btrfs_prealloc_file_range(struct inode *inode, int mode,
			      u64 start, u64 num_bytes, u64 min_size,
			      loff_t actual_len, u64 *alloc_hint)
{
	return __btrfs_prealloc_file_range(inode, mode, start, num_bytes,
					   min_size, actual_len, alloc_hint,
					   NULL);
}

int btrfs_prealloc_file_range_trans(struct inode *inode,
				    struct btrfs_trans_handle *trans, int mode,
				    u64 start, u64 num_bytes, u64 min_size,
				    loff_t actual_len, u64 *alloc_hint)
{
	return __btrfs_prealloc_file_range(inode, mode, start, num_bytes,
					   min_size, actual_len, alloc_hint, trans);
}

static int btrfs_permission(struct mnt_idmap *idmap,
			    struct inode *inode, int mask)
{
	struct btrfs_root *root = BTRFS_I(inode)->root;
	umode_t mode = inode->i_mode;

	if (mask & MAY_WRITE &&
	    (S_ISREG(mode) || S_ISDIR(mode) || S_ISLNK(mode))) {
		if (btrfs_root_readonly(root))
			return -EROFS;
		if (BTRFS_I(inode)->flags & BTRFS_INODE_READONLY)
			return -EACCES;
	}
	return generic_permission(idmap, inode, mask);
}

static int btrfs_tmpfile(struct mnt_idmap *idmap, struct inode *dir,
			 struct file *file, umode_t mode)
{
	struct btrfs_fs_info *fs_info = inode_to_fs_info(dir);
	struct btrfs_trans_handle *trans;
	struct btrfs_root *root = BTRFS_I(dir)->root;
	struct inode *inode;
	struct btrfs_new_inode_args new_inode_args = {
		.dir = dir,
		.dentry = file->f_path.dentry,
		.orphan = true,
	};
	unsigned int trans_num_items;
	int ret;

	inode = new_inode(dir->i_sb);
	if (!inode)
		return -ENOMEM;
	inode_init_owner(idmap, inode, dir, mode);
	inode->i_fop = &btrfs_file_operations;
	inode->i_op = &btrfs_file_inode_operations;
	inode->i_mapping->a_ops = &btrfs_aops;

	new_inode_args.inode = inode;
	ret = btrfs_new_inode_prepare(&new_inode_args, &trans_num_items);
	if (ret)
		goto out_inode;

	trans = btrfs_start_transaction(root, trans_num_items);
	if (IS_ERR(trans)) {
		ret = PTR_ERR(trans);
		goto out_new_inode_args;
	}

	ret = btrfs_create_new_inode(trans, &new_inode_args);

	/*
	 * We set number of links to 0 in btrfs_create_new_inode(), and here we
	 * set it to 1 because d_tmpfile() will issue a warning if the count is
	 * 0, through:
	 *
	 *    d_tmpfile() -> inode_dec_link_count() -> drop_nlink()
	 */
	set_nlink(inode, 1);

	if (!ret) {
		d_tmpfile(file, inode);
		unlock_new_inode(inode);
		mark_inode_dirty(inode);
	}

	btrfs_end_transaction(trans);
	btrfs_btree_balance_dirty(fs_info);
out_new_inode_args:
	btrfs_new_inode_args_destroy(&new_inode_args);
out_inode:
	if (ret)
		iput(inode);
	return finish_open_simple(file, ret);
}

void btrfs_set_range_writeback(struct btrfs_inode *inode, u64 start, u64 end)
{
	struct btrfs_fs_info *fs_info = inode->root->fs_info;
	unsigned long index = start >> PAGE_SHIFT;
	unsigned long end_index = end >> PAGE_SHIFT;
	struct page *page;
	u32 len;

	ASSERT(end + 1 - start <= U32_MAX);
	len = end + 1 - start;
	while (index <= end_index) {
		page = find_get_page(inode->vfs_inode.i_mapping, index);
		ASSERT(page); /* Pages should be in the extent_io_tree */

		/* This is for data, which doesn't yet support larger folio. */
		ASSERT(folio_order(page_folio(page)) == 0);
		btrfs_folio_set_writeback(fs_info, page_folio(page), start, len);
		put_page(page);
		index++;
	}
}

int btrfs_encoded_io_compression_from_extent(struct btrfs_fs_info *fs_info,
					     int compress_type)
{
	switch (compress_type) {
	case BTRFS_COMPRESS_NONE:
		return BTRFS_ENCODED_IO_COMPRESSION_NONE;
	case BTRFS_COMPRESS_ZLIB:
		return BTRFS_ENCODED_IO_COMPRESSION_ZLIB;
	case BTRFS_COMPRESS_LZO:
		/*
		 * The LZO format depends on the sector size. 64K is the maximum
		 * sector size that we support.
		 */
		if (fs_info->sectorsize < SZ_4K || fs_info->sectorsize > SZ_64K)
			return -EINVAL;
		return BTRFS_ENCODED_IO_COMPRESSION_LZO_4K +
		       (fs_info->sectorsize_bits - 12);
	case BTRFS_COMPRESS_ZSTD:
		return BTRFS_ENCODED_IO_COMPRESSION_ZSTD;
	default:
		return -EUCLEAN;
	}
}

static ssize_t btrfs_encoded_read_inline(
				struct kiocb *iocb,
				struct iov_iter *iter, u64 start,
				u64 lockend,
				struct extent_state **cached_state,
				u64 extent_start, size_t count,
				struct btrfs_ioctl_encoded_io_args *encoded,
				bool *unlocked)
{
	struct btrfs_inode *inode = BTRFS_I(file_inode(iocb->ki_filp));
	struct btrfs_root *root = inode->root;
	struct btrfs_fs_info *fs_info = root->fs_info;
	struct extent_io_tree *io_tree = &inode->io_tree;
	struct btrfs_path *path;
	struct extent_buffer *leaf;
	struct btrfs_file_extent_item *item;
	u64 ram_bytes;
	unsigned long ptr;
	void *tmp;
	ssize_t ret;

	path = btrfs_alloc_path();
	if (!path) {
		ret = -ENOMEM;
		goto out;
	}
	ret = btrfs_lookup_file_extent(NULL, root, path, btrfs_ino(inode),
				       extent_start, 0);
	if (ret) {
		if (ret > 0) {
			/* The extent item disappeared? */
			ret = -EIO;
		}
		goto out;
	}
	leaf = path->nodes[0];
	item = btrfs_item_ptr(leaf, path->slots[0], struct btrfs_file_extent_item);

	ram_bytes = btrfs_file_extent_ram_bytes(leaf, item);
	ptr = btrfs_file_extent_inline_start(item);

	encoded->len = min_t(u64, extent_start + ram_bytes,
			     inode->vfs_inode.i_size) - iocb->ki_pos;
	ret = btrfs_encoded_io_compression_from_extent(fs_info,
				 btrfs_file_extent_compression(leaf, item));
	if (ret < 0)
		goto out;
	encoded->compression = ret;
	if (encoded->compression) {
		size_t inline_size;

		inline_size = btrfs_file_extent_inline_item_len(leaf,
								path->slots[0]);
		if (inline_size > count) {
			ret = -ENOBUFS;
			goto out;
		}
		count = inline_size;
		encoded->unencoded_len = ram_bytes;
		encoded->unencoded_offset = iocb->ki_pos - extent_start;
	} else {
		count = min_t(u64, count, encoded->len);
		encoded->len = count;
		encoded->unencoded_len = count;
		ptr += iocb->ki_pos - extent_start;
	}

	tmp = kmalloc(count, GFP_NOFS);
	if (!tmp) {
		ret = -ENOMEM;
		goto out;
	}
	read_extent_buffer(leaf, tmp, ptr, count);
	btrfs_release_path(path);
	unlock_extent(io_tree, start, lockend, cached_state);
	btrfs_inode_unlock(inode, BTRFS_ILOCK_SHARED);
	*unlocked = true;

	ret = copy_to_iter(tmp, count, iter);
	if (ret != count)
		ret = -EFAULT;
	kfree(tmp);
out:
	btrfs_free_path(path);
	return ret;
}

struct btrfs_encoded_read_private {
	wait_queue_head_t wait;
	atomic_t pending;
	blk_status_t status;
};

static void btrfs_encoded_read_endio(struct btrfs_bio *bbio)
{
	struct btrfs_encoded_read_private *priv = bbio->private;

	if (bbio->bio.bi_status) {
		/*
		 * The memory barrier implied by the atomic_dec_return() here
		 * pairs with the memory barrier implied by the
		 * atomic_dec_return() or io_wait_event() in
		 * btrfs_encoded_read_regular_fill_pages() to ensure that this
		 * write is observed before the load of status in
		 * btrfs_encoded_read_regular_fill_pages().
		 */
		WRITE_ONCE(priv->status, bbio->bio.bi_status);
	}
	if (!atomic_dec_return(&priv->pending))
		wake_up(&priv->wait);
	bio_put(&bbio->bio);
}

int btrfs_encoded_read_regular_fill_pages(struct btrfs_inode *inode,
					  u64 file_offset, u64 disk_bytenr,
					  u64 disk_io_size, struct page **pages)
{
	struct btrfs_fs_info *fs_info = inode->root->fs_info;
	struct btrfs_encoded_read_private priv = {
		.pending = ATOMIC_INIT(1),
	};
	unsigned long i = 0;
	struct btrfs_bio *bbio;

	init_waitqueue_head(&priv.wait);

	bbio = btrfs_bio_alloc(BIO_MAX_VECS, REQ_OP_READ, fs_info,
			       btrfs_encoded_read_endio, &priv);
	bbio->bio.bi_iter.bi_sector = disk_bytenr >> SECTOR_SHIFT;
	bbio->inode = inode;

	do {
		size_t bytes = min_t(u64, disk_io_size, PAGE_SIZE);

		if (bio_add_page(&bbio->bio, pages[i], bytes, 0) < bytes) {
			atomic_inc(&priv.pending);
			btrfs_submit_bio(bbio, 0);

			bbio = btrfs_bio_alloc(BIO_MAX_VECS, REQ_OP_READ, fs_info,
					       btrfs_encoded_read_endio, &priv);
			bbio->bio.bi_iter.bi_sector = disk_bytenr >> SECTOR_SHIFT;
			bbio->inode = inode;
			continue;
		}

		i++;
		disk_bytenr += bytes;
		disk_io_size -= bytes;
	} while (disk_io_size);

	atomic_inc(&priv.pending);
	btrfs_submit_bio(bbio, 0);

	if (atomic_dec_return(&priv.pending))
		io_wait_event(priv.wait, !atomic_read(&priv.pending));
	/* See btrfs_encoded_read_endio() for ordering. */
	return blk_status_to_errno(READ_ONCE(priv.status));
}

static ssize_t btrfs_encoded_read_regular(struct kiocb *iocb,
					  struct iov_iter *iter,
					  u64 start, u64 lockend,
					  struct extent_state **cached_state,
					  u64 disk_bytenr, u64 disk_io_size,
					  size_t count, bool compressed,
					  bool *unlocked)
{
	struct btrfs_inode *inode = BTRFS_I(file_inode(iocb->ki_filp));
	struct extent_io_tree *io_tree = &inode->io_tree;
	struct page **pages;
	unsigned long nr_pages, i;
	u64 cur;
	size_t page_offset;
	ssize_t ret;

	nr_pages = DIV_ROUND_UP(disk_io_size, PAGE_SIZE);
	pages = kcalloc(nr_pages, sizeof(struct page *), GFP_NOFS);
	if (!pages)
		return -ENOMEM;
	ret = btrfs_alloc_page_array(nr_pages, pages, false);
	if (ret) {
		ret = -ENOMEM;
		goto out;
		}

	ret = btrfs_encoded_read_regular_fill_pages(inode, start, disk_bytenr,
						    disk_io_size, pages);
	if (ret)
		goto out;

	unlock_extent(io_tree, start, lockend, cached_state);
	btrfs_inode_unlock(inode, BTRFS_ILOCK_SHARED);
	*unlocked = true;

	if (compressed) {
		i = 0;
		page_offset = 0;
	} else {
		i = (iocb->ki_pos - start) >> PAGE_SHIFT;
		page_offset = (iocb->ki_pos - start) & (PAGE_SIZE - 1);
	}
	cur = 0;
	while (cur < count) {
		size_t bytes = min_t(size_t, count - cur,
				     PAGE_SIZE - page_offset);

		if (copy_page_to_iter(pages[i], page_offset, bytes,
				      iter) != bytes) {
			ret = -EFAULT;
			goto out;
		}
		i++;
		cur += bytes;
		page_offset = 0;
	}
	ret = count;
out:
	for (i = 0; i < nr_pages; i++) {
		if (pages[i])
			__free_page(pages[i]);
	}
	kfree(pages);
	return ret;
}

ssize_t btrfs_encoded_read(struct kiocb *iocb, struct iov_iter *iter,
			   struct btrfs_ioctl_encoded_io_args *encoded)
{
	struct btrfs_inode *inode = BTRFS_I(file_inode(iocb->ki_filp));
	struct btrfs_fs_info *fs_info = inode->root->fs_info;
	struct extent_io_tree *io_tree = &inode->io_tree;
	ssize_t ret;
	size_t count = iov_iter_count(iter);
	u64 start, lockend, disk_bytenr, disk_io_size;
	struct extent_state *cached_state = NULL;
	struct extent_map *em;
	bool unlocked = false;

	file_accessed(iocb->ki_filp);

	btrfs_inode_lock(inode, BTRFS_ILOCK_SHARED);

	if (iocb->ki_pos >= inode->vfs_inode.i_size) {
		btrfs_inode_unlock(inode, BTRFS_ILOCK_SHARED);
		return 0;
	}
	start = ALIGN_DOWN(iocb->ki_pos, fs_info->sectorsize);
	/*
	 * We don't know how long the extent containing iocb->ki_pos is, but if
	 * it's compressed we know that it won't be longer than this.
	 */
	lockend = start + BTRFS_MAX_UNCOMPRESSED - 1;

	for (;;) {
		struct btrfs_ordered_extent *ordered;

		ret = btrfs_wait_ordered_range(inode, start,
					       lockend - start + 1);
		if (ret)
			goto out_unlock_inode;
		lock_extent(io_tree, start, lockend, &cached_state);
		ordered = btrfs_lookup_ordered_range(inode, start,
						     lockend - start + 1);
		if (!ordered)
			break;
		btrfs_put_ordered_extent(ordered);
		unlock_extent(io_tree, start, lockend, &cached_state);
		cond_resched();
	}

	em = btrfs_get_extent(inode, NULL, start, lockend - start + 1);
	if (IS_ERR(em)) {
		ret = PTR_ERR(em);
		goto out_unlock_extent;
	}

	if (em->disk_bytenr == EXTENT_MAP_INLINE) {
		u64 extent_start = em->start;

		/*
		 * For inline extents we get everything we need out of the
		 * extent item.
		 */
		free_extent_map(em);
		em = NULL;
		ret = btrfs_encoded_read_inline(iocb, iter, start, lockend,
						&cached_state, extent_start,
						count, encoded, &unlocked);
		goto out;
	}

	/*
	 * We only want to return up to EOF even if the extent extends beyond
	 * that.
	 */
	encoded->len = min_t(u64, extent_map_end(em),
			     inode->vfs_inode.i_size) - iocb->ki_pos;
	if (em->disk_bytenr == EXTENT_MAP_HOLE ||
	    (em->flags & EXTENT_FLAG_PREALLOC)) {
		disk_bytenr = EXTENT_MAP_HOLE;
		count = min_t(u64, count, encoded->len);
		encoded->len = count;
		encoded->unencoded_len = count;
	} else if (extent_map_is_compressed(em)) {
		disk_bytenr = em->disk_bytenr;
		/*
		 * Bail if the buffer isn't large enough to return the whole
		 * compressed extent.
		 */
		if (em->disk_num_bytes > count) {
			ret = -ENOBUFS;
			goto out_em;
		}
		disk_io_size = em->disk_num_bytes;
		count = em->disk_num_bytes;
		encoded->unencoded_len = em->ram_bytes;
		encoded->unencoded_offset = iocb->ki_pos - (em->start - em->offset);
		ret = btrfs_encoded_io_compression_from_extent(fs_info,
							       extent_map_compression(em));
		if (ret < 0)
			goto out_em;
		encoded->compression = ret;
	} else {
		disk_bytenr = extent_map_block_start(em) + (start - em->start);
		if (encoded->len > count)
			encoded->len = count;
		/*
		 * Don't read beyond what we locked. This also limits the page
		 * allocations that we'll do.
		 */
		disk_io_size = min(lockend + 1, iocb->ki_pos + encoded->len) - start;
		count = start + disk_io_size - iocb->ki_pos;
		encoded->len = count;
		encoded->unencoded_len = count;
		disk_io_size = ALIGN(disk_io_size, fs_info->sectorsize);
	}
	free_extent_map(em);
	em = NULL;

	if (disk_bytenr == EXTENT_MAP_HOLE) {
		unlock_extent(io_tree, start, lockend, &cached_state);
		btrfs_inode_unlock(inode, BTRFS_ILOCK_SHARED);
		unlocked = true;
		ret = iov_iter_zero(count, iter);
		if (ret != count)
			ret = -EFAULT;
	} else {
		ret = btrfs_encoded_read_regular(iocb, iter, start, lockend,
						 &cached_state, disk_bytenr,
						 disk_io_size, count,
						 encoded->compression,
						 &unlocked);
	}

out:
	if (ret >= 0)
		iocb->ki_pos += encoded->len;
out_em:
	free_extent_map(em);
out_unlock_extent:
	if (!unlocked)
		unlock_extent(io_tree, start, lockend, &cached_state);
out_unlock_inode:
	if (!unlocked)
		btrfs_inode_unlock(inode, BTRFS_ILOCK_SHARED);
	return ret;
}

ssize_t btrfs_do_encoded_write(struct kiocb *iocb, struct iov_iter *from,
			       const struct btrfs_ioctl_encoded_io_args *encoded)
{
	struct btrfs_inode *inode = BTRFS_I(file_inode(iocb->ki_filp));
	struct btrfs_root *root = inode->root;
	struct btrfs_fs_info *fs_info = root->fs_info;
	struct extent_io_tree *io_tree = &inode->io_tree;
	struct extent_changeset *data_reserved = NULL;
	struct extent_state *cached_state = NULL;
	struct btrfs_ordered_extent *ordered;
	struct btrfs_file_extent file_extent;
	int compression;
	size_t orig_count;
	u64 start, end;
	u64 num_bytes, ram_bytes, disk_num_bytes;
	unsigned long nr_folios, i;
	struct folio **folios;
	struct btrfs_key ins;
	bool extent_reserved = false;
	struct extent_map *em;
	ssize_t ret;

	switch (encoded->compression) {
	case BTRFS_ENCODED_IO_COMPRESSION_ZLIB:
		compression = BTRFS_COMPRESS_ZLIB;
		break;
	case BTRFS_ENCODED_IO_COMPRESSION_ZSTD:
		compression = BTRFS_COMPRESS_ZSTD;
		break;
	case BTRFS_ENCODED_IO_COMPRESSION_LZO_4K:
	case BTRFS_ENCODED_IO_COMPRESSION_LZO_8K:
	case BTRFS_ENCODED_IO_COMPRESSION_LZO_16K:
	case BTRFS_ENCODED_IO_COMPRESSION_LZO_32K:
	case BTRFS_ENCODED_IO_COMPRESSION_LZO_64K:
		/* The sector size must match for LZO. */
		if (encoded->compression -
		    BTRFS_ENCODED_IO_COMPRESSION_LZO_4K + 12 !=
		    fs_info->sectorsize_bits)
			return -EINVAL;
		compression = BTRFS_COMPRESS_LZO;
		break;
	default:
		return -EINVAL;
	}
	if (encoded->encryption != BTRFS_ENCODED_IO_ENCRYPTION_NONE)
		return -EINVAL;

	/*
	 * Compressed extents should always have checksums, so error out if we
	 * have a NOCOW file or inode was created while mounted with NODATASUM.
	 */
	if (inode->flags & BTRFS_INODE_NODATASUM)
		return -EINVAL;

	orig_count = iov_iter_count(from);

	/* The extent size must be sane. */
	if (encoded->unencoded_len > BTRFS_MAX_UNCOMPRESSED ||
	    orig_count > BTRFS_MAX_COMPRESSED || orig_count == 0)
		return -EINVAL;

	/*
	 * The compressed data must be smaller than the decompressed data.
	 *
	 * It's of course possible for data to compress to larger or the same
	 * size, but the buffered I/O path falls back to no compression for such
	 * data, and we don't want to break any assumptions by creating these
	 * extents.
	 *
	 * Note that this is less strict than the current check we have that the
	 * compressed data must be at least one sector smaller than the
	 * decompressed data. We only want to enforce the weaker requirement
	 * from old kernels that it is at least one byte smaller.
	 */
	if (orig_count >= encoded->unencoded_len)
		return -EINVAL;

	/* The extent must start on a sector boundary. */
	start = iocb->ki_pos;
	if (!IS_ALIGNED(start, fs_info->sectorsize))
		return -EINVAL;

	/*
	 * The extent must end on a sector boundary. However, we allow a write
	 * which ends at or extends i_size to have an unaligned length; we round
	 * up the extent size and set i_size to the unaligned end.
	 */
	if (start + encoded->len < inode->vfs_inode.i_size &&
	    !IS_ALIGNED(start + encoded->len, fs_info->sectorsize))
		return -EINVAL;

	/* Finally, the offset in the unencoded data must be sector-aligned. */
	if (!IS_ALIGNED(encoded->unencoded_offset, fs_info->sectorsize))
		return -EINVAL;

	num_bytes = ALIGN(encoded->len, fs_info->sectorsize);
	ram_bytes = ALIGN(encoded->unencoded_len, fs_info->sectorsize);
	end = start + num_bytes - 1;

	/*
	 * If the extent cannot be inline, the compressed data on disk must be
	 * sector-aligned. For convenience, we extend it with zeroes if it
	 * isn't.
	 */
	disk_num_bytes = ALIGN(orig_count, fs_info->sectorsize);
	nr_folios = DIV_ROUND_UP(disk_num_bytes, PAGE_SIZE);
	folios = kvcalloc(nr_folios, sizeof(struct page *), GFP_KERNEL_ACCOUNT);
	if (!folios)
		return -ENOMEM;
	for (i = 0; i < nr_folios; i++) {
		size_t bytes = min_t(size_t, PAGE_SIZE, iov_iter_count(from));
		char *kaddr;

		folios[i] = folio_alloc(GFP_KERNEL_ACCOUNT, 0);
		if (!folios[i]) {
			ret = -ENOMEM;
			goto out_folios;
		}
		kaddr = kmap_local_folio(folios[i], 0);
		if (copy_from_iter(kaddr, bytes, from) != bytes) {
			kunmap_local(kaddr);
			ret = -EFAULT;
			goto out_folios;
		}
		if (bytes < PAGE_SIZE)
			memset(kaddr + bytes, 0, PAGE_SIZE - bytes);
		kunmap_local(kaddr);
	}

	for (;;) {
		struct btrfs_ordered_extent *ordered;

		ret = btrfs_wait_ordered_range(inode, start, num_bytes);
		if (ret)
			goto out_folios;
		ret = invalidate_inode_pages2_range(inode->vfs_inode.i_mapping,
						    start >> PAGE_SHIFT,
						    end >> PAGE_SHIFT);
		if (ret)
			goto out_folios;
		lock_extent(io_tree, start, end, &cached_state);
		ordered = btrfs_lookup_ordered_range(inode, start, num_bytes);
		if (!ordered &&
		    !filemap_range_has_page(inode->vfs_inode.i_mapping, start, end))
			break;
		if (ordered)
			btrfs_put_ordered_extent(ordered);
		unlock_extent(io_tree, start, end, &cached_state);
		cond_resched();
	}

	/*
	 * We don't use the higher-level delalloc space functions because our
	 * num_bytes and disk_num_bytes are different.
	 */
	ret = btrfs_alloc_data_chunk_ondemand(inode, disk_num_bytes);
	if (ret)
		goto out_unlock;
	ret = btrfs_qgroup_reserve_data(inode, &data_reserved, start, num_bytes);
	if (ret)
		goto out_free_data_space;
	ret = btrfs_delalloc_reserve_metadata(inode, num_bytes, disk_num_bytes,
					      false);
	if (ret)
		goto out_qgroup_free_data;

	/* Try an inline extent first. */
	if (encoded->unencoded_len == encoded->len &&
	    encoded->unencoded_offset == 0 &&
	    can_cow_file_range_inline(inode, start, encoded->len, orig_count)) {
		ret = __cow_file_range_inline(inode, start, encoded->len,
					      orig_count, compression, folios[0],
					      true);
		if (ret <= 0) {
			if (ret == 0)
				ret = orig_count;
			goto out_delalloc_release;
		}
	}

	ret = btrfs_reserve_extent(root, disk_num_bytes, disk_num_bytes,
				   disk_num_bytes, 0, 0, &ins, 1, 1);
	if (ret)
		goto out_delalloc_release;
	extent_reserved = true;

	file_extent.disk_bytenr = ins.objectid;
	file_extent.disk_num_bytes = ins.offset;
	file_extent.num_bytes = num_bytes;
	file_extent.ram_bytes = ram_bytes;
	file_extent.offset = encoded->unencoded_offset;
	file_extent.compression = compression;
	em = btrfs_create_io_em(inode, start, &file_extent, BTRFS_ORDERED_COMPRESSED);
	if (IS_ERR(em)) {
		ret = PTR_ERR(em);
		goto out_free_reserved;
	}
	free_extent_map(em);

	ordered = btrfs_alloc_ordered_extent(inode, start, &file_extent,
				       (1 << BTRFS_ORDERED_ENCODED) |
				       (1 << BTRFS_ORDERED_COMPRESSED));
	if (IS_ERR(ordered)) {
		btrfs_drop_extent_map_range(inode, start, end, false);
		ret = PTR_ERR(ordered);
		goto out_free_reserved;
	}
	btrfs_dec_block_group_reservations(fs_info, ins.objectid);

	if (start + encoded->len > inode->vfs_inode.i_size)
		i_size_write(&inode->vfs_inode, start + encoded->len);

	unlock_extent(io_tree, start, end, &cached_state);

	btrfs_delalloc_release_extents(inode, num_bytes);

	btrfs_submit_compressed_write(ordered, folios, nr_folios, 0, false);
	ret = orig_count;
	goto out;

out_free_reserved:
	btrfs_dec_block_group_reservations(fs_info, ins.objectid);
	btrfs_free_reserved_extent(fs_info, ins.objectid, ins.offset, 1);
out_delalloc_release:
	btrfs_delalloc_release_extents(inode, num_bytes);
	btrfs_delalloc_release_metadata(inode, disk_num_bytes, ret < 0);
out_qgroup_free_data:
	if (ret < 0)
		btrfs_qgroup_free_data(inode, data_reserved, start, num_bytes, NULL);
out_free_data_space:
	/*
	 * If btrfs_reserve_extent() succeeded, then we already decremented
	 * bytes_may_use.
	 */
	if (!extent_reserved)
		btrfs_free_reserved_data_space_noquota(fs_info, disk_num_bytes);
out_unlock:
	unlock_extent(io_tree, start, end, &cached_state);
out_folios:
	for (i = 0; i < nr_folios; i++) {
		if (folios[i])
			folio_put(folios[i]);
	}
	kvfree(folios);
out:
	if (ret >= 0)
		iocb->ki_pos += encoded->len;
	return ret;
}

#ifdef CONFIG_SWAP
/*
 * Add an entry indicating a block group or device which is pinned by a
 * swapfile. Returns 0 on success, 1 if there is already an entry for it, or a
 * negative errno on failure.
 */
static int btrfs_add_swapfile_pin(struct inode *inode, void *ptr,
				  bool is_block_group)
{
	struct btrfs_fs_info *fs_info = BTRFS_I(inode)->root->fs_info;
	struct btrfs_swapfile_pin *sp, *entry;
	struct rb_node **p;
	struct rb_node *parent = NULL;

	sp = kmalloc(sizeof(*sp), GFP_NOFS);
	if (!sp)
		return -ENOMEM;
	sp->ptr = ptr;
	sp->inode = inode;
	sp->is_block_group = is_block_group;
	sp->bg_extent_count = 1;

	spin_lock(&fs_info->swapfile_pins_lock);
	p = &fs_info->swapfile_pins.rb_node;
	while (*p) {
		parent = *p;
		entry = rb_entry(parent, struct btrfs_swapfile_pin, node);
		if (sp->ptr < entry->ptr ||
		    (sp->ptr == entry->ptr && sp->inode < entry->inode)) {
			p = &(*p)->rb_left;
		} else if (sp->ptr > entry->ptr ||
			   (sp->ptr == entry->ptr && sp->inode > entry->inode)) {
			p = &(*p)->rb_right;
		} else {
			if (is_block_group)
				entry->bg_extent_count++;
			spin_unlock(&fs_info->swapfile_pins_lock);
			kfree(sp);
			return 1;
		}
	}
	rb_link_node(&sp->node, parent, p);
	rb_insert_color(&sp->node, &fs_info->swapfile_pins);
	spin_unlock(&fs_info->swapfile_pins_lock);
	return 0;
}

/* Free all of the entries pinned by this swapfile. */
static void btrfs_free_swapfile_pins(struct inode *inode)
{
	struct btrfs_fs_info *fs_info = BTRFS_I(inode)->root->fs_info;
	struct btrfs_swapfile_pin *sp;
	struct rb_node *node, *next;

	spin_lock(&fs_info->swapfile_pins_lock);
	node = rb_first(&fs_info->swapfile_pins);
	while (node) {
		next = rb_next(node);
		sp = rb_entry(node, struct btrfs_swapfile_pin, node);
		if (sp->inode == inode) {
			rb_erase(&sp->node, &fs_info->swapfile_pins);
			if (sp->is_block_group) {
				btrfs_dec_block_group_swap_extents(sp->ptr,
							   sp->bg_extent_count);
				btrfs_put_block_group(sp->ptr);
			}
			kfree(sp);
		}
		node = next;
	}
	spin_unlock(&fs_info->swapfile_pins_lock);
}

struct btrfs_swap_info {
	u64 start;
	u64 block_start;
	u64 block_len;
	u64 lowest_ppage;
	u64 highest_ppage;
	unsigned long nr_pages;
	int nr_extents;
};

static int btrfs_add_swap_extent(struct swap_info_struct *sis,
				 struct btrfs_swap_info *bsi)
{
	unsigned long nr_pages;
	unsigned long max_pages;
	u64 first_ppage, first_ppage_reported, next_ppage;
	int ret;

	/*
	 * Our swapfile may have had its size extended after the swap header was
	 * written. In that case activating the swapfile should not go beyond
	 * the max size set in the swap header.
	 */
	if (bsi->nr_pages >= sis->max)
		return 0;

	max_pages = sis->max - bsi->nr_pages;
	first_ppage = PAGE_ALIGN(bsi->block_start) >> PAGE_SHIFT;
	next_ppage = PAGE_ALIGN_DOWN(bsi->block_start + bsi->block_len) >> PAGE_SHIFT;

	if (first_ppage >= next_ppage)
		return 0;
	nr_pages = next_ppage - first_ppage;
	nr_pages = min(nr_pages, max_pages);

	first_ppage_reported = first_ppage;
	if (bsi->start == 0)
		first_ppage_reported++;
	if (bsi->lowest_ppage > first_ppage_reported)
		bsi->lowest_ppage = first_ppage_reported;
	if (bsi->highest_ppage < (next_ppage - 1))
		bsi->highest_ppage = next_ppage - 1;

	ret = add_swap_extent(sis, bsi->nr_pages, nr_pages, first_ppage);
	if (ret < 0)
		return ret;
	bsi->nr_extents += ret;
	bsi->nr_pages += nr_pages;
	return 0;
}

static void btrfs_swap_deactivate(struct file *file)
{
	struct inode *inode = file_inode(file);

	btrfs_free_swapfile_pins(inode);
	atomic_dec(&BTRFS_I(inode)->root->nr_swapfiles);
}

static int btrfs_swap_activate(struct swap_info_struct *sis, struct file *file,
			       sector_t *span)
{
	struct inode *inode = file_inode(file);
	struct btrfs_root *root = BTRFS_I(inode)->root;
	struct btrfs_fs_info *fs_info = root->fs_info;
	struct extent_io_tree *io_tree = &BTRFS_I(inode)->io_tree;
	struct extent_state *cached_state = NULL;
	struct extent_map *em = NULL;
	struct btrfs_chunk_map *map = NULL;
	struct btrfs_device *device = NULL;
	struct btrfs_swap_info bsi = {
		.lowest_ppage = (sector_t)-1ULL,
	};
	int ret = 0;
	u64 isize;
	u64 start;

	/*
	 * If the swap file was just created, make sure delalloc is done. If the
	 * file changes again after this, the user is doing something stupid and
	 * we don't really care.
	 */
	ret = btrfs_wait_ordered_range(BTRFS_I(inode), 0, (u64)-1);
	if (ret)
		return ret;

	/*
	 * The inode is locked, so these flags won't change after we check them.
	 */
	if (BTRFS_I(inode)->flags & BTRFS_INODE_COMPRESS) {
		btrfs_warn(fs_info, "swapfile must not be compressed");
		return -EINVAL;
	}
	if (!(BTRFS_I(inode)->flags & BTRFS_INODE_NODATACOW)) {
		btrfs_warn(fs_info, "swapfile must not be copy-on-write");
		return -EINVAL;
	}
	if (!(BTRFS_I(inode)->flags & BTRFS_INODE_NODATASUM)) {
		btrfs_warn(fs_info, "swapfile must not be checksummed");
		return -EINVAL;
	}

	/*
	 * Balance or device remove/replace/resize can move stuff around from
	 * under us. The exclop protection makes sure they aren't running/won't
	 * run concurrently while we are mapping the swap extents, and
	 * fs_info->swapfile_pins prevents them from running while the swap
	 * file is active and moving the extents. Note that this also prevents
	 * a concurrent device add which isn't actually necessary, but it's not
	 * really worth the trouble to allow it.
	 */
	if (!btrfs_exclop_start(fs_info, BTRFS_EXCLOP_SWAP_ACTIVATE)) {
		btrfs_warn(fs_info,
	   "cannot activate swapfile while exclusive operation is running");
		return -EBUSY;
	}

	/*
	 * Prevent snapshot creation while we are activating the swap file.
	 * We do not want to race with snapshot creation. If snapshot creation
	 * already started before we bumped nr_swapfiles from 0 to 1 and
	 * completes before the first write into the swap file after it is
	 * activated, than that write would fallback to COW.
	 */
	if (!btrfs_drew_try_write_lock(&root->snapshot_lock)) {
		btrfs_exclop_finish(fs_info);
		btrfs_warn(fs_info,
	   "cannot activate swapfile because snapshot creation is in progress");
		return -EINVAL;
	}
	/*
	 * Snapshots can create extents which require COW even if NODATACOW is
	 * set. We use this counter to prevent snapshots. We must increment it
	 * before walking the extents because we don't want a concurrent
	 * snapshot to run after we've already checked the extents.
	 *
	 * It is possible that subvolume is marked for deletion but still not
	 * removed yet. To prevent this race, we check the root status before
	 * activating the swapfile.
	 */
	spin_lock(&root->root_item_lock);
	if (btrfs_root_dead(root)) {
		spin_unlock(&root->root_item_lock);

		btrfs_exclop_finish(fs_info);
		btrfs_warn(fs_info,
		"cannot activate swapfile because subvolume %llu is being deleted",
			btrfs_root_id(root));
		return -EPERM;
	}
	atomic_inc(&root->nr_swapfiles);
	spin_unlock(&root->root_item_lock);

	isize = ALIGN_DOWN(inode->i_size, fs_info->sectorsize);

	lock_extent(io_tree, 0, isize - 1, &cached_state);
	start = 0;
	while (start < isize) {
		u64 logical_block_start, physical_block_start;
		struct btrfs_block_group *bg;
		u64 len = isize - start;

		em = btrfs_get_extent(BTRFS_I(inode), NULL, start, len);
		if (IS_ERR(em)) {
			ret = PTR_ERR(em);
			goto out;
		}

		if (em->disk_bytenr == EXTENT_MAP_HOLE) {
			btrfs_warn(fs_info, "swapfile must not have holes");
			ret = -EINVAL;
			goto out;
		}
		if (em->disk_bytenr == EXTENT_MAP_INLINE) {
			/*
			 * It's unlikely we'll ever actually find ourselves
			 * here, as a file small enough to fit inline won't be
			 * big enough to store more than the swap header, but in
			 * case something changes in the future, let's catch it
			 * here rather than later.
			 */
			btrfs_warn(fs_info, "swapfile must not be inline");
			ret = -EINVAL;
			goto out;
		}
		if (extent_map_is_compressed(em)) {
			btrfs_warn(fs_info, "swapfile must not be compressed");
			ret = -EINVAL;
			goto out;
		}

		logical_block_start = extent_map_block_start(em) + (start - em->start);
		len = min(len, em->len - (start - em->start));
		free_extent_map(em);
		em = NULL;

		ret = can_nocow_extent(inode, start, &len, NULL, false, true);
		if (ret < 0) {
			goto out;
		} else if (ret) {
			ret = 0;
		} else {
			btrfs_warn(fs_info,
				   "swapfile must not be copy-on-write");
			ret = -EINVAL;
			goto out;
		}

		map = btrfs_get_chunk_map(fs_info, logical_block_start, len);
		if (IS_ERR(map)) {
			ret = PTR_ERR(map);
			goto out;
		}

		if (map->type & BTRFS_BLOCK_GROUP_PROFILE_MASK) {
			btrfs_warn(fs_info,
				   "swapfile must have single data profile");
			ret = -EINVAL;
			goto out;
		}

		if (device == NULL) {
			device = map->stripes[0].dev;
			ret = btrfs_add_swapfile_pin(inode, device, false);
			if (ret == 1)
				ret = 0;
			else if (ret)
				goto out;
		} else if (device != map->stripes[0].dev) {
			btrfs_warn(fs_info, "swapfile must be on one device");
			ret = -EINVAL;
			goto out;
		}

		physical_block_start = (map->stripes[0].physical +
					(logical_block_start - map->start));
		len = min(len, map->chunk_len - (logical_block_start - map->start));
		btrfs_free_chunk_map(map);
		map = NULL;

		bg = btrfs_lookup_block_group(fs_info, logical_block_start);
		if (!bg) {
			btrfs_warn(fs_info,
			   "could not find block group containing swapfile");
			ret = -EINVAL;
			goto out;
		}

		if (!btrfs_inc_block_group_swap_extents(bg)) {
			btrfs_warn(fs_info,
			   "block group for swapfile at %llu is read-only%s",
			   bg->start,
			   atomic_read(&fs_info->scrubs_running) ?
				       " (scrub running)" : "");
			btrfs_put_block_group(bg);
			ret = -EINVAL;
			goto out;
		}

		ret = btrfs_add_swapfile_pin(inode, bg, true);
		if (ret) {
			btrfs_put_block_group(bg);
			if (ret == 1)
				ret = 0;
			else
				goto out;
		}

		if (bsi.block_len &&
		    bsi.block_start + bsi.block_len == physical_block_start) {
			bsi.block_len += len;
		} else {
			if (bsi.block_len) {
				ret = btrfs_add_swap_extent(sis, &bsi);
				if (ret)
					goto out;
			}
			bsi.start = start;
			bsi.block_start = physical_block_start;
			bsi.block_len = len;
		}

		start += len;
	}

	if (bsi.block_len)
		ret = btrfs_add_swap_extent(sis, &bsi);

out:
	if (!IS_ERR_OR_NULL(em))
		free_extent_map(em);
	if (!IS_ERR_OR_NULL(map))
		btrfs_free_chunk_map(map);

	unlock_extent(io_tree, 0, isize - 1, &cached_state);

	if (ret)
		btrfs_swap_deactivate(file);

	btrfs_drew_write_unlock(&root->snapshot_lock);

	btrfs_exclop_finish(fs_info);

	if (ret)
		return ret;

	if (device)
		sis->bdev = device->bdev;
	*span = bsi.highest_ppage - bsi.lowest_ppage + 1;
	sis->max = bsi.nr_pages;
	sis->pages = bsi.nr_pages - 1;
	sis->highest_bit = bsi.nr_pages - 1;
	return bsi.nr_extents;
}
#else
static void btrfs_swap_deactivate(struct file *file)
{
}

static int btrfs_swap_activate(struct swap_info_struct *sis, struct file *file,
			       sector_t *span)
{
	return -EOPNOTSUPP;
}
#endif

/*
 * Update the number of bytes used in the VFS' inode. When we replace extents in
 * a range (clone, dedupe, fallocate's zero range), we must update the number of
 * bytes used by the inode in an atomic manner, so that concurrent stat(2) calls
 * always get a correct value.
 */
void btrfs_update_inode_bytes(struct btrfs_inode *inode,
			      const u64 add_bytes,
			      const u64 del_bytes)
{
	if (add_bytes == del_bytes)
		return;

	spin_lock(&inode->lock);
	if (del_bytes > 0)
		inode_sub_bytes(&inode->vfs_inode, del_bytes);
	if (add_bytes > 0)
		inode_add_bytes(&inode->vfs_inode, add_bytes);
	spin_unlock(&inode->lock);
}

/*
 * Verify that there are no ordered extents for a given file range.
 *
 * @inode:   The target inode.
 * @start:   Start offset of the file range, should be sector size aligned.
 * @end:     End offset (inclusive) of the file range, its value +1 should be
 *           sector size aligned.
 *
 * This should typically be used for cases where we locked an inode's VFS lock in
 * exclusive mode, we have also locked the inode's i_mmap_lock in exclusive mode,
 * we have flushed all delalloc in the range, we have waited for all ordered
 * extents in the range to complete and finally we have locked the file range in
 * the inode's io_tree.
 */
void btrfs_assert_inode_range_clean(struct btrfs_inode *inode, u64 start, u64 end)
{
	struct btrfs_root *root = inode->root;
	struct btrfs_ordered_extent *ordered;

	if (!IS_ENABLED(CONFIG_BTRFS_ASSERT))
		return;

	ordered = btrfs_lookup_first_ordered_range(inode, start, end + 1 - start);
	if (ordered) {
		btrfs_err(root->fs_info,
"found unexpected ordered extent in file range [%llu, %llu] for inode %llu root %llu (ordered range [%llu, %llu])",
			  start, end, btrfs_ino(inode), btrfs_root_id(root),
			  ordered->file_offset,
			  ordered->file_offset + ordered->num_bytes - 1);
		btrfs_put_ordered_extent(ordered);
	}

	ASSERT(ordered == NULL);
}

/*
 * Find the first inode with a minimum number.
 *
 * @root:	The root to search for.
 * @min_ino:	The minimum inode number.
 *
 * Find the first inode in the @root with a number >= @min_ino and return it.
 * Returns NULL if no such inode found.
 */
struct btrfs_inode *btrfs_find_first_inode(struct btrfs_root *root, u64 min_ino)
{
	struct btrfs_inode *inode;
	unsigned long from = min_ino;

	xa_lock(&root->inodes);
	while (true) {
		inode = xa_find(&root->inodes, &from, ULONG_MAX, XA_PRESENT);
		if (!inode)
			break;
		if (igrab(&inode->vfs_inode))
			break;

		from = btrfs_ino(inode) + 1;
		cond_resched_lock(&root->inodes.xa_lock);
	}
	xa_unlock(&root->inodes);

	return inode;
}

static const struct inode_operations btrfs_dir_inode_operations = {
	.getattr	= btrfs_getattr,
	.lookup		= btrfs_lookup,
	.create		= btrfs_create,
	.unlink		= btrfs_unlink,
	.link		= btrfs_link,
	.mkdir		= btrfs_mkdir,
	.rmdir		= btrfs_rmdir,
	.rename		= btrfs_rename2,
	.symlink	= btrfs_symlink,
	.setattr	= btrfs_setattr,
	.mknod		= btrfs_mknod,
	.listxattr	= btrfs_listxattr,
	.permission	= btrfs_permission,
	.get_inode_acl	= btrfs_get_acl,
	.set_acl	= btrfs_set_acl,
	.update_time	= btrfs_update_time,
	.tmpfile        = btrfs_tmpfile,
	.fileattr_get	= btrfs_fileattr_get,
	.fileattr_set	= btrfs_fileattr_set,
};

static const struct file_operations btrfs_dir_file_operations = {
	.llseek		= btrfs_dir_llseek,
	.read		= generic_read_dir,
	.iterate_shared	= btrfs_real_readdir,
	.open		= btrfs_opendir,
	.unlocked_ioctl	= btrfs_ioctl,
#ifdef CONFIG_COMPAT
	.compat_ioctl	= btrfs_compat_ioctl,
#endif
	.release        = btrfs_release_file,
	.fsync		= btrfs_sync_file,
};

/*
 * btrfs doesn't support the bmap operation because swapfiles
 * use bmap to make a mapping of extents in the file.  They assume
 * these extents won't change over the life of the file and they
 * use the bmap result to do IO directly to the drive.
 *
 * the btrfs bmap call would return logical addresses that aren't
 * suitable for IO and they also will change frequently as COW
 * operations happen.  So, swapfile + btrfs == corruption.
 *
 * For now we're avoiding this by dropping bmap.
 */
static const struct address_space_operations btrfs_aops = {
	.read_folio	= btrfs_read_folio,
	.writepages	= btrfs_writepages,
	.readahead	= btrfs_readahead,
	.invalidate_folio = btrfs_invalidate_folio,
	.release_folio	= btrfs_release_folio,
	.migrate_folio	= btrfs_migrate_folio,
	.dirty_folio	= filemap_dirty_folio,
	.error_remove_folio = generic_error_remove_folio,
	.swap_activate	= btrfs_swap_activate,
	.swap_deactivate = btrfs_swap_deactivate,
};

static const struct inode_operations btrfs_file_inode_operations = {
	.getattr	= btrfs_getattr,
	.setattr	= btrfs_setattr,
	.listxattr      = btrfs_listxattr,
	.permission	= btrfs_permission,
	.fiemap		= btrfs_fiemap,
	.get_inode_acl	= btrfs_get_acl,
	.set_acl	= btrfs_set_acl,
	.update_time	= btrfs_update_time,
	.fileattr_get	= btrfs_fileattr_get,
	.fileattr_set	= btrfs_fileattr_set,
};
static const struct inode_operations btrfs_special_inode_operations = {
	.getattr	= btrfs_getattr,
	.setattr	= btrfs_setattr,
	.permission	= btrfs_permission,
	.listxattr	= btrfs_listxattr,
	.get_inode_acl	= btrfs_get_acl,
	.set_acl	= btrfs_set_acl,
	.update_time	= btrfs_update_time,
};
static const struct inode_operations btrfs_symlink_inode_operations = {
	.get_link	= page_get_link,
	.getattr	= btrfs_getattr,
	.setattr	= btrfs_setattr,
	.permission	= btrfs_permission,
	.listxattr	= btrfs_listxattr,
	.update_time	= btrfs_update_time,
};

const struct dentry_operations btrfs_dentry_operations = {
	.d_delete	= btrfs_dentry_delete,
};<|MERGE_RESOLUTION|>--- conflicted
+++ resolved
@@ -5486,7 +5486,6 @@
 		ret = xa_reserve(&root->inodes, ino, GFP_NOFS);
 		if (ret)
 			return ret;
-<<<<<<< HEAD
 	}
 
 	existing = xa_store(&root->inodes, ino, inode, GFP_ATOMIC);
@@ -5500,21 +5499,6 @@
 		WARN_ON(!(existing->vfs_inode.i_state & (I_WILL_FREE | I_FREEING)));
 	}
 
-=======
-	}
-
-	existing = xa_store(&root->inodes, ino, inode, GFP_ATOMIC);
-
-	if (xa_is_err(existing)) {
-		ret = xa_err(existing);
-		ASSERT(ret != -EINVAL);
-		ASSERT(ret != -ENOMEM);
-		return ret;
-	} else if (existing) {
-		WARN_ON(!(existing->vfs_inode.i_state & (I_WILL_FREE | I_FREEING)));
-	}
-
->>>>>>> 9cacb32a
 	return 0;
 }
 
