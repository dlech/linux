/*
 *   fs/cifs/transport.c
 *
 *   Copyright (C) International Business Machines  Corp., 2002,2008
 *   Author(s): Steve French (sfrench@us.ibm.com)
 *   Jeremy Allison (jra@samba.org) 2006.
 *
 *   This library is free software; you can redistribute it and/or modify
 *   it under the terms of the GNU Lesser General Public License as published
 *   by the Free Software Foundation; either version 2.1 of the License, or
 *   (at your option) any later version.
 *
 *   This library is distributed in the hope that it will be useful,
 *   but WITHOUT ANY WARRANTY; without even the implied warranty of
 *   MERCHANTABILITY or FITNESS FOR A PARTICULAR PURPOSE.  See
 *   the GNU Lesser General Public License for more details.
 *
 *   You should have received a copy of the GNU Lesser General Public License
 *   along with this library; if not, write to the Free Software
 *   Foundation, Inc., 59 Temple Place, Suite 330, Boston, MA 02111-1307 USA
 */

#include <linux/fs.h>
#include <linux/list.h>
#include <linux/gfp.h>
#include <linux/wait.h>
#include <linux/net.h>
#include <linux/delay.h>
#include <linux/freezer.h>
#include <linux/tcp.h>
#include <linux/bvec.h>
#include <linux/highmem.h>
#include <linux/uaccess.h>
#include <asm/processor.h>
#include <linux/mempool.h>
#include "cifspdu.h"
#include "cifsglob.h"
#include "cifsproto.h"
#include "cifs_debug.h"
#include "smb2proto.h"
#include "smbdirect.h"

/* Max number of iovectors we can use off the stack when sending requests. */
#define CIFS_MAX_IOV_SIZE 8

void
cifs_wake_up_task(struct mid_q_entry *mid)
{
	wake_up_process(mid->callback_data);
}

struct mid_q_entry *
AllocMidQEntry(const struct smb_hdr *smb_buffer, struct TCP_Server_Info *server)
{
	struct mid_q_entry *temp;

	if (server == NULL) {
		cifs_dbg(VFS, "Null TCP session in AllocMidQEntry\n");
		return NULL;
	}

	temp = mempool_alloc(cifs_mid_poolp, GFP_NOFS);
	memset(temp, 0, sizeof(struct mid_q_entry));
	temp->mid = get_mid(smb_buffer);
	temp->pid = current->pid;
	temp->command = cpu_to_le16(smb_buffer->Command);
	cifs_dbg(FYI, "For smb_command %d\n", smb_buffer->Command);
	/*	do_gettimeofday(&temp->when_sent);*/ /* easier to use jiffies */
	/* when mid allocated can be before when sent */
	temp->when_alloc = jiffies;
	temp->server = server;

	/*
	 * The default is for the mid to be synchronous, so the
	 * default callback just wakes up the current task.
	 */
	temp->callback = cifs_wake_up_task;
	temp->callback_data = current;

	atomic_inc(&midCount);
	temp->mid_state = MID_REQUEST_ALLOCATED;
	return temp;
}

void
DeleteMidQEntry(struct mid_q_entry *midEntry)
{
#ifdef CONFIG_CIFS_STATS2
	__le16 command = midEntry->server->vals->lock_cmd;
	unsigned long now;
#endif
	midEntry->mid_state = MID_FREE;
	atomic_dec(&midCount);
	if (midEntry->large_buf)
		cifs_buf_release(midEntry->resp_buf);
	else
		cifs_small_buf_release(midEntry->resp_buf);
#ifdef CONFIG_CIFS_STATS2
	now = jiffies;
	/* commands taking longer than one second are indications that
	   something is wrong, unless it is quite a slow link or server */
	if (time_after(now, midEntry->when_alloc + HZ)) {
		if ((cifsFYI & CIFS_TIMER) && (midEntry->command != command)) {
			pr_debug(" CIFS slow rsp: cmd %d mid %llu",
			       midEntry->command, midEntry->mid);
			pr_info(" A: 0x%lx S: 0x%lx R: 0x%lx\n",
			       now - midEntry->when_alloc,
			       now - midEntry->when_sent,
			       now - midEntry->when_received);
		}
	}
#endif
	mempool_free(midEntry, cifs_mid_poolp);
}

void
cifs_delete_mid(struct mid_q_entry *mid)
{
	spin_lock(&GlobalMid_Lock);
	list_del(&mid->qhead);
	spin_unlock(&GlobalMid_Lock);

	DeleteMidQEntry(mid);
}

/*
 * smb_send_kvec - send an array of kvecs to the server
 * @server:	Server to send the data to
 * @smb_msg:	Message to send
 * @sent:	amount of data sent on socket is stored here
 *
 * Our basic "send data to server" function. Should be called with srv_mutex
 * held. The caller is responsible for handling the results.
 */
static int
smb_send_kvec(struct TCP_Server_Info *server, struct msghdr *smb_msg,
	      size_t *sent)
{
	int rc = 0;
	int retries = 0;
	struct socket *ssocket = server->ssocket;

	*sent = 0;

	smb_msg->msg_name = (struct sockaddr *) &server->dstaddr;
	smb_msg->msg_namelen = sizeof(struct sockaddr);
	smb_msg->msg_control = NULL;
	smb_msg->msg_controllen = 0;
	if (server->noblocksnd)
		smb_msg->msg_flags = MSG_DONTWAIT + MSG_NOSIGNAL;
	else
		smb_msg->msg_flags = MSG_NOSIGNAL;

	while (msg_data_left(smb_msg)) {
		/*
		 * If blocking send, we try 3 times, since each can block
		 * for 5 seconds. For nonblocking  we have to try more
		 * but wait increasing amounts of time allowing time for
		 * socket to clear.  The overall time we wait in either
		 * case to send on the socket is about 15 seconds.
		 * Similarly we wait for 15 seconds for a response from
		 * the server in SendReceive[2] for the server to send
		 * a response back for most types of requests (except
		 * SMB Write past end of file which can be slow, and
		 * blocking lock operations). NFS waits slightly longer
		 * than CIFS, but this can make it take longer for
		 * nonresponsive servers to be detected and 15 seconds
		 * is more than enough time for modern networks to
		 * send a packet.  In most cases if we fail to send
		 * after the retries we will kill the socket and
		 * reconnect which may clear the network problem.
		 */
		rc = sock_sendmsg(ssocket, smb_msg);
		if (rc == -EAGAIN) {
			retries++;
			if (retries >= 14 ||
			    (!server->noblocksnd && (retries > 2))) {
				cifs_dbg(VFS, "sends on sock %p stuck for 15 seconds\n",
					 ssocket);
				return -EAGAIN;
			}
			msleep(1 << retries);
			continue;
		}

		if (rc < 0)
			return rc;

		if (rc == 0) {
			/* should never happen, letting socket clear before
			   retrying is our only obvious option here */
			cifs_dbg(VFS, "tcp sent no data\n");
			msleep(500);
			continue;
		}

		/* send was at least partially successful */
		*sent += rc;
		retries = 0; /* in case we get ENOSPC on the next send */
	}
	return 0;
}

unsigned long
smb2_rqst_len(struct smb_rqst *rqst, bool skip_rfc1002_marker)
{
	unsigned int i;
	struct kvec *iov;
	int nvec;
	unsigned long buflen = 0;

	if (skip_rfc1002_marker && rqst->rq_iov[0].iov_len == 4) {
		iov = &rqst->rq_iov[1];
		nvec = rqst->rq_nvec - 1;
	} else {
		iov = rqst->rq_iov;
		nvec = rqst->rq_nvec;
	}

	/* total up iov array first */
	for (i = 0; i < nvec; i++)
		buflen += iov[i].iov_len;

	/*
	 * Add in the page array if there is one. The caller needs to make
	 * sure rq_offset and rq_tailsz are set correctly. If a buffer of
	 * multiple pages ends at page boundary, rq_tailsz needs to be set to
	 * PAGE_SIZE.
	 */
	if (rqst->rq_npages) {
		if (rqst->rq_npages == 1)
			buflen += rqst->rq_tailsz;
		else {
			/*
			 * If there is more than one page, calculate the
			 * buffer length based on rq_offset and rq_tailsz
			 */
			buflen += rqst->rq_pagesz * (rqst->rq_npages - 1) -
					rqst->rq_offset;
			buflen += rqst->rq_tailsz;
		}
	}

	return buflen;
}

static int
__smb_send_rqst(struct TCP_Server_Info *server, int num_rqst,
		struct smb_rqst *rqst)
{
	int rc = 0;
	struct kvec *iov;
	int n_vec;
	unsigned int send_length = 0;
	unsigned int i, j;
	size_t total_len = 0, sent, size;
	struct socket *ssocket = server->ssocket;
	struct msghdr smb_msg;
	int val = 1;
	__be32 rfc1002_marker;

	if (cifs_rdma_enabled(server) && server->smbd_conn) {
		rc = smbd_send(server->smbd_conn, rqst);
		goto smbd_done;
	}
	if (ssocket == NULL)
		return -ENOTSOCK;

	/* cork the socket */
	kernel_setsockopt(ssocket, SOL_TCP, TCP_CORK,
				(char *)&val, sizeof(val));

	for (j = 0; j < num_rqst; j++)
		send_length += smb2_rqst_len(&rqst[j], true);
	rfc1002_marker = cpu_to_be32(send_length);

	/* Generate a rfc1002 marker for SMB2+ */
	if (server->vals->header_preamble_size == 0) {
		struct kvec hiov = {
			.iov_base = &rfc1002_marker,
			.iov_len  = 4
		};
		iov_iter_kvec(&smb_msg.msg_iter, WRITE | ITER_KVEC, &hiov,
			      1, 4);
		rc = smb_send_kvec(server, &smb_msg, &sent);
		if (rc < 0)
			goto uncork;

		total_len += sent;
		send_length += 4;
	}

	cifs_dbg(FYI, "Sending smb: smb_len=%u\n", send_length);

	for (j = 0; j < num_rqst; j++) {
		iov = rqst[j].rq_iov;
		n_vec = rqst[j].rq_nvec;

		size = 0;
		for (i = 0; i < n_vec; i++) {
			dump_smb(iov[i].iov_base, iov[i].iov_len);
			size += iov[i].iov_len;
		}

		iov_iter_kvec(&smb_msg.msg_iter, WRITE | ITER_KVEC,
			      iov, n_vec, size);

		rc = smb_send_kvec(server, &smb_msg, &sent);
		if (rc < 0)
			goto uncork;

		total_len += sent;

		/* now walk the page array and send each page in it */
		for (i = 0; i < rqst[j].rq_npages; i++) {
			struct bio_vec bvec;

			bvec.bv_page = rqst[j].rq_pages[i];
			rqst_page_get_length(&rqst[j], i, &bvec.bv_len,
					     &bvec.bv_offset);

			iov_iter_bvec(&smb_msg.msg_iter, WRITE | ITER_BVEC,
				      &bvec, 1, bvec.bv_len);
			rc = smb_send_kvec(server, &smb_msg, &sent);
			if (rc < 0)
				break;

			total_len += sent;
		}
	}

uncork:
	/* uncork it */
	val = 0;
	kernel_setsockopt(ssocket, SOL_TCP, TCP_CORK,
				(char *)&val, sizeof(val));

	if ((total_len > 0) && (total_len != send_length)) {
		cifs_dbg(FYI, "partial send (wanted=%u sent=%zu): terminating session\n",
			 send_length, total_len);
		/*
		 * If we have only sent part of an SMB then the next SMB could
		 * be taken as the remainder of this one. We need to kill the
		 * socket so the server throws away the partial SMB
		 */
		server->tcpStatus = CifsNeedReconnect;
	}
smbd_done:
	if (rc < 0 && rc != -EINTR)
		cifs_dbg(VFS, "Error %d sending data on socket to server\n",
			 rc);
	else
		rc = 0;

	return rc;
}

static int
smb_send_rqst(struct TCP_Server_Info *server, struct smb_rqst *rqst, int flags)
{
	struct smb_rqst cur_rqst;
	int rc;

	if (!(flags & CIFS_TRANSFORM_REQ))
		return __smb_send_rqst(server, 1, rqst);

	if (!server->ops->init_transform_rq ||
	    !server->ops->free_transform_rq) {
		cifs_dbg(VFS, "Encryption requested but transform callbacks are missed\n");
		return -EIO;
	}

	rc = server->ops->init_transform_rq(server, &cur_rqst, rqst);
	if (rc)
		return rc;

	rc = __smb_send_rqst(server, 1, &cur_rqst);
	server->ops->free_transform_rq(&cur_rqst);
	return rc;
}

int
smb_send(struct TCP_Server_Info *server, struct smb_hdr *smb_buffer,
	 unsigned int smb_buf_length)
{
	struct kvec iov[2];
	struct smb_rqst rqst = { .rq_iov = iov,
				 .rq_nvec = 2 };

	iov[0].iov_base = smb_buffer;
	iov[0].iov_len = 4;
	iov[1].iov_base = (char *)smb_buffer + 4;
	iov[1].iov_len = smb_buf_length;

	return __smb_send_rqst(server, 1, &rqst);
}

static int
wait_for_free_credits(struct TCP_Server_Info *server, const int timeout,
		      int *credits)
{
	int rc;

	spin_lock(&server->req_lock);
	if (timeout == CIFS_ASYNC_OP) {
		/* oplock breaks must not be held up */
		server->in_flight++;
		*credits -= 1;
		spin_unlock(&server->req_lock);
		return 0;
	}

	while (1) {
		if (*credits <= 0) {
			spin_unlock(&server->req_lock);
			cifs_num_waiters_inc(server);
			rc = wait_event_killable(server->request_q,
						 has_credits(server, credits));
			cifs_num_waiters_dec(server);
			if (rc)
				return rc;
			spin_lock(&server->req_lock);
		} else {
			if (server->tcpStatus == CifsExiting) {
				spin_unlock(&server->req_lock);
				return -ENOENT;
			}

			/*
			 * Can not count locking commands against total
			 * as they are allowed to block on server.
			 */

			/* update # of requests on the wire to server */
			if (timeout != CIFS_BLOCKING_OP) {
				*credits -= 1;
				server->in_flight++;
			}
			spin_unlock(&server->req_lock);
			break;
		}
	}
	return 0;
}

static int
wait_for_free_request(struct TCP_Server_Info *server, const int timeout,
		      const int optype)
{
	int *val;

	val = server->ops->get_credits_field(server, optype);
	/* Since an echo is already inflight, no need to wait to send another */
	if (*val <= 0 && optype == CIFS_ECHO_OP)
		return -EAGAIN;
	return wait_for_free_credits(server, timeout, val);
}

int
cifs_wait_mtu_credits(struct TCP_Server_Info *server, unsigned int size,
		      unsigned int *num, unsigned int *credits)
{
	*num = size;
	*credits = 0;
	return 0;
}

static int allocate_mid(struct cifs_ses *ses, struct smb_hdr *in_buf,
			struct mid_q_entry **ppmidQ)
{
	if (ses->server->tcpStatus == CifsExiting) {
		return -ENOENT;
	}

	if (ses->server->tcpStatus == CifsNeedReconnect) {
		cifs_dbg(FYI, "tcp session dead - return to caller to retry\n");
		return -EAGAIN;
	}

	if (ses->status == CifsNew) {
		if ((in_buf->Command != SMB_COM_SESSION_SETUP_ANDX) &&
			(in_buf->Command != SMB_COM_NEGOTIATE))
			return -EAGAIN;
		/* else ok - we are setting up session */
	}

	if (ses->status == CifsExiting) {
		/* check if SMB session is bad because we are setting it up */
		if (in_buf->Command != SMB_COM_LOGOFF_ANDX)
			return -EAGAIN;
		/* else ok - we are shutting down session */
	}

	*ppmidQ = AllocMidQEntry(in_buf, ses->server);
	if (*ppmidQ == NULL)
		return -ENOMEM;
	spin_lock(&GlobalMid_Lock);
	list_add_tail(&(*ppmidQ)->qhead, &ses->server->pending_mid_q);
	spin_unlock(&GlobalMid_Lock);
	return 0;
}

static int
wait_for_response(struct TCP_Server_Info *server, struct mid_q_entry *midQ)
{
	int error;

	error = wait_event_freezekillable_unsafe(server->response_q,
				    midQ->mid_state != MID_REQUEST_SUBMITTED);
	if (error < 0)
		return -ERESTARTSYS;

	return 0;
}

struct mid_q_entry *
cifs_setup_async_request(struct TCP_Server_Info *server, struct smb_rqst *rqst)
{
	int rc;
	struct smb_hdr *hdr = (struct smb_hdr *)rqst->rq_iov[0].iov_base;
	struct mid_q_entry *mid;

	if (rqst->rq_iov[0].iov_len != 4 ||
	    rqst->rq_iov[0].iov_base + 4 != rqst->rq_iov[1].iov_base)
		return ERR_PTR(-EIO);

	/* enable signing if server requires it */
	if (server->sign)
		hdr->Flags2 |= SMBFLG2_SECURITY_SIGNATURE;

	mid = AllocMidQEntry(hdr, server);
	if (mid == NULL)
		return ERR_PTR(-ENOMEM);

	rc = cifs_sign_rqst(rqst, server, &mid->sequence_number);
	if (rc) {
		DeleteMidQEntry(mid);
		return ERR_PTR(rc);
	}

	return mid;
}

/*
 * Send a SMB request and set the callback function in the mid to handle
 * the result. Caller is responsible for dealing with timeouts.
 */
int
cifs_call_async(struct TCP_Server_Info *server, struct smb_rqst *rqst,
		mid_receive_t *receive, mid_callback_t *callback,
		mid_handle_t *handle, void *cbdata, const int flags)
{
	int rc, timeout, optype;
	struct mid_q_entry *mid;
	unsigned int credits = 0;

	timeout = flags & CIFS_TIMEOUT_MASK;
	optype = flags & CIFS_OP_MASK;

	if ((flags & CIFS_HAS_CREDITS) == 0) {
		rc = wait_for_free_request(server, timeout, optype);
		if (rc)
			return rc;
		credits = 1;
	}

	mutex_lock(&server->srv_mutex);
	mid = server->ops->setup_async_request(server, rqst);
	if (IS_ERR(mid)) {
		mutex_unlock(&server->srv_mutex);
		add_credits_and_wake_if(server, credits, optype);
		return PTR_ERR(mid);
	}

	mid->receive = receive;
	mid->callback = callback;
	mid->callback_data = cbdata;
	mid->handle = handle;
	mid->mid_state = MID_REQUEST_SUBMITTED;

	/* put it on the pending_mid_q */
	spin_lock(&GlobalMid_Lock);
	list_add_tail(&mid->qhead, &server->pending_mid_q);
	spin_unlock(&GlobalMid_Lock);

	/*
	 * Need to store the time in mid before calling I/O. For call_async,
	 * I/O response may come back and free the mid entry on another thread.
	 */
	cifs_save_when_sent(mid);
	cifs_in_send_inc(server);
	rc = smb_send_rqst(server, rqst, flags);
	cifs_in_send_dec(server);

	if (rc < 0) {
		server->sequence_number -= 2;
		cifs_delete_mid(mid);
	}

	mutex_unlock(&server->srv_mutex);

	if (rc == 0)
		return 0;

	add_credits_and_wake_if(server, credits, optype);
	return rc;
}

/*
 *
 * Send an SMB Request.  No response info (other than return code)
 * needs to be parsed.
 *
 * flags indicate the type of request buffer and how long to wait
 * and whether to log NT STATUS code (error) before mapping it to POSIX error
 *
 */
int
SendReceiveNoRsp(const unsigned int xid, struct cifs_ses *ses,
		 char *in_buf, int flags)
{
	int rc;
	struct kvec iov[1];
	struct kvec rsp_iov;
	int resp_buf_type;

	iov[0].iov_base = in_buf;
	iov[0].iov_len = get_rfc1002_length(in_buf) + 4;
	flags |= CIFS_NO_RESP;
	rc = SendReceive2(xid, ses, iov, 1, &resp_buf_type, flags, &rsp_iov);
	cifs_dbg(NOISY, "SendRcvNoRsp flags %d rc %d\n", flags, rc);

	return rc;
}

static int
cifs_sync_mid_result(struct mid_q_entry *mid, struct TCP_Server_Info *server)
{
	int rc = 0;

	cifs_dbg(FYI, "%s: cmd=%d mid=%llu state=%d\n",
		 __func__, le16_to_cpu(mid->command), mid->mid, mid->mid_state);

	spin_lock(&GlobalMid_Lock);
	switch (mid->mid_state) {
	case MID_RESPONSE_RECEIVED:
		spin_unlock(&GlobalMid_Lock);
		return rc;
	case MID_RETRY_NEEDED:
		rc = -EAGAIN;
		break;
	case MID_RESPONSE_MALFORMED:
		rc = -EIO;
		break;
	case MID_SHUTDOWN:
		rc = -EHOSTDOWN;
		break;
	default:
		list_del_init(&mid->qhead);
		cifs_dbg(VFS, "%s: invalid mid state mid=%llu state=%d\n",
			 __func__, mid->mid, mid->mid_state);
		rc = -EIO;
	}
	spin_unlock(&GlobalMid_Lock);

	DeleteMidQEntry(mid);
	return rc;
}

static inline int
send_cancel(struct TCP_Server_Info *server, struct smb_rqst *rqst,
	    struct mid_q_entry *mid)
{
	return server->ops->send_cancel ?
				server->ops->send_cancel(server, rqst, mid) : 0;
}

int
cifs_check_receive(struct mid_q_entry *mid, struct TCP_Server_Info *server,
		   bool log_error)
{
	unsigned int len = get_rfc1002_length(mid->resp_buf) + 4;

	dump_smb(mid->resp_buf, min_t(u32, 92, len));

	/* convert the length into a more usable form */
	if (server->sign) {
		struct kvec iov[2];
		int rc = 0;
		struct smb_rqst rqst = { .rq_iov = iov,
					 .rq_nvec = 2 };

		iov[0].iov_base = mid->resp_buf;
		iov[0].iov_len = 4;
		iov[1].iov_base = (char *)mid->resp_buf + 4;
		iov[1].iov_len = len - 4;
		/* FIXME: add code to kill session */
		rc = cifs_verify_signature(&rqst, server,
					   mid->sequence_number);
		if (rc)
			cifs_dbg(VFS, "SMB signature verification returned error = %d\n",
				 rc);
	}

	/* BB special case reconnect tid and uid here? */
	return map_smb_to_linux_error(mid->resp_buf, log_error);
}

struct mid_q_entry *
cifs_setup_request(struct cifs_ses *ses, struct smb_rqst *rqst)
{
	int rc;
	struct smb_hdr *hdr = (struct smb_hdr *)rqst->rq_iov[0].iov_base;
	struct mid_q_entry *mid;

	if (rqst->rq_iov[0].iov_len != 4 ||
	    rqst->rq_iov[0].iov_base + 4 != rqst->rq_iov[1].iov_base)
		return ERR_PTR(-EIO);

	rc = allocate_mid(ses, hdr, &mid);
	if (rc)
		return ERR_PTR(rc);
	rc = cifs_sign_rqst(rqst, ses->server, &mid->sequence_number);
	if (rc) {
		cifs_delete_mid(mid);
		return ERR_PTR(rc);
	}
	return mid;
}

int
cifs_send_recv(const unsigned int xid, struct cifs_ses *ses,
	       struct smb_rqst *rqst, int *resp_buf_type, const int flags,
	       struct kvec *resp_iov)
{
	int rc = 0;
	int timeout, optype;
	struct mid_q_entry *midQ;
	unsigned int credits = 1;
	char *buf;

	timeout = flags & CIFS_TIMEOUT_MASK;
	optype = flags & CIFS_OP_MASK;

	*resp_buf_type = CIFS_NO_BUFFER;  /* no response buf yet */

	if ((ses == NULL) || (ses->server == NULL)) {
		cifs_dbg(VFS, "Null session\n");
		return -EIO;
	}

	if (ses->server->tcpStatus == CifsExiting)
		return -ENOENT;

	/*
	 * Ensure that we do not send more than 50 overlapping requests
	 * to the same server. We may make this configurable later or
	 * use ses->maxReq.
	 */
	rc = wait_for_free_request(ses->server, timeout, optype);
	if (rc)
		return rc;

	/*
	 * Make sure that we sign in the same order that we send on this socket
	 * and avoid races inside tcp sendmsg code that could cause corruption
	 * of smb data.
	 */

	mutex_lock(&ses->server->srv_mutex);

	midQ = ses->server->ops->setup_request(ses, rqst);
	if (IS_ERR(midQ)) {
		mutex_unlock(&ses->server->srv_mutex);
		/* Update # of requests on wire to server */
		add_credits(ses->server, 1, optype);
		return PTR_ERR(midQ);
	}

	midQ->mid_state = MID_REQUEST_SUBMITTED;
	cifs_in_send_inc(ses->server);
	rc = smb_send_rqst(ses->server, rqst, flags);
	cifs_in_send_dec(ses->server);
	cifs_save_when_sent(midQ);

	if (rc < 0)
		ses->server->sequence_number -= 2;
	mutex_unlock(&ses->server->srv_mutex);

	if (rc < 0)
		goto out;

#ifdef CONFIG_CIFS_SMB311
	if ((ses->status == CifsNew) || (optype & CIFS_NEG_OP))
<<<<<<< HEAD
		smb311_update_preauth_hash(ses, rqst->rq_iov+1,
					   rqst->rq_nvec-1);
=======
		smb311_update_preauth_hash(ses, rqst->rq_iov,
					   rqst->rq_nvec);
>>>>>>> 5e220483
#endif

	if (timeout == CIFS_ASYNC_OP)
		goto out;

	rc = wait_for_response(ses->server, midQ);
	if (rc != 0) {
		cifs_dbg(FYI, "Cancelling wait for mid %llu\n",	midQ->mid);
		send_cancel(ses->server, rqst, midQ);
		spin_lock(&GlobalMid_Lock);
		if (midQ->mid_state == MID_REQUEST_SUBMITTED) {
			midQ->mid_flags |= MID_WAIT_CANCELLED;
			midQ->callback = DeleteMidQEntry;
			spin_unlock(&GlobalMid_Lock);
			add_credits(ses->server, 1, optype);
			return rc;
		}
		spin_unlock(&GlobalMid_Lock);
	}

	rc = cifs_sync_mid_result(midQ, ses->server);
	if (rc != 0) {
		add_credits(ses->server, 1, optype);
		return rc;
	}

	if (!midQ->resp_buf || midQ->mid_state != MID_RESPONSE_RECEIVED) {
		rc = -EIO;
		cifs_dbg(FYI, "Bad MID state?\n");
		goto out;
	}

	buf = (char *)midQ->resp_buf;
	resp_iov->iov_base = buf;
	resp_iov->iov_len = midQ->resp_buf_size +
		ses->server->vals->header_preamble_size;
	if (midQ->large_buf)
		*resp_buf_type = CIFS_LARGE_BUFFER;
	else
		*resp_buf_type = CIFS_SMALL_BUFFER;

#ifdef CONFIG_CIFS_SMB311
	if ((ses->status == CifsNew) || (optype & CIFS_NEG_OP)) {
		struct kvec iov = {
			.iov_base = resp_iov->iov_base,
			.iov_len = resp_iov->iov_len
		};
		smb311_update_preauth_hash(ses, &iov, 1);
	}
#endif

	credits = ses->server->ops->get_credits(midQ);

	rc = ses->server->ops->check_receive(midQ, ses->server,
					     flags & CIFS_LOG_ERROR);

	/* mark it so buf will not be freed by cifs_delete_mid */
	if ((flags & CIFS_NO_RESP) == 0)
		midQ->resp_buf = NULL;
out:
	cifs_delete_mid(midQ);
	add_credits(ses->server, credits, optype);

	return rc;
}

int
SendReceive2(const unsigned int xid, struct cifs_ses *ses,
	     struct kvec *iov, int n_vec, int *resp_buf_type /* ret */,
	     const int flags, struct kvec *resp_iov)
{
	struct smb_rqst rqst;
	struct kvec s_iov[CIFS_MAX_IOV_SIZE], *new_iov;
	int rc;

	if (n_vec + 1 > CIFS_MAX_IOV_SIZE) {
<<<<<<< HEAD
		new_iov = kmalloc(sizeof(struct kvec) * (n_vec + 1),
				  GFP_KERNEL);
=======
		new_iov = kmalloc_array(n_vec + 1, sizeof(struct kvec),
					GFP_KERNEL);
>>>>>>> 5e220483
		if (!new_iov) {
			/* otherwise cifs_send_recv below sets resp_buf_type */
			*resp_buf_type = CIFS_NO_BUFFER;
			return -ENOMEM;
		}
	} else
		new_iov = s_iov;

	/* 1st iov is a RFC1001 length followed by the rest of the packet */
	memcpy(new_iov + 1, iov, (sizeof(struct kvec) * n_vec));

	new_iov[0].iov_base = new_iov[1].iov_base;
	new_iov[0].iov_len = 4;
	new_iov[1].iov_base += 4;
	new_iov[1].iov_len -= 4;

	memset(&rqst, 0, sizeof(struct smb_rqst));
	rqst.rq_iov = new_iov;
	rqst.rq_nvec = n_vec + 1;

	rc = cifs_send_recv(xid, ses, &rqst, resp_buf_type, flags, resp_iov);
	if (n_vec + 1 > CIFS_MAX_IOV_SIZE)
		kfree(new_iov);
	return rc;
}

int
SendReceive(const unsigned int xid, struct cifs_ses *ses,
	    struct smb_hdr *in_buf, struct smb_hdr *out_buf,
	    int *pbytes_returned, const int timeout)
{
	int rc = 0;
	struct mid_q_entry *midQ;
	unsigned int len = be32_to_cpu(in_buf->smb_buf_length);
	struct kvec iov = { .iov_base = in_buf, .iov_len = len };
	struct smb_rqst rqst = { .rq_iov = &iov, .rq_nvec = 1 };

	if (ses == NULL) {
		cifs_dbg(VFS, "Null smb session\n");
		return -EIO;
	}
	if (ses->server == NULL) {
		cifs_dbg(VFS, "Null tcp session\n");
		return -EIO;
	}

	if (ses->server->tcpStatus == CifsExiting)
		return -ENOENT;

	/* Ensure that we do not send more than 50 overlapping requests
	   to the same server. We may make this configurable later or
	   use ses->maxReq */

	if (len > CIFSMaxBufSize + MAX_CIFS_HDR_SIZE - 4) {
		cifs_dbg(VFS, "Illegal length, greater than maximum frame, %d\n",
			 len);
		return -EIO;
	}

	rc = wait_for_free_request(ses->server, timeout, 0);
	if (rc)
		return rc;

	/* make sure that we sign in the same order that we send on this socket
	   and avoid races inside tcp sendmsg code that could cause corruption
	   of smb data */

	mutex_lock(&ses->server->srv_mutex);

	rc = allocate_mid(ses, in_buf, &midQ);
	if (rc) {
		mutex_unlock(&ses->server->srv_mutex);
		/* Update # of requests on wire to server */
		add_credits(ses->server, 1, 0);
		return rc;
	}

	rc = cifs_sign_smb(in_buf, ses->server, &midQ->sequence_number);
	if (rc) {
		mutex_unlock(&ses->server->srv_mutex);
		goto out;
	}

	midQ->mid_state = MID_REQUEST_SUBMITTED;

	cifs_in_send_inc(ses->server);
	rc = smb_send(ses->server, in_buf, len);
	cifs_in_send_dec(ses->server);
	cifs_save_when_sent(midQ);

	if (rc < 0)
		ses->server->sequence_number -= 2;

	mutex_unlock(&ses->server->srv_mutex);

	if (rc < 0)
		goto out;

	if (timeout == CIFS_ASYNC_OP)
		goto out;

	rc = wait_for_response(ses->server, midQ);
	if (rc != 0) {
		send_cancel(ses->server, &rqst, midQ);
		spin_lock(&GlobalMid_Lock);
		if (midQ->mid_state == MID_REQUEST_SUBMITTED) {
			/* no longer considered to be "in-flight" */
			midQ->callback = DeleteMidQEntry;
			spin_unlock(&GlobalMid_Lock);
			add_credits(ses->server, 1, 0);
			return rc;
		}
		spin_unlock(&GlobalMid_Lock);
	}

	rc = cifs_sync_mid_result(midQ, ses->server);
	if (rc != 0) {
		add_credits(ses->server, 1, 0);
		return rc;
	}

	if (!midQ->resp_buf || !out_buf ||
	    midQ->mid_state != MID_RESPONSE_RECEIVED) {
		rc = -EIO;
		cifs_dbg(VFS, "Bad MID state?\n");
		goto out;
	}

	*pbytes_returned = get_rfc1002_length(midQ->resp_buf);
	memcpy(out_buf, midQ->resp_buf, *pbytes_returned + 4);
	rc = cifs_check_receive(midQ, ses->server, 0);
out:
	cifs_delete_mid(midQ);
	add_credits(ses->server, 1, 0);

	return rc;
}

/* We send a LOCKINGX_CANCEL_LOCK to cause the Windows
   blocking lock to return. */

static int
send_lock_cancel(const unsigned int xid, struct cifs_tcon *tcon,
			struct smb_hdr *in_buf,
			struct smb_hdr *out_buf)
{
	int bytes_returned;
	struct cifs_ses *ses = tcon->ses;
	LOCK_REQ *pSMB = (LOCK_REQ *)in_buf;

	/* We just modify the current in_buf to change
	   the type of lock from LOCKING_ANDX_SHARED_LOCK
	   or LOCKING_ANDX_EXCLUSIVE_LOCK to
	   LOCKING_ANDX_CANCEL_LOCK. */

	pSMB->LockType = LOCKING_ANDX_CANCEL_LOCK|LOCKING_ANDX_LARGE_FILES;
	pSMB->Timeout = 0;
	pSMB->hdr.Mid = get_next_mid(ses->server);

	return SendReceive(xid, ses, in_buf, out_buf,
			&bytes_returned, 0);
}

int
SendReceiveBlockingLock(const unsigned int xid, struct cifs_tcon *tcon,
	    struct smb_hdr *in_buf, struct smb_hdr *out_buf,
	    int *pbytes_returned)
{
	int rc = 0;
	int rstart = 0;
	struct mid_q_entry *midQ;
	struct cifs_ses *ses;
	unsigned int len = be32_to_cpu(in_buf->smb_buf_length);
	struct kvec iov = { .iov_base = in_buf, .iov_len = len };
	struct smb_rqst rqst = { .rq_iov = &iov, .rq_nvec = 1 };

	if (tcon == NULL || tcon->ses == NULL) {
		cifs_dbg(VFS, "Null smb session\n");
		return -EIO;
	}
	ses = tcon->ses;

	if (ses->server == NULL) {
		cifs_dbg(VFS, "Null tcp session\n");
		return -EIO;
	}

	if (ses->server->tcpStatus == CifsExiting)
		return -ENOENT;

	/* Ensure that we do not send more than 50 overlapping requests
	   to the same server. We may make this configurable later or
	   use ses->maxReq */

	if (len > CIFSMaxBufSize + MAX_CIFS_HDR_SIZE - 4) {
		cifs_dbg(VFS, "Illegal length, greater than maximum frame, %d\n",
			 len);
		return -EIO;
	}

	rc = wait_for_free_request(ses->server, CIFS_BLOCKING_OP, 0);
	if (rc)
		return rc;

	/* make sure that we sign in the same order that we send on this socket
	   and avoid races inside tcp sendmsg code that could cause corruption
	   of smb data */

	mutex_lock(&ses->server->srv_mutex);

	rc = allocate_mid(ses, in_buf, &midQ);
	if (rc) {
		mutex_unlock(&ses->server->srv_mutex);
		return rc;
	}

	rc = cifs_sign_smb(in_buf, ses->server, &midQ->sequence_number);
	if (rc) {
		cifs_delete_mid(midQ);
		mutex_unlock(&ses->server->srv_mutex);
		return rc;
	}

	midQ->mid_state = MID_REQUEST_SUBMITTED;
	cifs_in_send_inc(ses->server);
	rc = smb_send(ses->server, in_buf, len);
	cifs_in_send_dec(ses->server);
	cifs_save_when_sent(midQ);

	if (rc < 0)
		ses->server->sequence_number -= 2;

	mutex_unlock(&ses->server->srv_mutex);

	if (rc < 0) {
		cifs_delete_mid(midQ);
		return rc;
	}

	/* Wait for a reply - allow signals to interrupt. */
	rc = wait_event_interruptible(ses->server->response_q,
		(!(midQ->mid_state == MID_REQUEST_SUBMITTED)) ||
		((ses->server->tcpStatus != CifsGood) &&
		 (ses->server->tcpStatus != CifsNew)));

	/* Were we interrupted by a signal ? */
	if ((rc == -ERESTARTSYS) &&
		(midQ->mid_state == MID_REQUEST_SUBMITTED) &&
		((ses->server->tcpStatus == CifsGood) ||
		 (ses->server->tcpStatus == CifsNew))) {

		if (in_buf->Command == SMB_COM_TRANSACTION2) {
			/* POSIX lock. We send a NT_CANCEL SMB to cause the
			   blocking lock to return. */
			rc = send_cancel(ses->server, &rqst, midQ);
			if (rc) {
				cifs_delete_mid(midQ);
				return rc;
			}
		} else {
			/* Windows lock. We send a LOCKINGX_CANCEL_LOCK
			   to cause the blocking lock to return. */

			rc = send_lock_cancel(xid, tcon, in_buf, out_buf);

			/* If we get -ENOLCK back the lock may have
			   already been removed. Don't exit in this case. */
			if (rc && rc != -ENOLCK) {
				cifs_delete_mid(midQ);
				return rc;
			}
		}

		rc = wait_for_response(ses->server, midQ);
		if (rc) {
			send_cancel(ses->server, &rqst, midQ);
			spin_lock(&GlobalMid_Lock);
			if (midQ->mid_state == MID_REQUEST_SUBMITTED) {
				/* no longer considered to be "in-flight" */
				midQ->callback = DeleteMidQEntry;
				spin_unlock(&GlobalMid_Lock);
				return rc;
			}
			spin_unlock(&GlobalMid_Lock);
		}

		/* We got the response - restart system call. */
		rstart = 1;
	}

	rc = cifs_sync_mid_result(midQ, ses->server);
	if (rc != 0)
		return rc;

	/* rcvd frame is ok */
	if (out_buf == NULL || midQ->mid_state != MID_RESPONSE_RECEIVED) {
		rc = -EIO;
		cifs_dbg(VFS, "Bad MID state?\n");
		goto out;
	}

	*pbytes_returned = get_rfc1002_length(midQ->resp_buf);
	memcpy(out_buf, midQ->resp_buf, *pbytes_returned + 4);
	rc = cifs_check_receive(midQ, ses->server, 0);
out:
	cifs_delete_mid(midQ);
	if (rstart && rc == -EACCES)
		return -ERESTARTSYS;
	return rc;
}<|MERGE_RESOLUTION|>--- conflicted
+++ resolved
@@ -792,13 +792,8 @@
 
 #ifdef CONFIG_CIFS_SMB311
 	if ((ses->status == CifsNew) || (optype & CIFS_NEG_OP))
-<<<<<<< HEAD
-		smb311_update_preauth_hash(ses, rqst->rq_iov+1,
-					   rqst->rq_nvec-1);
-=======
 		smb311_update_preauth_hash(ses, rqst->rq_iov,
 					   rqst->rq_nvec);
->>>>>>> 5e220483
 #endif
 
 	if (timeout == CIFS_ASYNC_OP)
@@ -875,13 +870,8 @@
 	int rc;
 
 	if (n_vec + 1 > CIFS_MAX_IOV_SIZE) {
-<<<<<<< HEAD
-		new_iov = kmalloc(sizeof(struct kvec) * (n_vec + 1),
-				  GFP_KERNEL);
-=======
 		new_iov = kmalloc_array(n_vec + 1, sizeof(struct kvec),
 					GFP_KERNEL);
->>>>>>> 5e220483
 		if (!new_iov) {
 			/* otherwise cifs_send_recv below sets resp_buf_type */
 			*resp_buf_type = CIFS_NO_BUFFER;
