--- conflicted
+++ resolved
@@ -2107,20 +2107,6 @@
 	 * In future we may want to add a transport layer under protocol
 	 * layer so this will only be issued to TCP transport
 	 */
-<<<<<<< HEAD
-
-	if (rqst->rq_iov[0].iov_len != 4) {
-		log_write(ERR, "expected the pdu length in 1st iov, but got %zu\n", rqst->rq_iov[0].iov_len);
-		return -EINVAL;
-	}
-	iov = &rqst->rq_iov[1];
-
-	/* total up iov array first */
-	for (i = 0; i < rqst->rq_nvec-1; i++) {
-		buflen += iov[i].iov_len;
-	}
-=======
->>>>>>> 5e220483
 
 	if (rqst->rq_iov[0].iov_len != 4) {
 		log_write(ERR, "expected the pdu length in 1st iov, but got %zu\n", rqst->rq_iov[0].iov_len);
@@ -2142,11 +2128,8 @@
 		goto done;
 	}
 
-<<<<<<< HEAD
-=======
 	iov = &rqst->rq_iov[1];
 
->>>>>>> 5e220483
 	cifs_dbg(FYI, "Sending smb (RDMA): smb_len=%u\n", buflen);
 	for (i = 0; i < rqst->rq_nvec-1; i++)
 		dump_smb(iov[i].iov_base, iov[i].iov_len);
