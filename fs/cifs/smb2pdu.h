/*
 *   fs/cifs/smb2pdu.h
 *
 *   Copyright (c) International Business Machines  Corp., 2009, 2013
 *                 Etersoft, 2012
 *   Author(s): Steve French (sfrench@us.ibm.com)
 *              Pavel Shilovsky (pshilovsky@samba.org) 2012
 *
 *   This library is free software; you can redistribute it and/or modify
 *   it under the terms of the GNU Lesser General Public License as published
 *   by the Free Software Foundation; either version 2.1 of the License, or
 *   (at your option) any later version.
 *
 *   This library is distributed in the hope that it will be useful,
 *   but WITHOUT ANY WARRANTY; without even the implied warranty of
 *   MERCHANTABILITY or FITNESS FOR A PARTICULAR PURPOSE.  See
 *   the GNU Lesser General Public License for more details.
 *
 *   You should have received a copy of the GNU Lesser General Public License
 *   along with this library; if not, write to the Free Software
 *   Foundation, Inc., 59 Temple Place, Suite 330, Boston, MA 02111-1307 USA
 */

#ifndef _SMB2PDU_H
#define _SMB2PDU_H

#include <net/sock.h>

/*
 * Note that, due to trying to use names similar to the protocol specifications,
 * there are many mixed case field names in the structures below.  Although
 * this does not match typical Linux kernel style, it is necessary to be
 * be able to match against the protocol specfication.
 *
 * SMB2 commands
 * Some commands have minimal (wct=0,bcc=0), or uninteresting, responses
 * (ie no useful data other than the SMB error code itself) and are marked such.
 * Knowing this helps avoid response buffer allocations and copy in some cases.
 */

/* List of commands in host endian */
#define SMB2_NEGOTIATE_HE	0x0000
#define SMB2_SESSION_SETUP_HE	0x0001
#define SMB2_LOGOFF_HE		0x0002 /* trivial request/resp */
#define SMB2_TREE_CONNECT_HE	0x0003
#define SMB2_TREE_DISCONNECT_HE	0x0004 /* trivial req/resp */
#define SMB2_CREATE_HE		0x0005
#define SMB2_CLOSE_HE		0x0006
#define SMB2_FLUSH_HE		0x0007 /* trivial resp */
#define SMB2_READ_HE		0x0008
#define SMB2_WRITE_HE		0x0009
#define SMB2_LOCK_HE		0x000A
#define SMB2_IOCTL_HE		0x000B
#define SMB2_CANCEL_HE		0x000C
#define SMB2_ECHO_HE		0x000D
#define SMB2_QUERY_DIRECTORY_HE	0x000E
#define SMB2_CHANGE_NOTIFY_HE	0x000F
#define SMB2_QUERY_INFO_HE	0x0010
#define SMB2_SET_INFO_HE	0x0011
#define SMB2_OPLOCK_BREAK_HE	0x0012

/* The same list in little endian */
#define SMB2_NEGOTIATE		cpu_to_le16(SMB2_NEGOTIATE_HE)
#define SMB2_SESSION_SETUP	cpu_to_le16(SMB2_SESSION_SETUP_HE)
#define SMB2_LOGOFF		cpu_to_le16(SMB2_LOGOFF_HE)
#define SMB2_TREE_CONNECT	cpu_to_le16(SMB2_TREE_CONNECT_HE)
#define SMB2_TREE_DISCONNECT	cpu_to_le16(SMB2_TREE_DISCONNECT_HE)
#define SMB2_CREATE		cpu_to_le16(SMB2_CREATE_HE)
#define SMB2_CLOSE		cpu_to_le16(SMB2_CLOSE_HE)
#define SMB2_FLUSH		cpu_to_le16(SMB2_FLUSH_HE)
#define SMB2_READ		cpu_to_le16(SMB2_READ_HE)
#define SMB2_WRITE		cpu_to_le16(SMB2_WRITE_HE)
#define SMB2_LOCK		cpu_to_le16(SMB2_LOCK_HE)
#define SMB2_IOCTL		cpu_to_le16(SMB2_IOCTL_HE)
#define SMB2_CANCEL		cpu_to_le16(SMB2_CANCEL_HE)
#define SMB2_ECHO		cpu_to_le16(SMB2_ECHO_HE)
#define SMB2_QUERY_DIRECTORY	cpu_to_le16(SMB2_QUERY_DIRECTORY_HE)
#define SMB2_CHANGE_NOTIFY	cpu_to_le16(SMB2_CHANGE_NOTIFY_HE)
#define SMB2_QUERY_INFO		cpu_to_le16(SMB2_QUERY_INFO_HE)
#define SMB2_SET_INFO		cpu_to_le16(SMB2_SET_INFO_HE)
#define SMB2_OPLOCK_BREAK	cpu_to_le16(SMB2_OPLOCK_BREAK_HE)

#define SMB2_INTERNAL_CMD	cpu_to_le16(0xFFFF)

#define NUMBER_OF_SMB2_COMMANDS	0x0013

/* 4 len + 52 transform hdr + 64 hdr + 56 create rsp */
#define MAX_SMB2_HDR_SIZE 0x00b0

#define SMB2_PROTO_NUMBER cpu_to_le32(0x424d53fe)
#define SMB2_TRANSFORM_PROTO_NUM cpu_to_le32(0x424d53fd)

/*
 * SMB2 Header Definition
 *
 * "MBZ" :  Must be Zero
 * "BB"  :  BugBug, Something to check/review/analyze later
 * "PDU" :  "Protocol Data Unit" (ie a network "frame")
 *
 */

#define SMB2_HEADER_STRUCTURE_SIZE cpu_to_le16(64)

struct smb2_sync_hdr {
	__le32 ProtocolId;	/* 0xFE 'S' 'M' 'B' */
	__le16 StructureSize;	/* 64 */
	__le16 CreditCharge;	/* MBZ */
	__le32 Status;		/* Error from server */
	__le16 Command;
	__le16 CreditRequest;  /* CreditResponse */
	__le32 Flags;
	__le32 NextCommand;
	__le64 MessageId;
	__le32 ProcessId;
	__u32  TreeId;		/* opaque - so do not make little endian */
	__u64  SessionId;	/* opaque - so do not make little endian */
	__u8   Signature[16];
} __packed;

struct smb2_sync_pdu {
	struct smb2_sync_hdr sync_hdr;
	__le16 StructureSize2; /* size of wct area (varies, request specific) */
} __packed;

#define SMB3_AES128CMM_NONCE 11
#define SMB3_AES128GCM_NONCE 12

struct smb2_transform_hdr {
	__le32 ProtocolId;	/* 0xFD 'S' 'M' 'B' */
	__u8   Signature[16];
	__u8   Nonce[16];
	__le32 OriginalMessageSize;
	__u16  Reserved1;
	__le16 Flags; /* EncryptionAlgorithm */
	__u64  SessionId;
} __packed;

/*
 *	SMB2 flag definitions
 */
#define SMB2_FLAGS_SERVER_TO_REDIR	cpu_to_le32(0x00000001)
#define SMB2_FLAGS_ASYNC_COMMAND	cpu_to_le32(0x00000002)
#define SMB2_FLAGS_RELATED_OPERATIONS	cpu_to_le32(0x00000004)
#define SMB2_FLAGS_SIGNED		cpu_to_le32(0x00000008)
#define SMB2_FLAGS_DFS_OPERATIONS	cpu_to_le32(0x10000000)

/*
 *	Definitions for SMB2 Protocol Data Units (network frames)
 *
 *  See MS-SMB2.PDF specification for protocol details.
 *  The Naming convention is the lower case version of the SMB2
 *  command code name for the struct. Note that structures must be packed.
 *
 */

#define SMB2_ERROR_STRUCTURE_SIZE2 cpu_to_le16(9)

struct smb2_err_rsp {
	struct smb2_sync_hdr sync_hdr;
	__le16 StructureSize;
	__le16 Reserved; /* MBZ */
	__le32 ByteCount;  /* even if zero, at least one byte follows */
	__u8   ErrorData[1];  /* variable length */
} __packed;

struct smb2_symlink_err_rsp {
	__le32 SymLinkLength;
	__le32 SymLinkErrorTag;
	__le32 ReparseTag;
	__le16 ReparseDataLength;
	__le16 UnparsedPathLength;
	__le16 SubstituteNameOffset;
	__le16 SubstituteNameLength;
	__le16 PrintNameOffset;
	__le16 PrintNameLength;
	__le32 Flags;
	__u8  PathBuffer[0];
} __packed;

/* SMB 3.1.1 and later dialects. See MS-SMB2 section 2.2.2.1 */
struct smb2_error_context_rsp {
	__le32 ErrorDataLength;
	__le32 ErrorId;
	__u8  ErrorContextData; /* ErrorDataLength long array */
} __packed;

/* Defines for Type field below (see MS-SMB2 2.2.2.2.2.1) */
#define MOVE_DST_IPADDR_V4	cpu_to_le32(0x00000001)
#define MOVE_DST_IPADDR_V6	cpu_to_le32(0x00000002)

struct move_dst_ipaddr {
	__le32 Type;
	__u32  Reserved;
	__u8   address[16]; /* IPv4 followed by 12 bytes rsvd or IPv6 address */
} __packed;

struct share_redirect_error_context_rsp {
	__le32 StructureSize;
	__le32 NotificationType;
	__le32 ResourceNameOffset;
	__le32 ResourceNameLength;
	__le16 Flags;
	__le16 TargetType;
	__le32 IPAddrCount;
	struct move_dst_ipaddr IpAddrMoveList[0];
	/* __u8 ResourceName[] */ /* Name of share as counted Unicode string */
} __packed;

#define SMB2_CLIENT_GUID_SIZE 16

struct smb2_negotiate_req {
	struct smb2_sync_hdr sync_hdr;
	__le16 StructureSize; /* Must be 36 */
	__le16 DialectCount;
	__le16 SecurityMode;
	__le16 Reserved;	/* MBZ */
	__le32 Capabilities;
	__u8   ClientGUID[SMB2_CLIENT_GUID_SIZE];
	/* In SMB3.02 and earlier next three were MBZ le64 ClientStartTime */
	__le32 NegotiateContextOffset; /* SMB3.1.1 only. MBZ earlier */
	__le16 NegotiateContextCount;  /* SMB3.1.1 only. MBZ earlier */
	__le16 Reserved2;
	__le16 Dialects[1]; /* One dialect (vers=) at a time for now */
} __packed;

/* Dialects */
#define SMB20_PROT_ID 0x0202
#define SMB21_PROT_ID 0x0210
#define SMB30_PROT_ID 0x0300
#define SMB302_PROT_ID 0x0302
#define SMB311_PROT_ID 0x0311
#define BAD_PROT_ID   0xFFFF

/* SecurityMode flags */
#define	SMB2_NEGOTIATE_SIGNING_ENABLED	0x0001
#define SMB2_NEGOTIATE_SIGNING_REQUIRED	0x0002
#define SMB2_SEC_MODE_FLAGS_ALL		0x0003

/* Capabilities flags */
#define SMB2_GLOBAL_CAP_DFS		0x00000001
#define SMB2_GLOBAL_CAP_LEASING		0x00000002 /* Resp only New to SMB2.1 */
#define SMB2_GLOBAL_CAP_LARGE_MTU	0X00000004 /* Resp only New to SMB2.1 */
#define SMB2_GLOBAL_CAP_MULTI_CHANNEL	0x00000008 /* New to SMB3 */
#define SMB2_GLOBAL_CAP_PERSISTENT_HANDLES 0x00000010 /* New to SMB3 */
#define SMB2_GLOBAL_CAP_DIRECTORY_LEASING  0x00000020 /* New to SMB3 */
#define SMB2_GLOBAL_CAP_ENCRYPTION	0x00000040 /* New to SMB3 */
/* Internal types */
#define SMB2_NT_FIND			0x00100000
#define SMB2_LARGE_FILES		0x00200000

struct smb2_neg_context {
	__le16	ContextType;
	__le16	DataLength;
	__le32	Reserved;
	/* Followed by array of data */
} __packed;

#define SMB311_SALT_SIZE			32
/* Hash Algorithm Types */
#define SMB2_PREAUTH_INTEGRITY_SHA512	cpu_to_le16(0x0001)
#define SMB2_PREAUTH_HASH_SIZE 64

#define MIN_PREAUTH_CTXT_DATA_LEN	(SMB311_SALT_SIZE + 6)
struct smb2_preauth_neg_context {
	__le16	ContextType; /* 1 */
	__le16	DataLength;
	__le32	Reserved;
	__le16	HashAlgorithmCount; /* 1 */
	__le16	SaltLength;
	__le16	HashAlgorithms; /* HashAlgorithms[0] since only one defined */
	__u8	Salt[SMB311_SALT_SIZE];
} __packed;

/* Encryption Algorithms Ciphers */
#define SMB2_ENCRYPTION_AES128_CCM	cpu_to_le16(0x0001)
#define SMB2_ENCRYPTION_AES128_GCM	cpu_to_le16(0x0002)

/* Min encrypt context data is one cipher so 2 bytes + 2 byte count field */
#define MIN_ENCRYPT_CTXT_DATA_LEN	4
struct smb2_encryption_neg_context {
	__le16	ContextType; /* 2 */
	__le16	DataLength;
	__le32	Reserved;
	__le16	CipherCount; /* AES-128-GCM and AES-128-CCM */
	__le16	Ciphers[1]; /* Ciphers[0] since only one used now */
<<<<<<< HEAD
=======
} __packed;

#define POSIX_CTXT_DATA_LEN	8
struct smb2_posix_neg_context {
	__le16	ContextType; /* 0x100 */
	__le16	DataLength;
	__le32	Reserved;
	__le64	Reserved1; /* In case needed for future (eg version or caps) */
>>>>>>> 5e220483
} __packed;

struct smb2_negotiate_rsp {
	struct smb2_sync_hdr sync_hdr;
	__le16 StructureSize;	/* Must be 65 */
	__le16 SecurityMode;
	__le16 DialectRevision;
	__le16 NegotiateContextCount;	/* Prior to SMB3.1.1 was Reserved & MBZ */
	__u8   ServerGUID[16];
	__le32 Capabilities;
	__le32 MaxTransactSize;
	__le32 MaxReadSize;
	__le32 MaxWriteSize;
	__le64 SystemTime;	/* MBZ */
	__le64 ServerStartTime;
	__le16 SecurityBufferOffset;
	__le16 SecurityBufferLength;
	__le32 NegotiateContextOffset;	/* Pre:SMB3.1.1 was reserved/ignored */
	__u8   Buffer[1];	/* variable length GSS security buffer */
} __packed;

/* Flags */
#define SMB2_SESSION_REQ_FLAG_BINDING		0x01
#define SMB2_SESSION_REQ_FLAG_ENCRYPT_DATA	0x04

struct smb2_sess_setup_req {
	struct smb2_sync_hdr sync_hdr;
	__le16 StructureSize; /* Must be 25 */
	__u8   Flags;
	__u8   SecurityMode;
	__le32 Capabilities;
	__le32 Channel;
	__le16 SecurityBufferOffset;
	__le16 SecurityBufferLength;
	__u64 PreviousSessionId;
	__u8   Buffer[1];	/* variable length GSS security buffer */
} __packed;

/* Currently defined SessionFlags */
#define SMB2_SESSION_FLAG_IS_GUEST	0x0001
#define SMB2_SESSION_FLAG_IS_NULL	0x0002
#define SMB2_SESSION_FLAG_ENCRYPT_DATA	0x0004
struct smb2_sess_setup_rsp {
	struct smb2_sync_hdr sync_hdr;
	__le16 StructureSize; /* Must be 9 */
	__le16 SessionFlags;
	__le16 SecurityBufferOffset;
	__le16 SecurityBufferLength;
	__u8   Buffer[1];	/* variable length GSS security buffer */
} __packed;

struct smb2_logoff_req {
	struct smb2_sync_hdr sync_hdr;
	__le16 StructureSize;	/* Must be 4 */
	__le16 Reserved;
} __packed;

struct smb2_logoff_rsp {
	struct smb2_sync_hdr sync_hdr;
	__le16 StructureSize;	/* Must be 4 */
	__le16 Reserved;
} __packed;

/* Flags/Reserved for SMB3.1.1 */
#define SMB2_TREE_CONNECT_FLAG_CLUSTER_RECONNECT cpu_to_le16(0x0001)
#define SMB2_TREE_CONNECT_FLAG_REDIRECT_TO_OWNER cpu_to_le16(0x0002)
#define SMB2_TREE_CONNECT_FLAG_EXTENSION_PRESENT cpu_to_le16(0x0004)

struct smb2_tree_connect_req {
	struct smb2_sync_hdr sync_hdr;
	__le16 StructureSize;	/* Must be 9 */
	__le16 Reserved; /* Flags in SMB3.1.1 */
	__le16 PathOffset;
	__le16 PathLength;
	__u8   Buffer[1];	/* variable length */
} __packed;

/* See MS-SMB2 section 2.2.9.2 */
/* Context Types */
#define SMB2_RESERVED_TREE_CONNECT_CONTEXT_ID 0x0000
#define SMB2_REMOTED_IDENTITY_TREE_CONNECT_CONTEXT_ID cpu_to_le16(0x0001)

struct tree_connect_contexts {
	__le16 ContextType;
	__le16 DataLength;
	__le32 Reserved;
	__u8   Data[0];
} __packed;

/* Remoted identity tree connect context structures - see MS-SMB2 2.2.9.2.1 */
struct smb3_blob_data {
	__le16 BlobSize;
	__u8   BlobData[0];
} __packed;

/* Valid values for Attr */
#define SE_GROUP_MANDATORY		0x00000001
#define SE_GROUP_ENABLED_BY_DEFAULT	0x00000002
#define SE_GROUP_ENABLED		0x00000004
#define SE_GROUP_OWNER			0x00000008
#define SE_GROUP_USE_FOR_DENY_ONLY	0x00000010
#define SE_GROUP_INTEGRITY		0x00000020
#define SE_GROUP_INTEGRITY_ENABLED	0x00000040
#define SE_GROUP_RESOURCE		0x20000000
#define SE_GROUP_LOGON_ID		0xC0000000

/* struct sid_attr_data is SidData array in BlobData format then le32 Attr */

struct sid_array_data {
	__le16 SidAttrCount;
	/* SidAttrList - array of sid_attr_data structs */
} __packed;

struct luid_attr_data {

} __packed;

/*
 * struct privilege_data is the same as BLOB_DATA - see MS-SMB2 2.2.9.2.1.5
 * but with size of LUID_ATTR_DATA struct and BlobData set to LUID_ATTR DATA
 */

struct privilege_array_data {
	__le16 PrivilegeCount;
	/* array of privilege_data structs */
} __packed;

struct remoted_identity_tcon_context {
	__le16 TicketType; /* must be 0x0001 */
	__le16 TicketSize; /* total size of this struct */
	__le16 User; /* offset to SID_ATTR_DATA struct with user info */
	__le16 UserName; /* offset to null terminated Unicode username string */
	__le16 Domain; /* offset to null terminated Unicode domain name */
	__le16 Groups; /* offset to SID_ARRAY_DATA struct with group info */
	__le16 RestrictedGroups; /* similar to above */
	__le16 Privileges; /* offset to PRIVILEGE_ARRAY_DATA struct */
	__le16 PrimaryGroup; /* offset to SID_ARRAY_DATA struct */
	__le16 Owner; /* offset to BLOB_DATA struct */
	__le16 DefaultDacl; /* offset to BLOB_DATA struct */
	__le16 DeviceGroups; /* offset to SID_ARRAY_DATA struct */
	__le16 UserClaims; /* offset to BLOB_DATA struct */
	__le16 DeviceClaims; /* offset to BLOB_DATA struct */
	__u8   TicketInfo[0]; /* variable length buf - remoted identity data */
} __packed;

struct smb2_tree_connect_req_extension {
	__le32 TreeConnectContextOffset;
	__le16 TreeConnectContextCount;
	__u8  Reserved[10];
	__u8  PathName[0]; /* variable sized array */
	/* followed by array of TreeConnectContexts */
} __packed;

struct smb2_tree_connect_rsp {
	struct smb2_sync_hdr sync_hdr;
	__le16 StructureSize;	/* Must be 16 */
	__u8   ShareType;  /* see below */
	__u8   Reserved;
	__le32 ShareFlags; /* see below */
	__le32 Capabilities; /* see below */
	__le32 MaximalAccess;
} __packed;

/* Possible ShareType values */
#define SMB2_SHARE_TYPE_DISK	0x01
#define SMB2_SHARE_TYPE_PIPE	0x02
#define	SMB2_SHARE_TYPE_PRINT	0x03

/*
 * Possible ShareFlags - exactly one and only one of the first 4 caching flags
 * must be set (any of the remaining, SHI1005, flags may be set individually
 * or in combination.
 */
#define SMB2_SHAREFLAG_MANUAL_CACHING			0x00000000
#define SMB2_SHAREFLAG_AUTO_CACHING			0x00000010
#define SMB2_SHAREFLAG_VDO_CACHING			0x00000020
#define SMB2_SHAREFLAG_NO_CACHING			0x00000030
#define SHI1005_FLAGS_DFS				0x00000001
#define SHI1005_FLAGS_DFS_ROOT				0x00000002
#define SHI1005_FLAGS_RESTRICT_EXCLUSIVE_OPENS		0x00000100
#define SHI1005_FLAGS_FORCE_SHARED_DELETE		0x00000200
#define SHI1005_FLAGS_ALLOW_NAMESPACE_CACHING		0x00000400
#define SHI1005_FLAGS_ACCESS_BASED_DIRECTORY_ENUM	0x00000800
#define SHI1005_FLAGS_FORCE_LEVELII_OPLOCK		0x00001000
#define SHI1005_FLAGS_ENABLE_HASH_V1			0x00002000
#define SHI1005_FLAGS_ENABLE_HASH_V2			0x00004000
#define SHI1005_FLAGS_ENCRYPT_DATA			0x00008000
#define SMB2_SHAREFLAG_IDENTITY_REMOTING		0x00040000 /* 3.1.1 */
#define SHI1005_FLAGS_ALL				0x0004FF33

/* Possible share capabilities */
#define SMB2_SHARE_CAP_DFS	cpu_to_le32(0x00000008) /* all dialects */
#define SMB2_SHARE_CAP_CONTINUOUS_AVAILABILITY cpu_to_le32(0x00000010) /* 3.0 */
#define SMB2_SHARE_CAP_SCALEOUT	cpu_to_le32(0x00000020) /* 3.0 */
#define SMB2_SHARE_CAP_CLUSTER	cpu_to_le32(0x00000040) /* 3.0 */
#define SMB2_SHARE_CAP_ASYMMETRIC cpu_to_le32(0x00000080) /* 3.02 */
#define SMB2_SHARE_CAP_REDIRECT_TO_OWNER cpu_to_le32(0x00000100) /* 3.1.1 */

struct smb2_tree_disconnect_req {
	struct smb2_sync_hdr sync_hdr;
	__le16 StructureSize;	/* Must be 4 */
	__le16 Reserved;
} __packed;

struct smb2_tree_disconnect_rsp {
	struct smb2_sync_hdr sync_hdr;
	__le16 StructureSize;	/* Must be 4 */
	__le16 Reserved;
} __packed;

/* File Attrubutes */
#define FILE_ATTRIBUTE_READONLY			0x00000001
#define FILE_ATTRIBUTE_HIDDEN			0x00000002
#define FILE_ATTRIBUTE_SYSTEM			0x00000004
#define FILE_ATTRIBUTE_DIRECTORY		0x00000010
#define FILE_ATTRIBUTE_ARCHIVE			0x00000020
#define FILE_ATTRIBUTE_NORMAL			0x00000080
#define FILE_ATTRIBUTE_TEMPORARY		0x00000100
#define FILE_ATTRIBUTE_SPARSE_FILE		0x00000200
#define FILE_ATTRIBUTE_REPARSE_POINT		0x00000400
#define FILE_ATTRIBUTE_COMPRESSED		0x00000800
#define FILE_ATTRIBUTE_OFFLINE			0x00001000
#define FILE_ATTRIBUTE_NOT_CONTENT_INDEXED	0x00002000
#define FILE_ATTRIBUTE_ENCRYPTED		0x00004000
#define FILE_ATTRIBUTE_INTEGRITY_STREAM		0x00008000
#define FILE_ATTRIBUTE_NO_SCRUB_DATA		0x00020000

/* Oplock levels */
#define SMB2_OPLOCK_LEVEL_NONE		0x00
#define SMB2_OPLOCK_LEVEL_II		0x01
#define SMB2_OPLOCK_LEVEL_EXCLUSIVE	0x08
#define SMB2_OPLOCK_LEVEL_BATCH		0x09
#define SMB2_OPLOCK_LEVEL_LEASE		0xFF
/* Non-spec internal type */
#define SMB2_OPLOCK_LEVEL_NOCHANGE	0x99

/* Desired Access Flags */
#define FILE_READ_DATA_LE		cpu_to_le32(0x00000001)
#define FILE_WRITE_DATA_LE		cpu_to_le32(0x00000002)
#define FILE_APPEND_DATA_LE		cpu_to_le32(0x00000004)
#define FILE_READ_EA_LE			cpu_to_le32(0x00000008)
#define FILE_WRITE_EA_LE		cpu_to_le32(0x00000010)
#define FILE_EXECUTE_LE			cpu_to_le32(0x00000020)
#define FILE_READ_ATTRIBUTES_LE		cpu_to_le32(0x00000080)
#define FILE_WRITE_ATTRIBUTES_LE	cpu_to_le32(0x00000100)
#define FILE_DELETE_LE			cpu_to_le32(0x00010000)
#define FILE_READ_CONTROL_LE		cpu_to_le32(0x00020000)
#define FILE_WRITE_DAC_LE		cpu_to_le32(0x00040000)
#define FILE_WRITE_OWNER_LE		cpu_to_le32(0x00080000)
#define FILE_SYNCHRONIZE_LE		cpu_to_le32(0x00100000)
#define FILE_ACCESS_SYSTEM_SECURITY_LE	cpu_to_le32(0x01000000)
#define FILE_MAXIMAL_ACCESS_LE		cpu_to_le32(0x02000000)
#define FILE_GENERIC_ALL_LE		cpu_to_le32(0x10000000)
#define FILE_GENERIC_EXECUTE_LE		cpu_to_le32(0x20000000)
#define FILE_GENERIC_WRITE_LE		cpu_to_le32(0x40000000)
#define FILE_GENERIC_READ_LE		cpu_to_le32(0x80000000)

/* ShareAccess Flags */
#define FILE_SHARE_READ_LE		cpu_to_le32(0x00000001)
#define FILE_SHARE_WRITE_LE		cpu_to_le32(0x00000002)
#define FILE_SHARE_DELETE_LE		cpu_to_le32(0x00000004)
#define FILE_SHARE_ALL_LE		cpu_to_le32(0x00000007)

/* CreateDisposition Flags */
#define FILE_SUPERSEDE_LE		cpu_to_le32(0x00000000)
#define FILE_OPEN_LE			cpu_to_le32(0x00000001)
#define FILE_CREATE_LE			cpu_to_le32(0x00000002)
#define	FILE_OPEN_IF_LE			cpu_to_le32(0x00000003)
#define FILE_OVERWRITE_LE		cpu_to_le32(0x00000004)
#define FILE_OVERWRITE_IF_LE		cpu_to_le32(0x00000005)

/* CreateOptions Flags */
#define FILE_DIRECTORY_FILE_LE		cpu_to_le32(0x00000001)
/* same as #define CREATE_NOT_FILE_LE	cpu_to_le32(0x00000001) */
#define FILE_WRITE_THROUGH_LE		cpu_to_le32(0x00000002)
#define FILE_SEQUENTIAL_ONLY_LE		cpu_to_le32(0x00000004)
#define FILE_NO_INTERMEDIATE_BUFFERRING_LE cpu_to_le32(0x00000008)
#define FILE_SYNCHRONOUS_IO_ALERT_LE	cpu_to_le32(0x00000010)
#define FILE_SYNCHRONOUS_IO_NON_ALERT_LE	cpu_to_le32(0x00000020)
#define FILE_NON_DIRECTORY_FILE_LE	cpu_to_le32(0x00000040)
#define FILE_COMPLETE_IF_OPLOCKED_LE	cpu_to_le32(0x00000100)
#define FILE_NO_EA_KNOWLEDGE_LE		cpu_to_le32(0x00000200)
#define FILE_RANDOM_ACCESS_LE		cpu_to_le32(0x00000800)
#define FILE_DELETE_ON_CLOSE_LE		cpu_to_le32(0x00001000)
#define FILE_OPEN_BY_FILE_ID_LE		cpu_to_le32(0x00002000)
#define FILE_OPEN_FOR_BACKUP_INTENT_LE	cpu_to_le32(0x00004000)
#define FILE_NO_COMPRESSION_LE		cpu_to_le32(0x00008000)
#define FILE_RESERVE_OPFILTER_LE	cpu_to_le32(0x00100000)
#define FILE_OPEN_REPARSE_POINT_LE	cpu_to_le32(0x00200000)
#define FILE_OPEN_NO_RECALL_LE		cpu_to_le32(0x00400000)
#define FILE_OPEN_FOR_FREE_SPACE_QUERY_LE cpu_to_le32(0x00800000)

#define FILE_READ_RIGHTS_LE (FILE_READ_DATA_LE | FILE_READ_EA_LE \
			| FILE_READ_ATTRIBUTES_LE)
#define FILE_WRITE_RIGHTS_LE (FILE_WRITE_DATA_LE | FILE_APPEND_DATA_LE \
			| FILE_WRITE_EA_LE | FILE_WRITE_ATTRIBUTES_LE)
#define FILE_EXEC_RIGHTS_LE (FILE_EXECUTE_LE)

/* Impersonation Levels */
#define IL_ANONYMOUS		cpu_to_le32(0x00000000)
#define IL_IDENTIFICATION	cpu_to_le32(0x00000001)
#define IL_IMPERSONATION	cpu_to_le32(0x00000002)
#define IL_DELEGATE		cpu_to_le32(0x00000003)

/* Create Context Values */
#define SMB2_CREATE_EA_BUFFER			"ExtA" /* extended attributes */
#define SMB2_CREATE_SD_BUFFER			"SecD" /* security descriptor */
#define SMB2_CREATE_DURABLE_HANDLE_REQUEST	"DHnQ"
#define SMB2_CREATE_DURABLE_HANDLE_RECONNECT	"DHnC"
#define SMB2_CREATE_ALLOCATION_SIZE		"AISi"
#define SMB2_CREATE_QUERY_MAXIMAL_ACCESS_REQUEST "MxAc"
#define SMB2_CREATE_TIMEWARP_REQUEST		"TWrp"
#define SMB2_CREATE_QUERY_ON_DISK_ID		"QFid"
#define SMB2_CREATE_REQUEST_LEASE		"RqLs"
#define SMB2_CREATE_DURABLE_HANDLE_REQUEST_V2	"DH2Q"
#define SMB2_CREATE_DURABLE_HANDLE_RECONNECT_V2	"DH2C"
#define SMB2_CREATE_APP_INSTANCE_ID	0x45BCA66AEFA7F74A9008FA462E144D74
#define SVHDX_OPEN_DEVICE_CONTEX	0x9CCBCF9E04C1E643980E158DA1F6EC83
#define SMB2_CREATE_TAG_POSIX		0x93AD25509CB411E7B42383DE968BCD7C


struct smb2_create_req {
	struct smb2_sync_hdr sync_hdr;
	__le16 StructureSize;	/* Must be 57 */
	__u8   SecurityFlags;
	__u8   RequestedOplockLevel;
	__le32 ImpersonationLevel;
	__le64 SmbCreateFlags;
	__le64 Reserved;
	__le32 DesiredAccess;
	__le32 FileAttributes;
	__le32 ShareAccess;
	__le32 CreateDisposition;
	__le32 CreateOptions;
	__le16 NameOffset;
	__le16 NameLength;
	__le32 CreateContextsOffset;
	__le32 CreateContextsLength;
	__u8   Buffer[0];
} __packed;

struct smb2_create_rsp {
	struct smb2_sync_hdr sync_hdr;
	__le16 StructureSize;	/* Must be 89 */
	__u8   OplockLevel;
	__u8   Reserved;
	__le32 CreateAction;
	__le64 CreationTime;
	__le64 LastAccessTime;
	__le64 LastWriteTime;
	__le64 ChangeTime;
	__le64 AllocationSize;
	__le64 EndofFile;
	__le32 FileAttributes;
	__le32 Reserved2;
	__u64  PersistentFileId; /* opaque endianness */
	__u64  VolatileFileId; /* opaque endianness */
	__le32 CreateContextsOffset;
	__le32 CreateContextsLength;
	__u8   Buffer[1];
} __packed;

struct create_context {
	__le32 Next;
	__le16 NameOffset;
	__le16 NameLength;
	__le16 Reserved;
	__le16 DataOffset;
	__le32 DataLength;
	__u8 Buffer[0];
} __packed;

#define SMB2_LEASE_READ_CACHING_HE	0x01
#define SMB2_LEASE_HANDLE_CACHING_HE	0x02
#define SMB2_LEASE_WRITE_CACHING_HE	0x04

#define SMB2_LEASE_NONE			cpu_to_le32(0x00)
#define SMB2_LEASE_READ_CACHING		cpu_to_le32(0x01)
#define SMB2_LEASE_HANDLE_CACHING	cpu_to_le32(0x02)
#define SMB2_LEASE_WRITE_CACHING	cpu_to_le32(0x04)

#define SMB2_LEASE_FLAG_BREAK_IN_PROGRESS cpu_to_le32(0x02)
#define SMB2_LEASE_FLAG_PARENT_LEASE_KEY_SET cpu_to_le32(0x00000004)

#define SMB2_LEASE_KEY_SIZE 16

struct lease_context {
	__le64 LeaseKeyLow;
	__le64 LeaseKeyHigh;
	__le32 LeaseState;
	__le32 LeaseFlags;
	__le64 LeaseDuration;
} __packed;

struct lease_context_v2 {
	__le64 LeaseKeyLow;
	__le64 LeaseKeyHigh;
	__le32 LeaseState;
	__le32 LeaseFlags;
	__le64 LeaseDuration;
	__le64 ParentLeaseKeyLow;
	__le64 ParentLeaseKeyHigh;
	__le16 Epoch;
	__le16 Reserved;
} __packed;

struct create_lease {
	struct create_context ccontext;
	__u8   Name[8];
	struct lease_context lcontext;
} __packed;

struct create_lease_v2 {
	struct create_context ccontext;
	__u8   Name[8];
	struct lease_context_v2 lcontext;
	__u8   Pad[4];
} __packed;

struct create_durable {
	struct create_context ccontext;
	__u8   Name[8];
	union {
		__u8  Reserved[16];
		struct {
			__u64 PersistentFileId;
			__u64 VolatileFileId;
		} Fid;
	} Data;
} __packed;

struct create_posix {
	struct create_context ccontext;
	__u8	Name[16];
	__le32  Mode;
	__u32	Reserved;
} __packed;

/* See MS-SMB2 2.2.13.2.11 */
/* Flags */
#define SMB2_DHANDLE_FLAG_PERSISTENT	0x00000002
struct durable_context_v2 {
	__le32 Timeout;
	__le32 Flags;
	__u64 Reserved;
	__u8 CreateGuid[16];
} __packed;

struct create_durable_v2 {
	struct create_context ccontext;
	__u8   Name[8];
	struct durable_context_v2 dcontext;
} __packed;

/* See MS-SMB2 2.2.13.2.12 */
struct durable_reconnect_context_v2 {
	struct {
		__u64 PersistentFileId;
		__u64 VolatileFileId;
	} Fid;
	__u8 CreateGuid[16];
	__le32 Flags; /* see above DHANDLE_FLAG_PERSISTENT */
} __packed;

/* See MS-SMB2 2.2.14.2.12 */
struct durable_reconnect_context_v2_rsp {
	__le32 Timeout;
	__le32 Flags; /* see above DHANDLE_FLAG_PERSISTENT */
} __packed;

struct create_durable_handle_reconnect_v2 {
	struct create_context ccontext;
	__u8   Name[8];
	struct durable_reconnect_context_v2 dcontext;
} __packed;

#define COPY_CHUNK_RES_KEY_SIZE	24
struct resume_key_req {
	char ResumeKey[COPY_CHUNK_RES_KEY_SIZE];
	__le32	ContextLength;	/* MBZ */
	char	Context[0];	/* ignored, Windows sets to 4 bytes of zero */
} __packed;

/* this goes in the ioctl buffer when doing a copychunk request */
struct copychunk_ioctl {
	char SourceKey[COPY_CHUNK_RES_KEY_SIZE];
	__le32 ChunkCount; /* we are only sending 1 */
	__le32 Reserved;
	/* array will only be one chunk long for us */
	__le64 SourceOffset;
	__le64 TargetOffset;
	__le32 Length; /* how many bytes to copy */
	__u32 Reserved2;
} __packed;

/* this goes in the ioctl buffer when doing FSCTL_SET_ZERO_DATA */
struct file_zero_data_information {
	__le64	FileOffset;
	__le64	BeyondFinalZero;
} __packed;

struct copychunk_ioctl_rsp {
	__le32 ChunksWritten;
	__le32 ChunkBytesWritten;
	__le32 TotalBytesWritten;
} __packed;

struct fsctl_set_integrity_information_req {
	__le16	ChecksumAlgorithm;
	__le16	Reserved;
	__le32	Flags;
} __packed;

struct fsctl_get_integrity_information_rsp {
	__le16	ChecksumAlgorithm;
	__le16	Reserved;
	__le32	Flags;
	__le32	ChecksumChunkSizeInBytes;
	__le32	ClusterSizeInBytes;
} __packed;

/* Integrity ChecksumAlgorithm choices for above */
#define	CHECKSUM_TYPE_NONE	0x0000
#define	CHECKSUM_TYPE_CRC64	0x0002
#define CHECKSUM_TYPE_UNCHANGED	0xFFFF	/* set only */

/* Integrity flags for above */
#define FSCTL_INTEGRITY_FLAG_CHECKSUM_ENFORCEMENT_OFF	0x00000001

/* See MS-DFSC 2.2.2 */
struct fsctl_get_dfs_referral_req {
	__le16 MaxReferralLevel;
	__u8 RequestFileName[];
} __packed;

/* DFS response is struct get_dfs_refer_rsp */

/* See MS-SMB2 2.2.31.3 */
struct network_resiliency_req {
	__le32 Timeout;
	__le32 Reserved;
} __packed;
/* There is no buffer for the response ie no struct network_resiliency_rsp */


struct validate_negotiate_info_req {
	__le32 Capabilities;
	__u8   Guid[SMB2_CLIENT_GUID_SIZE];
	__le16 SecurityMode;
	__le16 DialectCount;
	__le16 Dialects[3]; /* BB expand this if autonegotiate > 3 dialects */
} __packed;

struct validate_negotiate_info_rsp {
	__le32 Capabilities;
	__u8   Guid[SMB2_CLIENT_GUID_SIZE];
	__le16 SecurityMode;
	__le16 Dialect; /* Dialect in use for the connection */
} __packed;

#define RSS_CAPABLE	cpu_to_le32(0x00000001)
#define RDMA_CAPABLE	cpu_to_le32(0x00000002)

#define INTERNETWORK	cpu_to_le16(0x0002)
#define INTERNETWORKV6	cpu_to_le16(0x0017)

struct network_interface_info_ioctl_rsp {
	__le32 Next; /* next interface. zero if this is last one */
	__le32 IfIndex;
	__le32 Capability; /* RSS or RDMA Capable */
	__le32 Reserved;
	__le64 LinkSpeed;
	__le16 Family;
	__u8 Buffer[126];
} __packed;

struct iface_info_ipv4 {
	__be16 Port;
	__be32 IPv4Address;
	__be64 Reserved;
} __packed;

struct iface_info_ipv6 {
	__be16 Port;
	__be32 FlowInfo;
	__u8   IPv6Address[16];
	__be32 ScopeId;
} __packed;

#define NO_FILE_ID 0xFFFFFFFFFFFFFFFFULL /* general ioctls to srv not to file */

struct compress_ioctl {
	__le16 CompressionState; /* See cifspdu.h for possible flag values */
} __packed;

struct duplicate_extents_to_file {
	__u64 PersistentFileHandle; /* source file handle, opaque endianness */
	__u64 VolatileFileHandle;
	__le64 SourceFileOffset;
	__le64 TargetFileOffset;
	__le64 ByteCount;  /* Bytes to be copied */
} __packed;

struct smb2_ioctl_req {
	struct smb2_sync_hdr sync_hdr;
	__le16 StructureSize;	/* Must be 57 */
	__u16 Reserved;
	__le32 CtlCode;
	__u64  PersistentFileId; /* opaque endianness */
	__u64  VolatileFileId; /* opaque endianness */
	__le32 InputOffset;
	__le32 InputCount;
	__le32 MaxInputResponse;
	__le32 OutputOffset;
	__le32 OutputCount;
	__le32 MaxOutputResponse;
	__le32 Flags;
	__u32  Reserved2;
	__u8   Buffer[0];
} __packed;

struct smb2_ioctl_rsp {
	struct smb2_sync_hdr sync_hdr;
	__le16 StructureSize;	/* Must be 57 */
	__u16 Reserved;
	__le32 CtlCode;
	__u64  PersistentFileId; /* opaque endianness */
	__u64  VolatileFileId; /* opaque endianness */
	__le32 InputOffset;
	__le32 InputCount;
	__le32 OutputOffset;
	__le32 OutputCount;
	__le32 Flags;
	__u32  Reserved2;
	/* char * buffer[] */
} __packed;

/* Currently defined values for close flags */
#define SMB2_CLOSE_FLAG_POSTQUERY_ATTRIB	cpu_to_le16(0x0001)
struct smb2_close_req {
	struct smb2_sync_hdr sync_hdr;
	__le16 StructureSize;	/* Must be 24 */
	__le16 Flags;
	__le32 Reserved;
	__u64  PersistentFileId; /* opaque endianness */
	__u64  VolatileFileId; /* opaque endianness */
} __packed;

struct smb2_close_rsp {
	struct smb2_sync_hdr sync_hdr;
	__le16 StructureSize; /* 60 */
	__le16 Flags;
	__le32 Reserved;
	__le64 CreationTime;
	__le64 LastAccessTime;
	__le64 LastWriteTime;
	__le64 ChangeTime;
	__le64 AllocationSize;	/* Beginning of FILE_STANDARD_INFO equivalent */
	__le64 EndOfFile;
	__le32 Attributes;
} __packed;

struct smb2_flush_req {
	struct smb2_sync_hdr sync_hdr;
	__le16 StructureSize;	/* Must be 24 */
	__le16 Reserved1;
	__le32 Reserved2;
	__u64  PersistentFileId; /* opaque endianness */
	__u64  VolatileFileId; /* opaque endianness */
} __packed;

struct smb2_flush_rsp {
	struct smb2_sync_hdr sync_hdr;
	__le16 StructureSize;
	__le16 Reserved;
} __packed;

/* For read request Flags field below, following flag is defined for SMB3.02 */
#define SMB2_READFLAG_READ_UNBUFFERED	0x01

/* Channel field for read and write: exactly one of following flags can be set*/
#define SMB2_CHANNEL_NONE	cpu_to_le32(0x00000000)
#define SMB2_CHANNEL_RDMA_V1	cpu_to_le32(0x00000001) /* SMB3 or later */
#define SMB2_CHANNEL_RDMA_V1_INVALIDATE cpu_to_le32(0x00000002) /* >= SMB3.02 */

/* SMB2 read request without RFC1001 length at the beginning */
struct smb2_read_plain_req {
	struct smb2_sync_hdr sync_hdr;
	__le16 StructureSize; /* Must be 49 */
	__u8   Padding; /* offset from start of SMB2 header to place read */
	__u8   Flags; /* MBZ unless SMB3.02 or later */
	__le32 Length;
	__le64 Offset;
	__u64  PersistentFileId; /* opaque endianness */
	__u64  VolatileFileId; /* opaque endianness */
	__le32 MinimumCount;
	__le32 Channel; /* MBZ except for SMB3 or later */
	__le32 RemainingBytes;
	__le16 ReadChannelInfoOffset;
	__le16 ReadChannelInfoLength;
	__u8   Buffer[1];
} __packed;

struct smb2_read_rsp {
	struct smb2_sync_hdr sync_hdr;
	__le16 StructureSize; /* Must be 17 */
	__u8   DataOffset;
	__u8   Reserved;
	__le32 DataLength;
	__le32 DataRemaining;
	__u32  Reserved2;
	__u8   Buffer[1];
} __packed;

/* For write request Flags field below the following flags are defined: */
#define SMB2_WRITEFLAG_WRITE_THROUGH	0x00000001	/* SMB2.1 or later */
#define SMB2_WRITEFLAG_WRITE_UNBUFFERED	0x00000002	/* SMB3.02 or later */

struct smb2_write_req {
	struct smb2_sync_hdr sync_hdr;
	__le16 StructureSize; /* Must be 49 */
	__le16 DataOffset; /* offset from start of SMB2 header to write data */
	__le32 Length;
	__le64 Offset;
	__u64  PersistentFileId; /* opaque endianness */
	__u64  VolatileFileId; /* opaque endianness */
	__le32 Channel; /* Reserved MBZ */
	__le32 RemainingBytes;
	__le16 WriteChannelInfoOffset;
	__le16 WriteChannelInfoLength;
	__le32 Flags;
	__u8   Buffer[1];
} __packed;

struct smb2_write_rsp {
	struct smb2_sync_hdr sync_hdr;
	__le16 StructureSize; /* Must be 17 */
	__u8   DataOffset;
	__u8   Reserved;
	__le32 DataLength;
	__le32 DataRemaining;
	__u32  Reserved2;
	__u8   Buffer[1];
} __packed;

#define SMB2_LOCKFLAG_SHARED_LOCK	0x0001
#define SMB2_LOCKFLAG_EXCLUSIVE_LOCK	0x0002
#define SMB2_LOCKFLAG_UNLOCK		0x0004
#define SMB2_LOCKFLAG_FAIL_IMMEDIATELY	0x0010

struct smb2_lock_element {
	__le64 Offset;
	__le64 Length;
	__le32 Flags;
	__le32 Reserved;
} __packed;

struct smb2_lock_req {
	struct smb2_sync_hdr sync_hdr;
	__le16 StructureSize; /* Must be 48 */
	__le16 LockCount;
	__le32 Reserved;
	__u64  PersistentFileId; /* opaque endianness */
	__u64  VolatileFileId; /* opaque endianness */
	/* Followed by at least one */
	struct smb2_lock_element locks[1];
} __packed;

struct smb2_lock_rsp {
	struct smb2_sync_hdr sync_hdr;
	__le16 StructureSize; /* Must be 4 */
	__le16 Reserved;
} __packed;

struct smb2_echo_req {
	struct smb2_sync_hdr sync_hdr;
	__le16 StructureSize;	/* Must be 4 */
	__u16  Reserved;
} __packed;

struct smb2_echo_rsp {
	struct smb2_sync_hdr sync_hdr;
	__le16 StructureSize;	/* Must be 4 */
	__u16  Reserved;
} __packed;

/* search (query_directory) Flags field */
#define SMB2_RESTART_SCANS		0x01
#define SMB2_RETURN_SINGLE_ENTRY	0x02
#define SMB2_INDEX_SPECIFIED		0x04
#define SMB2_REOPEN			0x10

struct smb2_query_directory_req {
	struct smb2_sync_hdr sync_hdr;
	__le16 StructureSize; /* Must be 33 */
	__u8   FileInformationClass;
	__u8   Flags;
	__le32 FileIndex;
	__u64  PersistentFileId; /* opaque endianness */
	__u64  VolatileFileId; /* opaque endianness */
	__le16 FileNameOffset;
	__le16 FileNameLength;
	__le32 OutputBufferLength;
	__u8   Buffer[1];
} __packed;

struct smb2_query_directory_rsp {
	struct smb2_sync_hdr sync_hdr;
	__le16 StructureSize; /* Must be 9 */
	__le16 OutputBufferOffset;
	__le32 OutputBufferLength;
	__u8   Buffer[1];
} __packed;

/* Possible InfoType values */
#define SMB2_O_INFO_FILE	0x01
#define SMB2_O_INFO_FILESYSTEM	0x02
#define SMB2_O_INFO_SECURITY	0x03
#define SMB2_O_INFO_QUOTA	0x04

/* Security info type additionalinfo flags. See MS-SMB2 (2.2.37) or MS-DTYP */
#define OWNER_SECINFO   0x00000001
#define GROUP_SECINFO   0x00000002
#define DACL_SECINFO   0x00000004
#define SACL_SECINFO   0x00000008
#define LABEL_SECINFO   0x00000010
#define ATTRIBUTE_SECINFO   0x00000020
#define SCOPE_SECINFO   0x00000040
#define BACKUP_SECINFO   0x00010000
#define UNPROTECTED_SACL_SECINFO   0x10000000
#define UNPROTECTED_DACL_SECINFO   0x20000000
#define PROTECTED_SACL_SECINFO   0x40000000
#define PROTECTED_DACL_SECINFO   0x80000000

/* Flags used for FileFullEAinfo */
#define SL_RESTART_SCAN		0x00000001
#define SL_RETURN_SINGLE_ENTRY	0x00000002
#define SL_INDEX_SPECIFIED	0x00000004

struct smb2_query_info_req {
	struct smb2_sync_hdr sync_hdr;
	__le16 StructureSize; /* Must be 41 */
	__u8   InfoType;
	__u8   FileInfoClass;
	__le32 OutputBufferLength;
	__le16 InputBufferOffset;
	__u16  Reserved;
	__le32 InputBufferLength;
	__le32 AdditionalInformation;
	__le32 Flags;
	__u64  PersistentFileId; /* opaque endianness */
	__u64  VolatileFileId; /* opaque endianness */
	__u8   Buffer[1];
} __packed;

struct smb2_query_info_rsp {
	struct smb2_sync_hdr sync_hdr;
	__le16 StructureSize; /* Must be 9 */
	__le16 OutputBufferOffset;
	__le32 OutputBufferLength;
	__u8   Buffer[1];
} __packed;

struct smb2_set_info_req {
	struct smb2_sync_hdr sync_hdr;
	__le16 StructureSize; /* Must be 33 */
	__u8   InfoType;
	__u8   FileInfoClass;
	__le32 BufferLength;
	__le16 BufferOffset;
	__u16  Reserved;
	__le32 AdditionalInformation;
	__u64  PersistentFileId; /* opaque endianness */
	__u64  VolatileFileId; /* opaque endianness */
	__u8   Buffer[1];
} __packed;

struct smb2_set_info_rsp {
	struct smb2_sync_hdr sync_hdr;
	__le16 StructureSize; /* Must be 2 */
} __packed;

struct smb2_oplock_break {
	struct smb2_sync_hdr sync_hdr;
	__le16 StructureSize; /* Must be 24 */
	__u8   OplockLevel;
	__u8   Reserved;
	__le32 Reserved2;
	__u64  PersistentFid;
	__u64  VolatileFid;
} __packed;

#define SMB2_NOTIFY_BREAK_LEASE_FLAG_ACK_REQUIRED cpu_to_le32(0x01)

struct smb2_lease_break {
	struct smb2_sync_hdr sync_hdr;
	__le16 StructureSize; /* Must be 44 */
	__le16 Reserved;
	__le32 Flags;
	__u8   LeaseKey[16];
	__le32 CurrentLeaseState;
	__le32 NewLeaseState;
	__le32 BreakReason;
	__le32 AccessMaskHint;
	__le32 ShareMaskHint;
} __packed;

struct smb2_lease_ack {
	struct smb2_sync_hdr sync_hdr;
	__le16 StructureSize; /* Must be 36 */
	__le16 Reserved;
	__le32 Flags;
	__u8   LeaseKey[16];
	__le32 LeaseState;
	__le64 LeaseDuration;
} __packed;

/*
 *	PDU infolevel structure definitions
 *	BB consider moving to a different header
 */

/* File System Information Classes */
#define FS_VOLUME_INFORMATION		1 /* Query */
#define FS_LABEL_INFORMATION		2 /* Local only */
#define FS_SIZE_INFORMATION		3 /* Query */
#define FS_DEVICE_INFORMATION		4 /* Query */
#define FS_ATTRIBUTE_INFORMATION	5 /* Query */
#define FS_CONTROL_INFORMATION		6 /* Query, Set */
#define FS_FULL_SIZE_INFORMATION	7 /* Query */
#define FS_OBJECT_ID_INFORMATION	8 /* Query, Set */
#define FS_DRIVER_PATH_INFORMATION	9 /* Local only */
#define FS_VOLUME_FLAGS_INFORMATION	10 /* Local only */
#define FS_SECTOR_SIZE_INFORMATION	11 /* SMB3 or later. Query */

struct smb2_fs_full_size_info {
	__le64 TotalAllocationUnits;
	__le64 CallerAvailableAllocationUnits;
	__le64 ActualAvailableAllocationUnits;
	__le32 SectorsPerAllocationUnit;
	__le32 BytesPerSector;
} __packed;

#define SSINFO_FLAGS_ALIGNED_DEVICE		0x00000001
#define SSINFO_FLAGS_PARTITION_ALIGNED_ON_DEVICE 0x00000002
#define SSINFO_FLAGS_NO_SEEK_PENALTY		0x00000004
#define SSINFO_FLAGS_TRIM_ENABLED		0x00000008

/* sector size info struct */
struct smb3_fs_ss_info {
	__le32 LogicalBytesPerSector;
	__le32 PhysicalBytesPerSectorForAtomicity;
	__le32 PhysicalBytesPerSectorForPerf;
	__le32 FileSystemEffectivePhysicalBytesPerSectorForAtomicity;
	__le32 Flags;
	__le32 ByteOffsetForSectorAlignment;
	__le32 ByteOffsetForPartitionAlignment;
} __packed;

/* partial list of QUERY INFO levels */
#define FILE_DIRECTORY_INFORMATION	1
#define FILE_FULL_DIRECTORY_INFORMATION 2
#define FILE_BOTH_DIRECTORY_INFORMATION 3
#define FILE_BASIC_INFORMATION		4
#define FILE_STANDARD_INFORMATION	5
#define FILE_INTERNAL_INFORMATION	6
#define FILE_EA_INFORMATION	        7
#define FILE_ACCESS_INFORMATION		8
#define FILE_NAME_INFORMATION		9
#define FILE_RENAME_INFORMATION		10
#define FILE_LINK_INFORMATION		11
#define FILE_NAMES_INFORMATION		12
#define FILE_DISPOSITION_INFORMATION	13
#define FILE_POSITION_INFORMATION	14
#define FILE_FULL_EA_INFORMATION	15
#define FILE_MODE_INFORMATION		16
#define FILE_ALIGNMENT_INFORMATION	17
#define FILE_ALL_INFORMATION		18
#define FILE_ALLOCATION_INFORMATION	19
#define FILE_END_OF_FILE_INFORMATION	20
#define FILE_ALTERNATE_NAME_INFORMATION 21
#define FILE_STREAM_INFORMATION		22
#define FILE_PIPE_INFORMATION		23
#define FILE_PIPE_LOCAL_INFORMATION	24
#define FILE_PIPE_REMOTE_INFORMATION	25
#define FILE_MAILSLOT_QUERY_INFORMATION 26
#define FILE_MAILSLOT_SET_INFORMATION	27
#define FILE_COMPRESSION_INFORMATION	28
#define FILE_OBJECT_ID_INFORMATION	29
/* Number 30 not defined in documents */
#define FILE_MOVE_CLUSTER_INFORMATION	31
#define FILE_QUOTA_INFORMATION		32
#define FILE_REPARSE_POINT_INFORMATION	33
#define FILE_NETWORK_OPEN_INFORMATION	34
#define FILE_ATTRIBUTE_TAG_INFORMATION	35
#define FILE_TRACKING_INFORMATION	36
#define FILEID_BOTH_DIRECTORY_INFORMATION 37
#define FILEID_FULL_DIRECTORY_INFORMATION 38
#define FILE_VALID_DATA_LENGTH_INFORMATION 39
#define FILE_SHORT_NAME_INFORMATION	40
#define FILE_SFIO_RESERVE_INFORMATION	44
#define FILE_SFIO_VOLUME_INFORMATION	45
#define FILE_HARD_LINK_INFORMATION	46
#define FILE_NORMALIZED_NAME_INFORMATION 48
#define FILEID_GLOBAL_TX_DIRECTORY_INFORMATION 50
#define FILE_STANDARD_LINK_INFORMATION	54

struct smb2_file_internal_info {
	__le64 IndexNumber;
} __packed; /* level 6 Query */

struct smb2_file_rename_info { /* encoding of request for level 10 */
	__u8   ReplaceIfExists; /* 1 = replace existing target with new */
				/* 0 = fail if target already exists */
	__u8   Reserved[7];
	__u64  RootDirectory;  /* MBZ for network operations (why says spec?) */
	__le32 FileNameLength;
	char   FileName[0];     /* New name to be assigned */
} __packed; /* level 10 Set */

struct smb2_file_link_info { /* encoding of request for level 11 */
	__u8   ReplaceIfExists; /* 1 = replace existing link with new */
				/* 0 = fail if link already exists */
	__u8   Reserved[7];
	__u64  RootDirectory;  /* MBZ for network operations (why says spec?) */
	__le32 FileNameLength;
	char   FileName[0];     /* Name to be assigned to new link */
} __packed; /* level 11 Set */

#define SMB2_MIN_EA_BUF  2048
#define SMB2_MAX_EA_BUF 65536

struct smb2_file_full_ea_info { /* encoding of response for level 15 */
	__le32 next_entry_offset;
	__u8   flags;
	__u8   ea_name_length;
	__le16 ea_value_length;
	char   ea_data[0]; /* \0 terminated name plus value */
} __packed; /* level 15 Set */

/*
 * This level 18, although with struct with same name is different from cifs
 * level 0x107. Level 0x107 has an extra u64 between AccessFlags and
 * CurrentByteOffset.
 */
struct smb2_file_all_info { /* data block encoding of response to level 18 */
	__le64 CreationTime;	/* Beginning of FILE_BASIC_INFO equivalent */
	__le64 LastAccessTime;
	__le64 LastWriteTime;
	__le64 ChangeTime;
	__le32 Attributes;
	__u32  Pad1;		/* End of FILE_BASIC_INFO_INFO equivalent */
	__le64 AllocationSize;	/* Beginning of FILE_STANDARD_INFO equivalent */
	__le64 EndOfFile;	/* size ie offset to first free byte in file */
	__le32 NumberOfLinks;	/* hard links */
	__u8   DeletePending;
	__u8   Directory;
	__u16  Pad2;		/* End of FILE_STANDARD_INFO equivalent */
	__le64 IndexNumber;
	__le32 EASize;
	__le32 AccessFlags;
	__le64 CurrentByteOffset;
	__le32 Mode;
	__le32 AlignmentRequirement;
	__le32 FileNameLength;
	char   FileName[1];
} __packed; /* level 18 Query */

struct smb2_file_eof_info { /* encoding of request for level 10 */
	__le64 EndOfFile; /* new end of file value */
} __packed; /* level 20 Set */

#endif				/* _SMB2PDU_H */<|MERGE_RESOLUTION|>--- conflicted
+++ resolved
@@ -283,8 +283,6 @@
 	__le32	Reserved;
 	__le16	CipherCount; /* AES-128-GCM and AES-128-CCM */
 	__le16	Ciphers[1]; /* Ciphers[0] since only one used now */
-<<<<<<< HEAD
-=======
 } __packed;
 
 #define POSIX_CTXT_DATA_LEN	8
@@ -293,7 +291,6 @@
 	__le16	DataLength;
 	__le32	Reserved;
 	__le64	Reserved1; /* In case needed for future (eg version or caps) */
->>>>>>> 5e220483
 } __packed;
 
 struct smb2_negotiate_rsp {
